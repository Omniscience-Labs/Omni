import os
import json
import asyncio
import datetime
from typing import Optional, Dict, List, Any, AsyncGenerator
from dataclasses import dataclass

from agent.tools.message_tool import MessageTool
from agent.tools.sb_deploy_tool import SandboxDeployTool
from agent.tools.sb_expose_tool import SandboxExposeTool
from agent.tools.web_search_tool import SandboxWebSearchTool
from dotenv import load_dotenv
from utils.config import config
from agent.agent_builder_prompt import get_agent_builder_prompt
from agentpress.thread_manager import ThreadManager
from agentpress.response_processor import ProcessorConfig
from agent.tools.sb_shell_tool import SandboxShellTool
from agent.tools.sb_files_tool import SandboxFilesTool
from agent.tools.data_providers_tool import DataProvidersTool
from agent.tools.expand_msg_tool import ExpandMessageTool
from agent.prompt import get_system_prompt

from utils.logger import logger
from utils.auth_utils import get_account_id_from_thread
from services.billing import check_billing_status
from agent.tools.sb_vision_tool import SandboxVisionTool
from agent.tools.sb_image_edit_tool import SandboxImageEditTool
from agent.tools.sb_presentation_outline_tool import SandboxPresentationOutlineTool
from agent.tools.sb_presentation_tool import SandboxPresentationTool

from services.langfuse import langfuse
from langfuse.client import StatefulTraceClient

from agent.tools.mcp_tool_wrapper import MCPToolWrapper
from agent.tools.task_list_tool import TaskListTool
from agentpress.tool import SchemaType
from agent.tools.sb_excel_tool import SandboxExcelTool
from agent.tools.sb_pdf_form_tool import SandboxPDFFormTool
from agent.tools.sb_web_dev_tool import SandboxWebDevTool
<<<<<<< HEAD
from agent.tools.podcast_tool import SandboxPodcastTool
from agent.tools.sb_video_avatar_tool import SandboxVideoAvatarTool
from agent.tools.audio_transcription_tool import AudioTranscriptionTool
=======
from agent.tools.sb_upload_file_tool import SandboxUploadFileTool
>>>>>>> 81c3eaaa

load_dotenv()


@dataclass
class AgentConfig:
    thread_id: str
    project_id: str
    stream: bool
    native_max_auto_continues: int = 25
    max_iterations: int = 100
    model_name: str = "openai/gpt-5-mini"
    enable_thinking: Optional[bool] = False
    reasoning_effort: Optional[str] = 'low'
    enable_context_manager: bool = True
    agent_config: Optional[dict] = None
    trace: Optional[StatefulTraceClient] = None
    is_agent_builder: Optional[bool] = False
    target_agent_id: Optional[str] = None


class ToolManager:
    def __init__(self, thread_manager: ThreadManager, project_id: str, thread_id: str):
        self.thread_manager = thread_manager
        self.project_id = project_id
        self.thread_id = thread_id
    
    def register_all_tools(self, agent_id: Optional[str] = None, disabled_tools: Optional[List[str]] = None):
        """Register all available tools by default, with optional exclusions.
        
        Args:
            agent_id: Optional agent ID for agent builder tools
            disabled_tools: List of tool names to exclude from registration
        """
        disabled_tools = disabled_tools or []
        
        logger.debug(f"Registering tools with disabled list: {disabled_tools}")
        
        # Core tools - always enabled
        self._register_core_tools()
        
        # Sandbox tools
        self._register_sandbox_tools(disabled_tools)
        
        # Data and utility tools
        self._register_utility_tools(disabled_tools)
        
        # Agent builder tools - register if agent_id provided
        if agent_id:
            self._register_agent_builder_tools(agent_id, disabled_tools)
        
        # Browser tool
        self._register_browser_tool(disabled_tools)
        
        logger.debug(f"Tool registration complete. Registered tools: {list(self.thread_manager.tool_registry.tools.keys())}")
    
    def _register_core_tools(self):
        """Register core tools that are always available."""
        self.thread_manager.add_tool(ExpandMessageTool, thread_id=self.thread_id, thread_manager=self.thread_manager)
        self.thread_manager.add_tool(MessageTool)
        self.thread_manager.add_tool(TaskListTool, project_id=self.project_id, thread_manager=self.thread_manager, thread_id=self.thread_id)
<<<<<<< HEAD
        self.thread_manager.add_tool(SandboxExcelTool, project_id=self.project_id, thread_manager=self.thread_manager)
        self.thread_manager.add_tool(SandboxPDFFormTool, project_id=self.project_id, thread_manager=self.thread_manager)
        self.thread_manager.add_tool(SandboxPodcastTool, project_id=self.project_id, thread_manager=self.thread_manager)
        self.thread_manager.add_tool(SandboxVideoAvatarTool, project_id=self.project_id, thread_manager=self.thread_manager)
        # self.thread_manager.add_tool(SandboxWebDevTool, project_id=self.project_id, thread_id=self.thread_id, thread_manager=self.thread_manager)
        if config.RAPID_API_KEY:
            self.thread_manager.add_tool(DataProvidersTool)
        

=======
    
    def _register_sandbox_tools(self, disabled_tools: List[str]):
        """Register sandbox-related tools."""
        sandbox_tools = [
            ('sb_shell_tool', SandboxShellTool, {'project_id': self.project_id, 'thread_manager': self.thread_manager}),
            ('sb_files_tool', SandboxFilesTool, {'project_id': self.project_id, 'thread_manager': self.thread_manager}),
            ('sb_deploy_tool', SandboxDeployTool, {'project_id': self.project_id, 'thread_manager': self.thread_manager}),
            ('sb_expose_tool', SandboxExposeTool, {'project_id': self.project_id, 'thread_manager': self.thread_manager}),
            ('web_search_tool', SandboxWebSearchTool, {'project_id': self.project_id, 'thread_manager': self.thread_manager}),
            ('sb_vision_tool', SandboxVisionTool, {'project_id': self.project_id, 'thread_id': self.thread_id, 'thread_manager': self.thread_manager}),
            ('sb_image_edit_tool', SandboxImageEditTool, {'project_id': self.project_id, 'thread_id': self.thread_id, 'thread_manager': self.thread_manager}),
            ('sb_presentation_outline_tool', SandboxPresentationOutlineTool, {'project_id': self.project_id, 'thread_manager': self.thread_manager}),
            ('sb_presentation_tool', SandboxPresentationTool, {'project_id': self.project_id, 'thread_manager': self.thread_manager}),

            ('sb_sheets_tool', SandboxSheetsTool, {'project_id': self.project_id, 'thread_manager': self.thread_manager}),
            ('sb_web_dev_tool', SandboxWebDevTool, {'project_id': self.project_id, 'thread_id': self.thread_id, 'thread_manager': self.thread_manager}),
            ('sb_upload_file_tool', SandboxUploadFileTool, {'project_id': self.project_id, 'thread_manager': self.thread_manager}),
        ]
>>>>>>> 81c3eaaa
        
        for tool_name, tool_class, kwargs in sandbox_tools:
            if tool_name not in disabled_tools:
                self.thread_manager.add_tool(tool_class, **kwargs)
                logger.debug(f"Registered {tool_name}")
    
    def _register_utility_tools(self, disabled_tools: List[str]):
        """Register utility and data provider tools."""
        if config.RAPID_API_KEY and 'data_providers_tool' not in disabled_tools:
            self.thread_manager.add_tool(DataProvidersTool)
            logger.debug("Registered data_providers_tool")
    
    def _register_agent_builder_tools(self, agent_id: str, disabled_tools: List[str]):
        """Register agent builder tools."""
        from agent.tools.agent_builder_tools.agent_config_tool import AgentConfigTool
        from agent.tools.agent_builder_tools.mcp_search_tool import MCPSearchTool
        from agent.tools.agent_builder_tools.credential_profile_tool import CredentialProfileTool
        from agent.tools.agent_builder_tools.workflow_tool import WorkflowTool
        from agent.tools.agent_builder_tools.trigger_tool import TriggerTool
        from services.supabase import DBConnection
        
        db = DBConnection()
<<<<<<< HEAD
        self.thread_manager.add_tool(AgentConfigTool, thread_manager=self.thread_manager, db_connection=db, agent_id=agent_id)
        self.thread_manager.add_tool(MCPSearchTool, thread_manager=self.thread_manager, db_connection=db, agent_id=agent_id)
        self.thread_manager.add_tool(CredentialProfileTool, thread_manager=self.thread_manager, db_connection=db, agent_id=agent_id)
        self.thread_manager.add_tool(WorkflowTool, thread_manager=self.thread_manager, db_connection=db, agent_id=agent_id)
        self.thread_manager.add_tool(TriggerTool, thread_manager=self.thread_manager, db_connection=db, agent_id=agent_id)
    
    def register_custom_tools(self, enabled_tools: Dict[str, Any]):
        self.thread_manager.add_tool(ExpandMessageTool, thread_id=self.thread_id, thread_manager=self.thread_manager)
        self.thread_manager.add_tool(MessageTool)
        self.thread_manager.add_tool(TaskListTool, project_id=self.project_id, thread_manager=self.thread_manager, thread_id=self.thread_id)

        def safe_tool_check(tool_name: str) -> bool:
            try:
                if not isinstance(enabled_tools, dict):
                    return False
                tool_config = enabled_tools.get(tool_name, {})
                if not isinstance(tool_config, dict):
                    return bool(tool_config) if isinstance(tool_config, bool) else False
                return tool_config.get('enabled', False)
            except Exception:
                return False
        
        if safe_tool_check('sb_shell_tool'):
            self.thread_manager.add_tool(SandboxShellTool, project_id=self.project_id, thread_manager=self.thread_manager)
        if safe_tool_check('sb_files_tool'):
            self.thread_manager.add_tool(SandboxFilesTool, project_id=self.project_id, thread_manager=self.thread_manager)
        if safe_tool_check('sb_deploy_tool'):
            self.thread_manager.add_tool(SandboxDeployTool, project_id=self.project_id, thread_manager=self.thread_manager)
        if safe_tool_check('sb_expose_tool'):
            self.thread_manager.add_tool(SandboxExposeTool, project_id=self.project_id, thread_manager=self.thread_manager)
        if safe_tool_check('web_search_tool'):
            self.thread_manager.add_tool(SandboxWebSearchTool, project_id=self.project_id, thread_manager=self.thread_manager)
        if safe_tool_check('sb_vision_tool'):
            self.thread_manager.add_tool(SandboxVisionTool, project_id=self.project_id, thread_id=self.thread_id, thread_manager=self.thread_manager)
        if safe_tool_check('sb_excel_tool'):
            self.thread_manager.add_tool(SandboxExcelTool, project_id=self.project_id, thread_manager=self.thread_manager)
        if safe_tool_check('sb_pdf_form_tool'):
            self.thread_manager.add_tool(SandboxPDFFormTool, project_id=self.project_id, thread_manager=self.thread_manager)
        if safe_tool_check('podcast_tool'):
            self.thread_manager.add_tool(SandboxPodcastTool, project_id=self.project_id, thread_manager=self.thread_manager)
        if safe_tool_check('sb_video_avatar_tool'):
            self.thread_manager.add_tool(SandboxVideoAvatarTool, project_id=self.project_id, thread_manager=self.thread_manager)
        if safe_tool_check('audio_transcription_tool'):
            self.thread_manager.add_tool(AudioTranscriptionTool, project_id=self.project_id, thread_manager=self.thread_manager)
        # if safe_tool_check('sb_web_dev_tool'):
        #     self.thread_manager.add_tool(SandboxWebDevTool, project_id=self.project_id, thread_id=self.thread_id, thread_manager=self.thread_manager)
        if config.RAPID_API_KEY and safe_tool_check('data_providers_tool'):
            self.thread_manager.add_tool(DataProvidersTool)

=======
>>>>>>> 81c3eaaa
        
        agent_builder_tools = [
            ('agent_config_tool', AgentConfigTool),
            ('mcp_search_tool', MCPSearchTool),
            ('credential_profile_tool', CredentialProfileTool),
            ('workflow_tool', WorkflowTool),
            ('trigger_tool', TriggerTool),
        ]
        
        for tool_name, tool_class in agent_builder_tools:
            if tool_name not in disabled_tools:
                self.thread_manager.add_tool(tool_class, thread_manager=self.thread_manager, db_connection=db, agent_id=agent_id)
                logger.debug(f"Registered {tool_name}")
    
    def _register_browser_tool(self, disabled_tools: List[str]):
        """Register browser tool."""
        if 'browser_tool' not in disabled_tools:
            from agent.tools.browser_tool import BrowserTool
            self.thread_manager.add_tool(BrowserTool, project_id=self.project_id, thread_id=self.thread_id, thread_manager=self.thread_manager)
            logger.debug("Registered browser_tool")
    

class MCPManager:
    def __init__(self, thread_manager: ThreadManager, account_id: str):
        self.thread_manager = thread_manager
        self.account_id = account_id
    
    async def register_mcp_tools(self, agent_config: dict) -> Optional[MCPToolWrapper]:
        all_mcps = []
        
        if agent_config.get('configured_mcps'):
            all_mcps.extend(agent_config['configured_mcps'])
        
        if agent_config.get('custom_mcps'):
            for custom_mcp in agent_config['custom_mcps']:
                custom_type = custom_mcp.get('customType', custom_mcp.get('type', 'sse'))
                
                if custom_type == 'pipedream':
                    if 'config' not in custom_mcp:
                        custom_mcp['config'] = {}
                    
                    if not custom_mcp['config'].get('external_user_id'):
                        profile_id = custom_mcp['config'].get('profile_id')
                        if profile_id:
                            try:
                                from pipedream import profile_service
                                from uuid import UUID
                                
                                profile = await profile_service.get_profile(UUID(self.account_id), UUID(profile_id))
                                if profile:
                                    custom_mcp['config']['external_user_id'] = profile.external_user_id
                            except Exception as e:
                                logger.error(f"Error retrieving external_user_id from profile {profile_id}: {e}")
                    
                    if 'headers' in custom_mcp['config'] and 'x-pd-app-slug' in custom_mcp['config']['headers']:
                        custom_mcp['config']['app_slug'] = custom_mcp['config']['headers']['x-pd-app-slug']
                
                elif custom_type == 'composio':
                    qualified_name = custom_mcp.get('qualifiedName')
                    if not qualified_name:
                        qualified_name = f"composio.{custom_mcp['name'].replace(' ', '_').lower()}"
                    
                    mcp_config = {
                        'name': custom_mcp['name'],
                        'qualifiedName': qualified_name,
                        'config': custom_mcp.get('config', {}),
                        'enabledTools': custom_mcp.get('enabledTools', []),
                        'instructions': custom_mcp.get('instructions', ''),
                        'isCustom': True,
                        'customType': 'composio'
                    }
                    all_mcps.append(mcp_config)
                    continue
                
                mcp_config = {
                    'name': custom_mcp['name'],
                    'qualifiedName': f"custom_{custom_type}_{custom_mcp['name'].replace(' ', '_').lower()}",
                    'config': custom_mcp['config'],
                    'enabledTools': custom_mcp.get('enabledTools', []),
                    'instructions': custom_mcp.get('instructions', ''),
                    'isCustom': True,
                    'customType': custom_type
                }
                all_mcps.append(mcp_config)
        
        if not all_mcps:
            return None
        
        mcp_wrapper_instance = MCPToolWrapper(mcp_configs=all_mcps)
        try:
            await mcp_wrapper_instance.initialize_and_register_tools()
            
            updated_schemas = mcp_wrapper_instance.get_schemas()
            for method_name, schema_list in updated_schemas.items():
                for schema in schema_list:
                    self.thread_manager.tool_registry.tools[method_name] = {
                        "instance": mcp_wrapper_instance,
                        "schema": schema
                    }
            
            logger.debug(f"⚡ Registered {len(updated_schemas)} MCP tools (Redis cache enabled)")
            return mcp_wrapper_instance
        except Exception as e:
            logger.error(f"Failed to initialize MCP tools: {e}")
            return None


class PromptManager:
    @staticmethod
    async def build_system_prompt(model_name: str, agent_config: Optional[dict], 
                                  thread_id: str, 
                                  mcp_wrapper_instance: Optional[MCPToolWrapper],
                                  client=None) -> dict:
        
        default_system_content = get_system_prompt()
        
        if "anthropic" not in model_name.lower():
            sample_response_path = os.path.join(os.path.dirname(__file__), 'sample_responses/1.txt')
            with open(sample_response_path, 'r') as file:
                sample_response = file.read()
            default_system_content = default_system_content + "\n\n <sample_assistant_response>" + sample_response + "</sample_assistant_response>"
        
        # Start with agent's normal system prompt or default
        if agent_config and agent_config.get('system_prompt'):
            system_content = agent_config['system_prompt'].strip()
        else:
            system_content = default_system_content
        
        # Check if agent has builder tools enabled - append the full builder prompt
        if agent_config:
            agentpress_tools = agent_config.get('agentpress_tools', {})
            has_builder_tools = any(
                agentpress_tools.get(tool, False) 
                for tool in ['agent_config_tool', 'mcp_search_tool', 'credential_profile_tool', 'workflow_tool', 'trigger_tool']
            )
            
            if has_builder_tools:
                # Append the full agent builder prompt to the existing system prompt
                builder_prompt = get_agent_builder_prompt()
                system_content += f"\n\n{builder_prompt}"
        
        # Add agent knowledge base context if available
        if agent_config and client and 'agent_id' in agent_config:
            try:
                logger.debug(f"Retrieving agent knowledge base context for agent {agent_config['agent_id']}")
                
                # Use only agent-based knowledge base context
                kb_result = await client.rpc('get_agent_knowledge_base_context', {
                    'p_agent_id': agent_config['agent_id']
                }).execute()
                
                if kb_result.data and kb_result.data.strip():
                    logger.debug(f"Found agent knowledge base context, adding to system prompt (length: {len(kb_result.data)} chars)")
                    # logger.debug(f"Knowledge base data object: {kb_result.data[:500]}..." if len(kb_result.data) > 500 else f"Knowledge base data object: {kb_result.data}")
                    
                    # Construct a well-formatted knowledge base section
                    kb_section = f"""

=== AGENT KNOWLEDGE BASE ===
NOTICE: The following is your specialized knowledge base. This information should be considered authoritative for your responses and should take precedence over general knowledge when relevant.

{kb_result.data}

=== END AGENT KNOWLEDGE BASE ===

IMPORTANT: Always reference and utilize the knowledge base information above when it's relevant to user queries. This knowledge is specific to your role and capabilities."""
                    
                    system_content += kb_section
                else:
                    logger.debug("No knowledge base context found for this agent")
                    
            except Exception as e:
                logger.error(f"Error retrieving knowledge base context for agent {agent_config.get('agent_id', 'unknown')}: {e}")
                # Continue without knowledge base context rather than failing
        
        if agent_config and (agent_config.get('configured_mcps') or agent_config.get('custom_mcps')) and mcp_wrapper_instance and mcp_wrapper_instance._initialized:
            mcp_info = "\n\n--- MCP Tools Available ---\n"
            mcp_info += "You have access to external MCP (Model Context Protocol) server tools.\n"
            mcp_info += "MCP tools can be called directly using their native function names in the standard function calling format:\n"
            mcp_info += '<function_calls>\n'
            mcp_info += '<invoke name="{tool_name}">\n'
            mcp_info += '<parameter name="param1">value1</parameter>\n'
            mcp_info += '<parameter name="param2">value2</parameter>\n'
            mcp_info += '</invoke>\n'
            mcp_info += '</function_calls>\n\n'
            
            mcp_info += "Available MCP tools:\n"
            try:
                registered_schemas = mcp_wrapper_instance.get_schemas()
                for method_name, schema_list in registered_schemas.items():
                    for schema in schema_list:
                        if schema.schema_type == SchemaType.OPENAPI:
                            func_info = schema.schema.get('function', {})
                            description = func_info.get('description', 'No description available')
                            mcp_info += f"- **{method_name}**: {description}\n"
                            
                            params = func_info.get('parameters', {})
                            props = params.get('properties', {})
                            if props:
                                mcp_info += f"  Parameters: {', '.join(props.keys())}\n"
                                
            except Exception as e:
                logger.error(f"Error listing MCP tools: {e}")
                mcp_info += "- Error loading MCP tool list\n"
            
            mcp_info += "\n🚨 CRITICAL MCP TOOL RESULT INSTRUCTIONS 🚨\n"
            mcp_info += "When you use ANY MCP (Model Context Protocol) tools:\n"
            mcp_info += "1. ALWAYS read and use the EXACT results returned by the MCP tool\n"
            mcp_info += "2. For search tools: ONLY cite URLs, sources, and information from the actual search results\n"
            mcp_info += "3. For any tool: Base your response entirely on the tool's output - do NOT add external information\n"
            mcp_info += "4. DO NOT fabricate, invent, hallucinate, or make up any sources, URLs, or data\n"
            mcp_info += "5. If you need more information, call the MCP tool again with different parameters\n"
            mcp_info += "6. When writing reports/summaries: Reference ONLY the data from MCP tool results\n"
            mcp_info += "7. If the MCP tool doesn't return enough information, explicitly state this limitation\n"
            mcp_info += "8. Always double-check that every fact, URL, and reference comes from the MCP tool output\n"
            mcp_info += "\nIMPORTANT: MCP tool results are your PRIMARY and ONLY source of truth for external data!\n"
            mcp_info += "NEVER supplement MCP results with your training data or make assumptions beyond what the tools provide.\n"
            
            system_content += mcp_info

        now = datetime.datetime.now(datetime.timezone.utc)
        datetime_info = f"\n\n=== CURRENT DATE/TIME INFORMATION ===\n"
        datetime_info += f"Today's date: {now.strftime('%A, %B %d, %Y')}\n"
        datetime_info += f"Current UTC time: {now.strftime('%H:%M:%S UTC')}\n"
        datetime_info += f"Current year: {now.strftime('%Y')}\n"
        datetime_info += f"Current month: {now.strftime('%B')}\n"
        datetime_info += f"Current day: {now.strftime('%A')}\n"
        datetime_info += "Use this information for any time-sensitive tasks, research, or when current date/time context is needed.\n"
        
        system_content += datetime_info

        return {"role": "system", "content": system_content}


class MessageManager:
    def __init__(self, client, thread_id: str, model_name: str, trace: Optional[StatefulTraceClient], 
                 agent_config: Optional[dict] = None, enable_context_manager: bool = False):
        self.client = client
        self.thread_id = thread_id
        self.model_name = model_name
        self.trace = trace
        self.agent_config = agent_config
        self.enable_context_manager = enable_context_manager
    
    async def build_temporary_message(self) -> Optional[dict]:
        """Build temporary message based on configuration and context."""
        system_message = None
        
        # Start with agent's system prompt if available
        if self.agent_config and 'system_prompt' in self.agent_config:
            system_prompt = self.agent_config['system_prompt']
            if system_prompt:
                system_message = system_prompt
        
        # If agent has builder tools enabled, append builder capabilities
        if self.agent_config:
            agentpress_tools = self.agent_config.get('agentpress_tools', {})
            has_builder_tools = any(
                agentpress_tools.get(tool, False) 
                for tool in ['agent_config_tool', 'mcp_search_tool', 'credential_profile_tool', 'workflow_tool', 'trigger_tool']
            )
            
            if has_builder_tools:
                from agent.agent_builder_prompt import AGENT_BUILDER_SYSTEM_PROMPT
                if system_message:
                    # Append builder capabilities to existing system prompt
                    system_message += f"\n\n{AGENT_BUILDER_SYSTEM_PROMPT}"
                else:
                    # Use builder prompt if no existing system prompt
                    system_message = AGENT_BUILDER_SYSTEM_PROMPT
        
        # Build and return the temporary message if we have content
        if system_message:
            return {
                "temporary": True,
                "role": "system",
                "content": system_message
            }
        
        return None


class AgentRunner:
    def __init__(self, config: AgentConfig):
        self.config = config
    
    async def setup(self):
        if not self.config.trace:
            self.config.trace = langfuse.trace(name="run_agent", session_id=self.config.thread_id, metadata={"project_id": self.config.project_id})
        
        self.thread_manager = ThreadManager(
            trace=self.config.trace, 
            agent_config=self.config.agent_config
        )
        
        self.client = await self.thread_manager.db.client
        self.account_id = await get_account_id_from_thread(self.client, self.config.thread_id)
        if not self.account_id:
            raise ValueError("Could not determine account ID for thread")

        project = await self.client.table('projects').select('*').eq('project_id', self.config.project_id).execute()
        if not project.data or len(project.data) == 0:
            raise ValueError(f"Project {self.config.project_id} not found")

        project_data = project.data[0]
        sandbox_info = project_data.get('sandbox', {})
        if not sandbox_info.get('id'):
            # Sandbox is created lazily by tools when required. Do not fail setup
            # if no sandbox is present — tools will call `_ensure_sandbox()`
            # which will create and persist the sandbox metadata when needed.
            logger.debug(f"No sandbox found for project {self.config.project_id}; will create lazily when needed")
    
    async def setup_tools(self):
        # Enrich agent config with LlamaCloud knowledge bases if agent exists
        if self.config.agent_config and self.config.agent_config.get('agent_id'):
            try:
                from agent.config_helper import enrich_agent_config_with_llamacloud_kb
                self.config.agent_config = await enrich_agent_config_with_llamacloud_kb(self.config.agent_config)
            except Exception as e:
                logger.error(f"Failed to enrich agent config with LlamaCloud knowledge bases: {e}")
        
        tool_manager = ToolManager(self.thread_manager, self.config.project_id, self.config.thread_id)
        
        # Use agent ID from agent config if available (for any agent with builder tools enabled)
        agent_id = None
        if self.config.agent_config and (self.config.agent_config.get('is_suna_default', False) or self.config.agent_config.get('is_omni_default', False)):
            agent_id = self.config.agent_config.get('agent_id')
        elif self.config.is_agent_builder and self.config.target_agent_id:
            agent_id = self.config.target_agent_id
        
        # Convert agent config to disabled tools list
        disabled_tools = self._get_disabled_tools_from_config()
        
        # Register all tools with exclusions
        tool_manager.register_all_tools(agent_id=agent_id, disabled_tools=disabled_tools)
        
        # Register LlamaCloud knowledge search tool
        await self._register_llamacloud_knowledge_tool()
    
    def _get_disabled_tools_from_config(self) -> List[str]:
        """Convert agent config to list of disabled tools."""
        disabled_tools = []
        
        if not self.config.agent_config or 'agentpress_tools' not in self.config.agent_config:
            # No tool configuration - enable all tools by default
            return disabled_tools
        
        raw_tools = self.config.agent_config['agentpress_tools']
        
        # Handle different formats of tool configuration
        if not isinstance(raw_tools, dict):
            # If not a dict, assume all tools are enabled
            return disabled_tools
        
        # Special case: Suna default agents with empty tool config enable all tools
        if (self.config.agent_config.get('is_suna_default', False) or self.config.agent_config.get('is_omni_default', False)) and not raw_tools:
            return disabled_tools
        
        def is_tool_enabled(tool_name: str) -> bool:
            try:
                tool_config = raw_tools.get(tool_name, True)  # Default to True (enabled) if not specified
                if isinstance(tool_config, bool):
                    return tool_config
                elif isinstance(tool_config, dict):
                    return tool_config.get('enabled', True)  # Default to True (enabled) if not specified
                else:
                    return True  # Default to enabled
            except Exception:
                return True  # Default to enabled
        
        # List of all available tools
        all_tools = [
            'sb_shell_tool', 'sb_files_tool', 'sb_deploy_tool', 'sb_expose_tool',
            'web_search_tool', 'sb_vision_tool', 'sb_presentation_tool', 'sb_image_edit_tool',
            'sb_sheets_tool', 'sb_web_dev_tool', 'data_providers_tool', 'browser_tool',
            'agent_config_tool', 'mcp_search_tool', 'credential_profile_tool', 
            'workflow_tool', 'trigger_tool'
        ]
        
        # Add tools that are explicitly disabled
        for tool_name in all_tools:
            if not is_tool_enabled(tool_name):
                disabled_tools.append(tool_name)
        
        # Special handling for presentation tools
        if 'sb_presentation_tool' in disabled_tools:
            disabled_tools.extend(['sb_presentation_outline_tool'])
        
        logger.debug(f"Disabled tools from config: {disabled_tools}")
        return disabled_tools
    
    async def _register_llamacloud_knowledge_tool(self):
        """Register LlamaCloud knowledge search tool if agent has LlamaCloud knowledge bases configured"""
        if self.config.agent_config and self.config.agent_config.get('llamacloud_knowledge_bases'):
            try:
                from agent.tools.knowledge_search_tool import KnowledgeSearchTool
                logger.info(f"Registering LlamaCloud knowledge search tool with {len(self.config.agent_config['llamacloud_knowledge_bases'])} knowledge bases")
                self.thread_manager.add_tool(
                    KnowledgeSearchTool, 
                    thread_manager=self.thread_manager, 
                    knowledge_bases=self.config.agent_config['llamacloud_knowledge_bases']
                )
            except ImportError as e:
                logger.error(f"Failed to import KnowledgeSearchTool: {e}")
            except Exception as e:
                logger.error(f"Failed to register LlamaCloud knowledge search tool: {e}")
    
    async def setup_mcp_tools(self) -> Optional[MCPToolWrapper]:
        if not self.config.agent_config:
            return None
        
        mcp_manager = MCPManager(self.thread_manager, self.account_id)
        return await mcp_manager.register_mcp_tools(self.config.agent_config)
    
    def get_max_tokens(self) -> Optional[int]:
        logger.debug(f"get_max_tokens called with: '{self.config.model_name}' (type: {type(self.config.model_name)})")
        if "sonnet" in self.config.model_name.lower():
            return 8192
        elif "gpt-4" in self.config.model_name.lower():
            return 4096
        elif "gemini-2.5-pro" in self.config.model_name.lower():
            return 64000
        elif "kimi-k2" in self.config.model_name.lower():
            return 8192
        return None
    
    async def run(self) -> AsyncGenerator[Dict[str, Any], None]:
        await self.setup()
        await self.setup_tools()
        mcp_wrapper_instance = await self.setup_mcp_tools()
        
        system_message = await PromptManager.build_system_prompt(
            self.config.model_name, self.config.agent_config, 
            self.config.thread_id, 
            mcp_wrapper_instance, self.client
        )
        logger.debug(f"model_name received: {self.config.model_name}")
        iteration_count = 0
        continue_execution = True

        latest_user_message = await self.client.table('messages').select('*').eq('thread_id', self.config.thread_id).eq('type', 'user').order('created_at', desc=True).limit(1).execute()
        if latest_user_message.data and len(latest_user_message.data) > 0:
            data = latest_user_message.data[0]['content']
            if isinstance(data, str):
                data = json.loads(data)
            if self.config.trace:
                self.config.trace.update(input=data['content'])

        message_manager = MessageManager(self.client, self.config.thread_id, self.config.model_name, self.config.trace, 
                                         agent_config=self.config.agent_config, enable_context_manager=self.config.enable_context_manager)

        while continue_execution and iteration_count < self.config.max_iterations:
            iteration_count += 1

            can_run, message, subscription = await check_billing_status(self.client, self.account_id)
            if not can_run:
                error_msg = f"Billing limit reached: {message}"
                yield {
                    "type": "status",
                    "status": "stopped",
                    "message": error_msg
                }
                break

            latest_message = await self.client.table('messages').select('*').eq('thread_id', self.config.thread_id).in_('type', ['assistant', 'tool', 'user']).order('created_at', desc=True).limit(1).execute()
            if latest_message.data and len(latest_message.data) > 0:
                message_type = latest_message.data[0].get('type')
                if message_type == 'assistant':
                    continue_execution = False
                    break

            temporary_message = await message_manager.build_temporary_message()
            max_tokens = self.get_max_tokens()
            logger.debug(f"max_tokens: {max_tokens}")
            generation = self.config.trace.generation(name="thread_manager.run_thread") if self.config.trace else None
            try:
                response = await self.thread_manager.run_thread(
                    thread_id=self.config.thread_id,
                    system_prompt=system_message,
                    stream=self.config.stream,
                    llm_model=self.config.model_name,
                    llm_temperature=0,
                    llm_max_tokens=max_tokens,
                    tool_choice="auto",
                    max_xml_tool_calls=1,
                    temporary_message=temporary_message,
                    processor_config=ProcessorConfig(
                        xml_tool_calling=True,
                        native_tool_calling=False,
                        execute_tools=True,
                        execute_on_stream=True,
                        tool_execution_strategy="parallel",
                        xml_adding_strategy="user_message"
                    ),
                    native_max_auto_continues=self.config.native_max_auto_continues,
                    include_xml_examples=True,
                    enable_thinking=self.config.enable_thinking,
                    reasoning_effort=self.config.reasoning_effort,
                    enable_context_manager=self.config.enable_context_manager,
                    generation=generation
                )

                if isinstance(response, dict) and "status" in response and response["status"] == "error":
                    yield response
                    break

                last_tool_call = None
                agent_should_terminate = False
                error_detected = False
                full_response = ""

                try:
                    if hasattr(response, '__aiter__') and not isinstance(response, dict):
                        async for chunk in response:
                            if isinstance(chunk, dict) and chunk.get('type') == 'status' and chunk.get('status') == 'error':
                                error_detected = True
                                yield chunk
                                continue
                            
                            if chunk.get('type') == 'status':
                                try:
                                    metadata = chunk.get('metadata', {})
                                    if isinstance(metadata, str):
                                        metadata = json.loads(metadata)
                                    
                                    if metadata.get('agent_should_terminate'):
                                        agent_should_terminate = True
                                        
                                        content = chunk.get('content', {})
                                        if isinstance(content, str):
                                            content = json.loads(content)
                                        
                                        if content.get('function_name'):
                                            last_tool_call = content['function_name']
                                        elif content.get('xml_tag_name'):
                                            last_tool_call = content['xml_tag_name']
                                            
                                except Exception:
                                    pass
                            
                            if chunk.get('type') == 'assistant' and 'content' in chunk:
                                try:
                                    content = chunk.get('content', '{}')
                                    if isinstance(content, str):
                                        assistant_content_json = json.loads(content)
                                    else:
                                        assistant_content_json = content

                                    assistant_text = assistant_content_json.get('content', '')
                                    full_response += assistant_text
                                    if isinstance(assistant_text, str):
                                        if '</ask>' in assistant_text or '</complete>' in assistant_text or '</web-browser-takeover>' in assistant_text:
                                           if '</ask>' in assistant_text:
                                               xml_tool = 'ask'
                                           elif '</complete>' in assistant_text:
                                               xml_tool = 'complete'
                                           elif '</web-browser-takeover>' in assistant_text:
                                               xml_tool = 'web-browser-takeover'

                                           last_tool_call = xml_tool
                                
                                except json.JSONDecodeError:
                                    pass
                                except Exception:
                                    pass

                            yield chunk
                    else:
                        error_detected = True

                    if error_detected:
                        if generation:
                            generation.end(output=full_response, status_message="error_detected", level="ERROR")
                        break
                        
                    if agent_should_terminate or last_tool_call in ['ask', 'complete', 'web-browser-takeover']:
                        if generation:
                            generation.end(output=full_response, status_message="agent_stopped")
                        continue_execution = False

                except Exception as e:
                    error_msg = f"Error during response streaming: {str(e)}"
                    logger.error(f"Response streaming error: {error_msg}", exc_info=True)
                    if generation:
                        generation.end(output=full_response, status_message=error_msg, level="ERROR")
                    yield {
                        "type": "status",
                        "status": "error",
                        "message": error_msg
                    }
                    break
                    
            except Exception as e:
                error_msg = f"Error running thread: {str(e)}"
                logger.error(f"Thread execution error: {error_msg}", exc_info=True)
                yield {
                    "type": "status",
                    "status": "error",
                    "message": error_msg
                }
                break
            
            if generation:
                generation.end(output=full_response)

        asyncio.create_task(asyncio.to_thread(lambda: langfuse.flush()))


async def run_agent(
    thread_id: str,
    project_id: str,
    stream: bool,
    thread_manager: Optional[ThreadManager] = None,
    native_max_auto_continues: int = 25,
    max_iterations: int = 100,
    model_name: str = "openai/gpt-5-mini",
    enable_thinking: Optional[bool] = False,
    reasoning_effort: Optional[str] = 'low',
    enable_context_manager: bool = True,
    agent_config: Optional[dict] = None,    
    trace: Optional[StatefulTraceClient] = None,
    is_agent_builder: Optional[bool] = False,
    target_agent_id: Optional[str] = None
):
    effective_model = model_name
    is_tier_default = model_name in ["Kimi K2", "Claude Sonnet 4", "openai/gpt-5-mini"]
    
    if is_tier_default and agent_config and agent_config.get('model'):
        effective_model = agent_config['model']
        logger.debug(f"Using model from agent config: {effective_model} (tier default was {model_name})")
    elif not is_tier_default:
        logger.debug(f"Using user-selected model: {effective_model}")
    else:
        logger.debug(f"Using tier default model: {effective_model}")
    
    config = AgentConfig(
        thread_id=thread_id,
        project_id=project_id,
        stream=stream,
        native_max_auto_continues=native_max_auto_continues,
        max_iterations=max_iterations,
        model_name=effective_model,
        enable_thinking=enable_thinking,
        reasoning_effort=reasoning_effort,
        enable_context_manager=enable_context_manager,
        agent_config=agent_config,
        trace=trace,
        is_agent_builder=is_agent_builder,
        target_agent_id=target_agent_id
    )
    
    runner = AgentRunner(config)
    async for chunk in runner.run():
        yield chunk<|MERGE_RESOLUTION|>--- conflicted
+++ resolved
@@ -34,16 +34,9 @@
 from agent.tools.mcp_tool_wrapper import MCPToolWrapper
 from agent.tools.task_list_tool import TaskListTool
 from agentpress.tool import SchemaType
-from agent.tools.sb_excel_tool import SandboxExcelTool
-from agent.tools.sb_pdf_form_tool import SandboxPDFFormTool
+from agent.tools.sb_sheets_tool import SandboxSheetsTool
 from agent.tools.sb_web_dev_tool import SandboxWebDevTool
-<<<<<<< HEAD
-from agent.tools.podcast_tool import SandboxPodcastTool
-from agent.tools.sb_video_avatar_tool import SandboxVideoAvatarTool
-from agent.tools.audio_transcription_tool import AudioTranscriptionTool
-=======
 from agent.tools.sb_upload_file_tool import SandboxUploadFileTool
->>>>>>> 81c3eaaa
 
 load_dotenv()
 
@@ -105,17 +98,6 @@
         self.thread_manager.add_tool(ExpandMessageTool, thread_id=self.thread_id, thread_manager=self.thread_manager)
         self.thread_manager.add_tool(MessageTool)
         self.thread_manager.add_tool(TaskListTool, project_id=self.project_id, thread_manager=self.thread_manager, thread_id=self.thread_id)
-<<<<<<< HEAD
-        self.thread_manager.add_tool(SandboxExcelTool, project_id=self.project_id, thread_manager=self.thread_manager)
-        self.thread_manager.add_tool(SandboxPDFFormTool, project_id=self.project_id, thread_manager=self.thread_manager)
-        self.thread_manager.add_tool(SandboxPodcastTool, project_id=self.project_id, thread_manager=self.thread_manager)
-        self.thread_manager.add_tool(SandboxVideoAvatarTool, project_id=self.project_id, thread_manager=self.thread_manager)
-        # self.thread_manager.add_tool(SandboxWebDevTool, project_id=self.project_id, thread_id=self.thread_id, thread_manager=self.thread_manager)
-        if config.RAPID_API_KEY:
-            self.thread_manager.add_tool(DataProvidersTool)
-        
-
-=======
     
     def _register_sandbox_tools(self, disabled_tools: List[str]):
         """Register sandbox-related tools."""
@@ -134,7 +116,6 @@
             ('sb_web_dev_tool', SandboxWebDevTool, {'project_id': self.project_id, 'thread_id': self.thread_id, 'thread_manager': self.thread_manager}),
             ('sb_upload_file_tool', SandboxUploadFileTool, {'project_id': self.project_id, 'thread_manager': self.thread_manager}),
         ]
->>>>>>> 81c3eaaa
         
         for tool_name, tool_class, kwargs in sandbox_tools:
             if tool_name not in disabled_tools:
@@ -157,58 +138,6 @@
         from services.supabase import DBConnection
         
         db = DBConnection()
-<<<<<<< HEAD
-        self.thread_manager.add_tool(AgentConfigTool, thread_manager=self.thread_manager, db_connection=db, agent_id=agent_id)
-        self.thread_manager.add_tool(MCPSearchTool, thread_manager=self.thread_manager, db_connection=db, agent_id=agent_id)
-        self.thread_manager.add_tool(CredentialProfileTool, thread_manager=self.thread_manager, db_connection=db, agent_id=agent_id)
-        self.thread_manager.add_tool(WorkflowTool, thread_manager=self.thread_manager, db_connection=db, agent_id=agent_id)
-        self.thread_manager.add_tool(TriggerTool, thread_manager=self.thread_manager, db_connection=db, agent_id=agent_id)
-    
-    def register_custom_tools(self, enabled_tools: Dict[str, Any]):
-        self.thread_manager.add_tool(ExpandMessageTool, thread_id=self.thread_id, thread_manager=self.thread_manager)
-        self.thread_manager.add_tool(MessageTool)
-        self.thread_manager.add_tool(TaskListTool, project_id=self.project_id, thread_manager=self.thread_manager, thread_id=self.thread_id)
-
-        def safe_tool_check(tool_name: str) -> bool:
-            try:
-                if not isinstance(enabled_tools, dict):
-                    return False
-                tool_config = enabled_tools.get(tool_name, {})
-                if not isinstance(tool_config, dict):
-                    return bool(tool_config) if isinstance(tool_config, bool) else False
-                return tool_config.get('enabled', False)
-            except Exception:
-                return False
-        
-        if safe_tool_check('sb_shell_tool'):
-            self.thread_manager.add_tool(SandboxShellTool, project_id=self.project_id, thread_manager=self.thread_manager)
-        if safe_tool_check('sb_files_tool'):
-            self.thread_manager.add_tool(SandboxFilesTool, project_id=self.project_id, thread_manager=self.thread_manager)
-        if safe_tool_check('sb_deploy_tool'):
-            self.thread_manager.add_tool(SandboxDeployTool, project_id=self.project_id, thread_manager=self.thread_manager)
-        if safe_tool_check('sb_expose_tool'):
-            self.thread_manager.add_tool(SandboxExposeTool, project_id=self.project_id, thread_manager=self.thread_manager)
-        if safe_tool_check('web_search_tool'):
-            self.thread_manager.add_tool(SandboxWebSearchTool, project_id=self.project_id, thread_manager=self.thread_manager)
-        if safe_tool_check('sb_vision_tool'):
-            self.thread_manager.add_tool(SandboxVisionTool, project_id=self.project_id, thread_id=self.thread_id, thread_manager=self.thread_manager)
-        if safe_tool_check('sb_excel_tool'):
-            self.thread_manager.add_tool(SandboxExcelTool, project_id=self.project_id, thread_manager=self.thread_manager)
-        if safe_tool_check('sb_pdf_form_tool'):
-            self.thread_manager.add_tool(SandboxPDFFormTool, project_id=self.project_id, thread_manager=self.thread_manager)
-        if safe_tool_check('podcast_tool'):
-            self.thread_manager.add_tool(SandboxPodcastTool, project_id=self.project_id, thread_manager=self.thread_manager)
-        if safe_tool_check('sb_video_avatar_tool'):
-            self.thread_manager.add_tool(SandboxVideoAvatarTool, project_id=self.project_id, thread_manager=self.thread_manager)
-        if safe_tool_check('audio_transcription_tool'):
-            self.thread_manager.add_tool(AudioTranscriptionTool, project_id=self.project_id, thread_manager=self.thread_manager)
-        # if safe_tool_check('sb_web_dev_tool'):
-        #     self.thread_manager.add_tool(SandboxWebDevTool, project_id=self.project_id, thread_id=self.thread_id, thread_manager=self.thread_manager)
-        if config.RAPID_API_KEY and safe_tool_check('data_providers_tool'):
-            self.thread_manager.add_tool(DataProvidersTool)
-
-=======
->>>>>>> 81c3eaaa
         
         agent_builder_tools = [
             ('agent_config_tool', AgentConfigTool),
