from typing import Dict, Any, Optional, List
from utils.logger import logger
<<<<<<< HEAD
from services.supabase import DBConnection


async def get_agent_llamacloud_knowledge_bases(agent_id: str) -> List[Dict[str, Any]]:
    """Fetch LlamaCloud knowledge bases for an agent"""
    try:
        db = DBConnection()
        client = await db.client
        
        result = await client.rpc('get_agent_llamacloud_knowledge_bases', {
            'p_agent_id': agent_id,
            'p_include_inactive': False
        }).execute()
        
        if not result.data:
            return []
        
        # Transform database results to the format expected by KnowledgeSearchTool
        knowledge_bases = []
        for kb_data in result.data:
            kb = {
                'name': kb_data['name'],
                'index_name': kb_data['index_name'],
                'description': kb_data.get('description', '')
            }
            knowledge_bases.append(kb)
        
        logger.info(f"Loaded {len(knowledge_bases)} LlamaCloud knowledge bases for agent {agent_id}")
        return knowledge_bases
        
    except Exception as e:
        logger.error(f"Failed to load LlamaCloud knowledge bases for agent {agent_id}: {e}")
        return []


async def enrich_agent_config_with_llamacloud_kb(config: Dict[str, Any]) -> Dict[str, Any]:
    """Enrich agent config with LlamaCloud knowledge bases"""
    if not config.get('agent_id'):
        return config
    
    try:
        llamacloud_knowledge_bases = await get_agent_llamacloud_knowledge_bases(config['agent_id'])
        if llamacloud_knowledge_bases:
            config['llamacloud_knowledge_bases'] = llamacloud_knowledge_bases
            logger.info(f"Enriched agent {config['agent_id']} config with {len(llamacloud_knowledge_bases)} LlamaCloud knowledge bases")
    except Exception as e:
        logger.error(f"Failed to enrich agent config with LlamaCloud knowledge bases: {e}")
    
    return config
=======
import os
>>>>>>> 8d31ee42


def extract_agent_config(agent_data: Dict[str, Any], version_data: Optional[Dict[str, Any]] = None) -> Dict[str, Any]:
    """Extract agent configuration with simplified logic for Suna vs custom agents."""
    agent_id = agent_data.get('agent_id', 'Unknown')
    metadata = agent_data.get('metadata', {})
    is_suna_default = metadata.get('is_suna_default', False)
    
    # Debug logging
    if os.getenv("ENV_MODE", "").upper() == "STAGING":
        print(f"[DEBUG] extract_agent_config: Called for agent {agent_id}, is_suna_default={is_suna_default}")
        print(f"[DEBUG] extract_agent_config: Input agent_data has icon_name={agent_data.get('icon_name')}, icon_color={agent_data.get('icon_color')}, icon_background={agent_data.get('icon_background')}")
    
    # Handle Suna agents with special logic
    if is_suna_default:
        return _extract_suna_agent_config(agent_data, version_data)
    
    # Handle custom agents with versioning
    return _extract_custom_agent_config(agent_data, version_data)


def _extract_suna_agent_config(agent_data: Dict[str, Any], version_data: Optional[Dict[str, Any]] = None) -> Dict[str, Any]:
    """Extract config for Suna agents - always use central config with user customizations."""
    from agent.suna_config import SUNA_CONFIG
    
    agent_id = agent_data.get('agent_id', 'Unknown')
    logger.debug(f"Using Suna central config for agent {agent_id}")
    
    # Start with central Suna config
    config = {
        'agent_id': agent_data['agent_id'],
        'name': SUNA_CONFIG['name'],
        'description': SUNA_CONFIG['description'],
        'system_prompt': SUNA_CONFIG['system_prompt'],
        'model': SUNA_CONFIG['model'],
        'agentpress_tools': _extract_agentpress_tools_for_run(SUNA_CONFIG['agentpress_tools']),
        'avatar': SUNA_CONFIG['avatar'],
        'avatar_color': SUNA_CONFIG['avatar_color'],
        'is_default': True,
        'is_suna_default': True,
        'centrally_managed': True,
        'account_id': agent_data.get('account_id'),
        'current_version_id': agent_data.get('current_version_id'),
        'version_name': version_data.get('version_name', 'v1') if version_data else 'v1',
        'profile_image_url': agent_data.get('profile_image_url'),
        'restrictions': {
            'system_prompt_editable': False,
            'tools_editable': False,
            'name_editable': False,
            'description_editable': False,
            'mcps_editable': True
        }
    }
    
    if version_data:
        if version_data.get('config'):
            version_config = version_data['config']
            tools = version_config.get('tools', {})
            config['configured_mcps'] = tools.get('mcp', [])
            config['custom_mcps'] = tools.get('custom_mcp', [])
            config['workflows'] = version_config.get('workflows', [])
            config['triggers'] = version_config.get('triggers', [])
        else:
            config['configured_mcps'] = version_data.get('configured_mcps', [])
            config['custom_mcps'] = version_data.get('custom_mcps', [])
            config['workflows'] = []
            config['triggers'] = []
    else:
        config['configured_mcps'] = agent_data.get('configured_mcps', [])
        config['custom_mcps'] = agent_data.get('custom_mcps', [])
        config['workflows'] = []
        config['triggers'] = []
    
    return config


def _extract_custom_agent_config(agent_data: Dict[str, Any], version_data: Optional[Dict[str, Any]] = None) -> Dict[str, Any]:
    agent_id = agent_data.get('agent_id', 'Unknown')
    
    # Debug logging for icon fields
    if os.getenv("ENV_MODE", "").upper() == "STAGING":
        print(f"[DEBUG] _extract_custom_agent_config: Input agent_data has icon_name={agent_data.get('icon_name')}, icon_color={agent_data.get('icon_color')}, icon_background={agent_data.get('icon_background')}")
    
    if version_data:
        logger.debug(f"Using version data for custom agent {agent_id} (version: {version_data.get('version_name', 'unknown')})")
        
        if version_data.get('config'):
            config = version_data['config'].copy()
            system_prompt = config.get('system_prompt', '')
            model = config.get('model')
            tools = config.get('tools', {})
            configured_mcps = tools.get('mcp', [])
            custom_mcps = tools.get('custom_mcp', [])
            agentpress_tools = tools.get('agentpress', {})
            workflows = config.get('workflows', [])
            triggers = config.get('triggers', [])
        else:
            system_prompt = version_data.get('system_prompt', '')
            model = version_data.get('model')
            configured_mcps = version_data.get('configured_mcps', [])
            custom_mcps = version_data.get('custom_mcps', [])
            agentpress_tools = version_data.get('agentpress_tools', {})
            workflows = []
            triggers = []
        
        config = {
            'agent_id': agent_data['agent_id'],
            'name': agent_data['name'],
            'description': agent_data.get('description'),
            'system_prompt': system_prompt,
            'model': model,
            'agentpress_tools': _extract_agentpress_tools_for_run(agentpress_tools),
            'configured_mcps': configured_mcps,
            'custom_mcps': custom_mcps,
            'workflows': workflows,
            'triggers': triggers,
            'avatar': agent_data.get('avatar'),
            'avatar_color': agent_data.get('avatar_color'),
            'profile_image_url': agent_data.get('profile_image_url'),
            'icon_name': agent_data.get('icon_name'),
            'icon_color': agent_data.get('icon_color'),
            'icon_background': agent_data.get('icon_background'),
            'is_default': agent_data.get('is_default', False),
            'is_suna_default': False,
            'centrally_managed': False,
            'account_id': agent_data.get('account_id'),
            'current_version_id': agent_data.get('current_version_id'),
            'version_name': version_data.get('version_name', 'v1'),
            'restrictions': {}
        }
        
        # Debug logging for returned config
        if os.getenv("ENV_MODE", "").upper() == "STAGING":
            print(f"[DEBUG] _extract_custom_agent_config: Returning config with icon_name={config.get('icon_name')}, icon_color={config.get('icon_color')}, icon_background={config.get('icon_background')}")
        
        return config
    
    logger.warning(f"No version data found for custom agent {agent_id}, creating default configuration")
    
    fallback_config = {
        'agent_id': agent_data['agent_id'],
        'name': agent_data.get('name', 'Unnamed Agent'),
        'description': agent_data.get('description', ''),
        'system_prompt': 'You are a helpful AI assistant.',
        'model': None,
        'agentpress_tools': _extract_agentpress_tools_for_run(_get_default_agentpress_tools()),
        'configured_mcps': [],
        'custom_mcps': [],
        'workflows': [],
        'triggers': [],
        'avatar': agent_data.get('avatar'),
        'avatar_color': agent_data.get('avatar_color'),
        'profile_image_url': agent_data.get('profile_image_url'),
        'icon_name': agent_data.get('icon_name'),
        'icon_color': agent_data.get('icon_color'),
        'icon_background': agent_data.get('icon_background'),
        'is_default': agent_data.get('is_default', False),
        'is_suna_default': False,
        'centrally_managed': False,
        'account_id': agent_data.get('account_id'),
        'current_version_id': agent_data.get('current_version_id'),
        'version_name': 'v1',
        'restrictions': {}
    }
    
    # Debug logging for fallback config
    if os.getenv("ENV_MODE", "").upper() == "STAGING":
        print(f"[DEBUG] _extract_custom_agent_config: Fallback config with icon_name={fallback_config.get('icon_name')}, icon_color={fallback_config.get('icon_color')}, icon_background={fallback_config.get('icon_background')}")
    
    return fallback_config


def build_unified_config(
    system_prompt: str,
    agentpress_tools: Dict[str, Any],
    configured_mcps: List[Dict[str, Any]],
    custom_mcps: Optional[List[Dict[str, Any]]] = None,
    avatar: Optional[str] = None,
    avatar_color: Optional[str] = None,
    suna_metadata: Optional[Dict[str, Any]] = None,
    workflows: Optional[List[Dict[str, Any]]] = None,
    triggers: Optional[List[Dict[str, Any]]] = None
) -> Dict[str, Any]:
    simplified_tools = {}
    for tool_name, tool_config in agentpress_tools.items():
        if isinstance(tool_config, dict):
            simplified_tools[tool_name] = tool_config.get('enabled', False)
        elif isinstance(tool_config, bool):
            simplified_tools[tool_name] = tool_config
    
    config = {
        'system_prompt': system_prompt,
        'tools': {
            'agentpress': simplified_tools,
            'mcp': configured_mcps or [],
            'custom_mcp': custom_mcps or []
        },
        'workflows': workflows or [],
        'triggers': triggers or [],
        'metadata': {
            'avatar': avatar,
            'avatar_color': avatar_color
        }
    }
    
    if suna_metadata:
        config['suna_metadata'] = suna_metadata
    
    return config


def _get_default_agentpress_tools() -> Dict[str, bool]:
    """Get default AgentPress tools configuration for new custom agents."""
    return {
        "sb_shell_tool": True,
        "sb_files_tool": True,
        "sb_deploy_tool": True,
        "sb_expose_tool": True,
        "web_search_tool": True,
        "sb_vision_tool": True,
        "sb_image_edit_tool": True,
        "sb_presentation_outline_tool": True,
        "sb_presentation_tool": True,

        "sb_sheets_tool": True,
        "sb_web_dev_tool": True,
        "browser_tool": True,
        "data_providers_tool": True,
        "agent_config_tool": True,
        "mcp_search_tool": True,
        "credential_profile_tool": True,
        "workflow_tool": True,
        "trigger_tool": True
    }


def _extract_agentpress_tools_for_run(agentpress_config: Dict[str, Any]) -> Dict[str, Any]:
    """Convert agentpress tools config to runtime format."""
    if not agentpress_config:
        return {}
    
    run_tools = {}
    for tool_name, enabled in agentpress_config.items():
        if isinstance(enabled, bool):
            run_tools[tool_name] = {
                'enabled': enabled,
                'description': f"{tool_name} tool"
            }
        elif isinstance(enabled, dict):
            run_tools[tool_name] = enabled
        else:
            run_tools[tool_name] = {
                'enabled': bool(enabled),
                'description': f"{tool_name} tool"
            }
    
    return run_tools


def extract_tools_for_agent_run(config: Dict[str, Any]) -> Dict[str, Any]:
    logger.warning("extract_tools_for_agent_run is deprecated, using config-based extraction")
    tools = config.get('tools', {})
    return _extract_agentpress_tools_for_run(tools.get('agentpress', {}))


def get_mcp_configs(config: Dict[str, Any]) -> List[Dict[str, Any]]:
    tools = config.get('tools', {})
    all_mcps = []
    
    if 'configured_mcps' in config and config['configured_mcps']:
        for mcp in config['configured_mcps']:
            if mcp not in all_mcps:
                all_mcps.append(mcp)
    
    if 'custom_mcps' in config and config['custom_mcps']:
        for mcp in config['custom_mcps']:
            if mcp not in all_mcps:
                all_mcps.append(mcp)
    
    mcp_list = tools.get('mcp', [])
    if mcp_list:
        for mcp in mcp_list:
            if mcp not in all_mcps:
                all_mcps.append(mcp)
    
    custom_mcp_list = tools.get('custom_mcp', [])
    if custom_mcp_list:
        for mcp in custom_mcp_list:
            if mcp not in all_mcps:
                all_mcps.append(mcp)
    
    return all_mcps


def is_suna_default_agent(config: Dict[str, Any]) -> bool:
    return config.get('is_suna_default', False)


def get_agent_restrictions(config: Dict[str, Any]) -> Dict[str, bool]:
    return config.get('restrictions', {})


def can_edit_field(config: Dict[str, Any], field_name: str) -> bool:
    if not is_suna_default_agent(config):
        return True
    
    restrictions = get_agent_restrictions(config)
    return restrictions.get(field_name, True)


def get_default_system_prompt_for_suna_agent() -> str:
    from agent.suna.config import SunaConfig
    return SunaConfig.get_system_prompt()


async def get_agent_llamacloud_knowledge_bases(agent_id: str) -> List[Dict[str, Any]]:
    """Fetch LlamaCloud knowledge bases for an agent"""
    try:
        db = DBConnection()
        client = await db.client
        
        result = await client.rpc('get_agent_llamacloud_knowledge_bases', {
            'p_agent_id': agent_id,
            'p_include_inactive': False
        }).execute()
        
        if not result.data:
            return []
        
        # Transform database results to the format expected by KnowledgeSearchTool
        knowledge_bases = []
        for kb_data in result.data:
            kb = {
                'name': kb_data['name'],
                'index_name': kb_data['index_name'],
                'description': kb_data.get('description', '')
            }
            knowledge_bases.append(kb)
        
        logger.info(f"Loaded {len(knowledge_bases)} LlamaCloud knowledge bases for agent {agent_id}")
        return knowledge_bases
        
    except Exception as e:
        logger.error(f"Failed to load LlamaCloud knowledge bases for agent {agent_id}: {e}")
        return []


async def enrich_agent_config_with_llamacloud_kb(config: Dict[str, Any]) -> Dict[str, Any]:
    """Enrich agent config with LlamaCloud knowledge bases"""
    if not config.get('agent_id'):
        return config
    
    try:
        llamacloud_knowledge_bases = await get_agent_llamacloud_knowledge_bases(config['agent_id'])
        if llamacloud_knowledge_bases:
            config['llamacloud_knowledge_bases'] = llamacloud_knowledge_bases
            logger.info(f"Enriched agent {config['agent_id']} config with {len(llamacloud_knowledge_bases)} LlamaCloud knowledge bases")
    except Exception as e:
        logger.error(f"Failed to enrich agent config with LlamaCloud knowledge bases: {e}")
    
    return config<|MERGE_RESOLUTION|>--- conflicted
+++ resolved
@@ -1,7 +1,7 @@
 from typing import Dict, Any, Optional, List
 from utils.logger import logger
-<<<<<<< HEAD
 from services.supabase import DBConnection
+import os
 
 
 async def get_agent_llamacloud_knowledge_bases(agent_id: str) -> List[Dict[str, Any]]:
@@ -50,9 +50,6 @@
         logger.error(f"Failed to enrich agent config with LlamaCloud knowledge bases: {e}")
     
     return config
-=======
-import os
->>>>>>> 8d31ee42
 
 
 def extract_agent_config(agent_data: Dict[str, Any], version_data: Optional[Dict[str, Any]] = None) -> Dict[str, Any]:
