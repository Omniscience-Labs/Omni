from typing import Dict, Any, Optional, List
from utils.logger import logger
from services.supabase import DBConnection


async def get_agent_llamacloud_knowledge_bases(agent_id: str) -> List[Dict[str, Any]]:
    """Fetch LlamaCloud knowledge bases for an agent"""
    try:
        db = DBConnection()
        client = await db.client
        
        result = await client.rpc('get_agent_llamacloud_knowledge_bases', {
            'p_agent_id': agent_id,
            'p_include_inactive': False
        }).execute()
        
        if not result.data:
            return []
        
        # Transform database results to the format expected by KnowledgeSearchTool
        knowledge_bases = []
        for kb_data in result.data:
            kb = {
                'name': kb_data['name'],
                'index_name': kb_data['index_name'],
                'description': kb_data.get('description', '')
            }
            knowledge_bases.append(kb)
        
        logger.info(f"Loaded {len(knowledge_bases)} LlamaCloud knowledge bases for agent {agent_id}")
        return knowledge_bases
        
    except Exception as e:
        logger.error(f"Failed to load LlamaCloud knowledge bases for agent {agent_id}: {e}")
        return []


async def enrich_agent_config_with_llamacloud_kb(config: Dict[str, Any]) -> Dict[str, Any]:
    """Enrich agent config with LlamaCloud knowledge bases"""
    if not config.get('agent_id'):
        return config
    
    try:
        llamacloud_knowledge_bases = await get_agent_llamacloud_knowledge_bases(config['agent_id'])
        if llamacloud_knowledge_bases:
            config['llamacloud_knowledge_bases'] = llamacloud_knowledge_bases
            logger.info(f"Enriched agent {config['agent_id']} config with {len(llamacloud_knowledge_bases)} LlamaCloud knowledge bases")
    except Exception as e:
        logger.error(f"Failed to enrich agent config with LlamaCloud knowledge bases: {e}")
    
    return config


def extract_agent_config(agent_data: Dict[str, Any], version_data: Optional[Dict[str, Any]] = None) -> Dict[str, Any]:
    """Extract agent configuration with simplified logic for Suna vs custom agents."""
    agent_id = agent_data.get('agent_id', 'Unknown')
    metadata = agent_data.get('metadata', {})
    is_suna_default = metadata.get('is_suna_default', False)
    
    # Handle Suna agents with special logic
    if is_suna_default:
        return _extract_suna_agent_config(agent_data, version_data)
    
    # Handle custom agents with versioning
    return _extract_custom_agent_config(agent_data, version_data)


def _extract_suna_agent_config(agent_data: Dict[str, Any], version_data: Optional[Dict[str, Any]] = None) -> Dict[str, Any]:
    """Extract config for Suna agents - always use central config with user customizations."""
    from agent.suna_config import SUNA_CONFIG
    
    agent_id = agent_data.get('agent_id', 'Unknown')
    logger.debug(f"Using Suna central config for agent {agent_id}")
    
    # Start with central Suna config
    config = {
        'agent_id': agent_data['agent_id'],
        'name': SUNA_CONFIG['name'],
        'description': SUNA_CONFIG['description'],
        'system_prompt': SUNA_CONFIG['system_prompt'],
        'model': SUNA_CONFIG['model'],
        'agentpress_tools': _extract_agentpress_tools_for_run(SUNA_CONFIG['agentpress_tools']),
        'avatar': SUNA_CONFIG['avatar'],
        'avatar_color': SUNA_CONFIG['avatar_color'],
        'is_default': True,
        'is_suna_default': True,
        'centrally_managed': True,
        'account_id': agent_data.get('account_id'),
        'current_version_id': agent_data.get('current_version_id'),
        'version_name': version_data.get('version_name', 'v1') if version_data else 'v1',
        'profile_image_url': agent_data.get('profile_image_url'),
        'restrictions': {
            'system_prompt_editable': False,
            'tools_editable': False,
            'name_editable': False,
            'description_editable': False,
            'mcps_editable': True
        }
    }
    
    # Add user customizations from version or agent data
    if version_data:
        # Get customizations from version data
        if version_data.get('config'):
            version_config = version_data['config']
            tools = version_config.get('tools', {})
            config['configured_mcps'] = tools.get('mcp', [])
            config['custom_mcps'] = tools.get('custom_mcp', [])
            config['workflows'] = version_config.get('workflows', [])
            config['triggers'] = version_config.get('triggers', [])
        else:
            # Legacy version format
            config['configured_mcps'] = version_data.get('configured_mcps', [])
            config['custom_mcps'] = version_data.get('custom_mcps', [])
            config['workflows'] = []
            config['triggers'] = []
    else:
        # Fallback to agent data or empty
        config['configured_mcps'] = agent_data.get('configured_mcps', [])
        config['custom_mcps'] = agent_data.get('custom_mcps', [])
        config['workflows'] = []
        config['triggers'] = []
    
    return config


def _extract_custom_agent_config(agent_data: Dict[str, Any], version_data: Optional[Dict[str, Any]] = None) -> Dict[str, Any]:
    """Extract config for custom agents using versioning system."""
    agent_id = agent_data.get('agent_id', 'Unknown')
    
    if version_data:
        logger.debug(f"Using version data for custom agent {agent_id} (version: {version_data.get('version_name', 'unknown')})")
        
        # Extract from version data
        if version_data.get('config'):
            config = version_data['config'].copy()
            system_prompt = config.get('system_prompt', '')
            model = config.get('model')
            tools = config.get('tools', {})
            configured_mcps = tools.get('mcp', [])
            custom_mcps = tools.get('custom_mcp', [])
            agentpress_tools = tools.get('agentpress', {})
            workflows = config.get('workflows', [])
            triggers = config.get('triggers', [])
        else:
            # Legacy version format
            system_prompt = version_data.get('system_prompt', '')
            model = version_data.get('model')
            configured_mcps = version_data.get('configured_mcps', [])
            custom_mcps = version_data.get('custom_mcps', [])
            agentpress_tools = version_data.get('agentpress_tools', {})
            workflows = []
            triggers = []
        
        return {
            'agent_id': agent_data['agent_id'],
            'name': agent_data['name'],
            'description': agent_data.get('description'),
            'system_prompt': system_prompt,
            'model': model,
            'agentpress_tools': _extract_agentpress_tools_for_run(agentpress_tools),
            'configured_mcps': configured_mcps,
            'custom_mcps': custom_mcps,
            'workflows': workflows,
            'triggers': triggers,
            'avatar': agent_data.get('avatar'),
            'avatar_color': agent_data.get('avatar_color'),
            'profile_image_url': agent_data.get('profile_image_url'),
            'is_default': agent_data.get('is_default', False),
            'is_suna_default': False,
            'centrally_managed': False,
            'account_id': agent_data.get('account_id'),
            'current_version_id': agent_data.get('current_version_id'),
            'version_name': version_data.get('version_name', 'v1'),
            'restrictions': {}
        }
    
    # Fallback: create default config for custom agents without version data
    logger.warning(f"No version data found for custom agent {agent_id}, creating default configuration")
    
    return {
        'agent_id': agent_data['agent_id'],
        'name': agent_data.get('name', 'Unnamed Agent'),
        'description': agent_data.get('description', ''),
        'system_prompt': 'You are a helpful AI assistant.',
        'model': None,
        'agentpress_tools': _extract_agentpress_tools_for_run(_get_default_agentpress_tools()),
        'configured_mcps': [],
        'custom_mcps': [],
        'workflows': [],
        'triggers': [],
        'avatar': agent_data.get('avatar'),
        'avatar_color': agent_data.get('avatar_color'),
        'profile_image_url': agent_data.get('profile_image_url'),
        'is_default': agent_data.get('is_default', False),
        'is_suna_default': False,
        'centrally_managed': False,
        'account_id': agent_data.get('account_id'),
        'current_version_id': agent_data.get('current_version_id'),
        'version_name': 'v1',
        'restrictions': {}
    }


def build_unified_config(
    system_prompt: str,
    agentpress_tools: Dict[str, Any],
    configured_mcps: List[Dict[str, Any]],
    custom_mcps: Optional[List[Dict[str, Any]]] = None,
    avatar: Optional[str] = None,
    avatar_color: Optional[str] = None,
    suna_metadata: Optional[Dict[str, Any]] = None,
    workflows: Optional[List[Dict[str, Any]]] = None,
    triggers: Optional[List[Dict[str, Any]]] = None
) -> Dict[str, Any]:
    simplified_tools = {}
    for tool_name, tool_config in agentpress_tools.items():
        if isinstance(tool_config, dict):
            simplified_tools[tool_name] = tool_config.get('enabled', False)
        elif isinstance(tool_config, bool):
            simplified_tools[tool_name] = tool_config
    
    config = {
        'system_prompt': system_prompt,
        'tools': {
            'agentpress': simplified_tools,
            'mcp': configured_mcps or [],
            'custom_mcp': custom_mcps or []
        },
        'workflows': workflows or [],
        'triggers': triggers or [],
        'metadata': {
            'avatar': avatar,
            'avatar_color': avatar_color
        }
    }
    
    if suna_metadata:
        config['suna_metadata'] = suna_metadata
    
    return config


def _get_default_agentpress_tools() -> Dict[str, bool]:
    """Get default AgentPress tools configuration for new custom agents."""
    return {
        "sb_shell_tool": True,
        "sb_files_tool": True,
        "sb_deploy_tool": True,
        "sb_expose_tool": True,
        "web_search_tool": True,
        "sb_vision_tool": True,
        "sb_image_edit_tool": True,
        "sb_presentation_outline_tool": True,
        "sb_presentation_tool": True,

        "sb_sheets_tool": True,
        "sb_web_dev_tool": True,
        "browser_tool": True,
        "data_providers_tool": True,
        "agent_config_tool": True,
        "mcp_search_tool": True,
        "credential_profile_tool": True,
        "workflow_tool": True,
        "trigger_tool": True
    }


def _extract_agentpress_tools_for_run(agentpress_config: Dict[str, Any]) -> Dict[str, Any]:
    """Convert agentpress tools config to runtime format."""
    if not agentpress_config:
        return {}
    
    run_tools = {}
    for tool_name, enabled in agentpress_config.items():
        if isinstance(enabled, bool):
            run_tools[tool_name] = {
                'enabled': enabled,
                'description': f"{tool_name} tool"
            }
        elif isinstance(enabled, dict):
            run_tools[tool_name] = enabled
        else:
            run_tools[tool_name] = {
                'enabled': bool(enabled),
                'description': f"{tool_name} tool"
            }
    
    return run_tools

<<<<<<< HEAD
=======

def extract_tools_for_agent_run(config: Dict[str, Any]) -> Dict[str, Any]:
    logger.warning("extract_tools_for_agent_run is deprecated, using config-based extraction")
    tools = config.get('tools', {})
    return _extract_agentpress_tools_for_run(tools.get('agentpress', {}))


def get_mcp_configs(config: Dict[str, Any]) -> List[Dict[str, Any]]:
    tools = config.get('tools', {})
    all_mcps = []
    
    if 'configured_mcps' in config and config['configured_mcps']:
        for mcp in config['configured_mcps']:
            if mcp not in all_mcps:
                all_mcps.append(mcp)
    
    if 'custom_mcps' in config and config['custom_mcps']:
        for mcp in config['custom_mcps']:
            if mcp not in all_mcps:
                all_mcps.append(mcp)
    
    mcp_list = tools.get('mcp', [])
    if mcp_list:
        for mcp in mcp_list:
            if mcp not in all_mcps:
                all_mcps.append(mcp)
    
    custom_mcp_list = tools.get('custom_mcp', [])
    if custom_mcp_list:
        for mcp in custom_mcp_list:
            if mcp not in all_mcps:
                all_mcps.append(mcp)
    
    return all_mcps


def is_suna_default_agent(config: Dict[str, Any]) -> bool:
    return config.get('is_suna_default', False)


def get_agent_restrictions(config: Dict[str, Any]) -> Dict[str, bool]:
    return config.get('restrictions', {})


def can_edit_field(config: Dict[str, Any], field_name: str) -> bool:
    if not is_suna_default_agent(config):
        return True
    
    restrictions = get_agent_restrictions(config)
    return restrictions.get(field_name, True)


def get_default_system_prompt_for_suna_agent() -> str:
    from agent.suna.config import SunaConfig
    return SunaConfig.get_system_prompt()


async def get_agent_llamacloud_knowledge_bases(agent_id: str) -> List[Dict[str, Any]]:
    """Fetch LlamaCloud knowledge bases for an agent"""
    try:
        db = DBConnection()
        client = await db.client
        
        result = await client.rpc('get_agent_llamacloud_knowledge_bases', {
            'p_agent_id': agent_id,
            'p_include_inactive': False
        }).execute()
        
        if not result.data:
            return []
        
        # Transform database results to the format expected by KnowledgeSearchTool
        knowledge_bases = []
        for kb_data in result.data:
            kb = {
                'name': kb_data['name'],
                'index_name': kb_data['index_name'],
                'description': kb_data.get('description', '')
            }
            knowledge_bases.append(kb)
        
        logger.info(f"Loaded {len(knowledge_bases)} LlamaCloud knowledge bases for agent {agent_id}")
        return knowledge_bases
        
    except Exception as e:
        logger.error(f"Failed to load LlamaCloud knowledge bases for agent {agent_id}: {e}")
        return []


async def enrich_agent_config_with_llamacloud_kb(config: Dict[str, Any]) -> Dict[str, Any]:
    """Enrich agent config with LlamaCloud knowledge bases"""
    if not config.get('agent_id'):
        return config
    
    try:
        llamacloud_knowledge_bases = await get_agent_llamacloud_knowledge_bases(config['agent_id'])
        if llamacloud_knowledge_bases:
            config['llamacloud_knowledge_bases'] = llamacloud_knowledge_bases
            logger.info(f"Enriched agent {config['agent_id']} config with {len(llamacloud_knowledge_bases)} LlamaCloud knowledge bases")
    except Exception as e:
        logger.error(f"Failed to enrich agent config with LlamaCloud knowledge bases: {e}")
    
    return config
>>>>>>> 6738e2e1
<|MERGE_RESOLUTION|>--- conflicted
+++ resolved
@@ -288,8 +288,6 @@
     
     return run_tools
 
-<<<<<<< HEAD
-=======
 
 def extract_tools_for_agent_run(config: Dict[str, Any]) -> Dict[str, Any]:
     logger.warning("extract_tools_for_agent_run is deprecated, using config-based extraction")
@@ -392,5 +390,4 @@
     except Exception as e:
         logger.error(f"Failed to enrich agent config with LlamaCloud knowledge bases: {e}")
     
-    return config
->>>>>>> 6738e2e1
+    return config