--- conflicted
+++ resolved
@@ -30,11 +30,8 @@
     name: str = "sb_video_avatar_tool"
     
     # Keywords that should trigger this tool: video, avatar, generate, create, speech, presentation, content
-<<<<<<< HEAD
+    # Enhanced video download reliability: 2025-01-27T15:30:00
     # Force deployment update: 2025-08-19T05:15:00
-=======
-    # Enhanced video download reliability: 2025-01-27T15:30:00
->>>>>>> 892827dd
     
     # Avatar configuration options
     AVATAR_OPTIONS = {
