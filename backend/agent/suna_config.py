--- conflicted
+++ resolved
@@ -21,12 +21,8 @@
         "sb_image_edit_tool": True,
         "sb_presentation_outline_tool": False,
         "sb_presentation_tool": False,
-<<<<<<< HEAD
-        "sb_video_avatar_tool": True,
+        "sb_video_avatar_tool": False,
         "sb_sheets_tool": True,
-=======
-        "sb_sheets_tool": False,
->>>>>>> dc946c93
         "browser_tool": True,
         "data_providers_tool": True,
         # "sb_web_dev_tool": True,
