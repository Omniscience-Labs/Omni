--- conflicted
+++ resolved
@@ -19,13 +19,10 @@
         "sb_vision_tool": True,
         "sb_image_edit_tool": True,
         "data_providers_tool": True,
-<<<<<<< HEAD
         "sb_presentation_outline_tool": True,
         "sb_presentation_tool": True,
-        "sb_files_tool": True
-=======
-        "sb_sheets_tool": True
->>>>>>> 33739679
+        "sb_sheets_tool": True,
+        "sb_slides_tool": True
     }
     
     DEFAULT_MCPS = []
