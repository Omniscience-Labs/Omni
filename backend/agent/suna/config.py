import datetime
from typing import Dict, Any, List
from agent.prompt import SYSTEM_PROMPT

class SunaConfig:
    NAME = "Suna"
    DESCRIPTION = "Suna is your AI assistant with access to various tools and integrations to help you with tasks across domains."
    AVATAR = "🌞"
    AVATAR_COLOR = "#F59E0B"
    DEFAULT_MODEL = "anthropic/claude-sonnet-4-20250514"
    SYSTEM_PROMPT = SYSTEM_PROMPT

    DEFAULT_TOOLS = {
        "sb_shell_tool": True,
        "browser_tool": True,
        "sb_deploy_tool": True,
        "sb_expose_tool": True,
        "web_search_tool": True,
        "sb_vision_tool": True,
        "sb_image_edit_tool": True,
        "data_providers_tool": True,
        "sb_sheets_tool": True,
<<<<<<< HEAD
        "sb_web_dev_tool": True,
=======
        "sb_files_tool": True,
>>>>>>> 13de7f2a
    }
    
    DEFAULT_MCPS = []
    DEFAULT_CUSTOM_MCPS = []
    
    USER_RESTRICTIONS = {
        "system_prompt_editable": False,
        "tools_editable": False, 
        "name_editable": False,
        "description_editable": True,
        "mcps_editable": True
    }
    
    @classmethod
    def get_system_prompt(cls) -> str:
        return cls.SYSTEM_PROMPT
    
    @classmethod
    def get_full_config(cls) -> Dict[str, Any]:
        return {
            "name": cls.NAME,
            "description": cls.DESCRIPTION,
            "system_prompt": cls.get_system_prompt(),
            "model": cls.DEFAULT_MODEL,
            "configured_mcps": cls.DEFAULT_MCPS,
            "custom_mcps": cls.DEFAULT_CUSTOM_MCPS,
            "agentpress_tools": cls.DEFAULT_TOOLS,
            "is_default": True,
            "avatar": cls.AVATAR,
            "avatar_color": cls.AVATAR_COLOR,
            "metadata": {
                "is_suna_default": True,
                "centrally_managed": True,
                "restrictions": cls.USER_RESTRICTIONS,
                "installation_date": datetime.datetime.now(datetime.timezone.utc).isoformat(),
                "last_central_update": datetime.datetime.now(datetime.timezone.utc).isoformat()
            }
        }


def add_tool(tool_name: str, description: str, enabled: bool = True):
    SunaConfig.DEFAULT_TOOLS[tool_name] = {
        "enabled": enabled,
        "description": description
    }

def remove_tool(tool_name: str):
    if tool_name in SunaConfig.DEFAULT_TOOLS:
        del SunaConfig.DEFAULT_TOOLS[tool_name]

def enable_tool(tool_name: str):
    if tool_name in SunaConfig.DEFAULT_TOOLS:
        SunaConfig.DEFAULT_TOOLS[tool_name]["enabled"] = True

def disable_tool(tool_name: str):  
    if tool_name in SunaConfig.DEFAULT_TOOLS:
        SunaConfig.DEFAULT_TOOLS[tool_name]["enabled"] = False <|MERGE_RESOLUTION|>--- conflicted
+++ resolved
@@ -20,11 +20,8 @@
         "sb_image_edit_tool": True,
         "data_providers_tool": True,
         "sb_sheets_tool": True,
-<<<<<<< HEAD
         "sb_web_dev_tool": True,
-=======
         "sb_files_tool": True,
->>>>>>> 13de7f2a
     }
     
     DEFAULT_MCPS = []
