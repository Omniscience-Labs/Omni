from fastapi import APIRouter, HTTPException, Depends, Request, Body, File, UploadFile, Form, Query
from fastapi.responses import StreamingResponse
import asyncio
import json
import traceback
import base64
from datetime import datetime, timezone
import uuid
from typing import Optional, List, Dict, Any
import jwt
from pydantic import BaseModel
import tempfile
import os

from agentpress.thread_manager import ThreadManager
from services.supabase import DBConnection
from services import redis
from utils.auth_utils import get_current_user_id_from_jwt, get_user_id_from_stream_auth, verify_thread_access, verify_admin_api_key
from utils.logger import logger, structlog
from services.billing import check_billing_status, can_use_model
from utils.config import config, EnvMode
from sandbox.sandbox import create_sandbox, delete_sandbox, get_or_start_sandbox
from services.llm import make_llm_api_call
from run_agent_background import run_agent_background, _cleanup_redis_response_list, update_agent_run_status
from models import model_manager
from flags.flags import is_enabled

from .config_helper import extract_agent_config, build_unified_config
from .utils import check_agent_run_limit
from .versioning.version_service import get_version_service
from .versioning.api import router as version_router, initialize as initialize_versioning
from .tools.sb_presentation_tool import SandboxPresentationTool

# Helper for version service
async def _get_version_service():
    return await get_version_service()
from utils.omni_default_agent_service import OmniDefaultAgentService



router = APIRouter()
router.include_router(version_router)

db = None
instance_id = None # Global instance ID for this backend instance

# TTL for Redis response lists (24 hours)
REDIS_RESPONSE_LIST_TTL = 3600 * 24



class AgentStartRequest(BaseModel):
    model_name: Optional[str] = None  # Will be set to default model in the endpoint
    enable_thinking: Optional[bool] = False
    reasoning_effort: Optional[str] = 'low'
    stream: Optional[bool] = True
    enable_context_manager: Optional[bool] = False
    agent_id: Optional[str] = None  # Custom agent to use

class InitiateAgentResponse(BaseModel):
    thread_id: str
    agent_run_id: Optional[str] = None

class CreateThreadResponse(BaseModel):
    thread_id: str
    project_id: str

class MessageCreateRequest(BaseModel):
    type: str
    content: str
    is_llm_message: bool = True

class AgentCreateRequest(BaseModel):
    name: str
    description: Optional[str] = None
    system_prompt: Optional[str] = None
    configured_mcps: Optional[List[Dict[str, Any]]] = []
    custom_mcps: Optional[List[Dict[str, Any]]] = []
    agentpress_tools: Optional[Dict[str, Any]] = {}
    is_default: Optional[bool] = False
    avatar: Optional[str] = None
    avatar_color: Optional[str] = None
    profile_image_url: Optional[str] = None
    icon_name: Optional[str] = None
    icon_color: Optional[str] = None
    icon_background: Optional[str] = None

class AgentVersionResponse(BaseModel):
    version_id: str
    agent_id: str
    version_number: int
    version_name: str
    system_prompt: str
    model: Optional[str] = None
    configured_mcps: List[Dict[str, Any]]
    custom_mcps: List[Dict[str, Any]]
    agentpress_tools: Dict[str, Any]
    is_active: bool
    created_at: str
    updated_at: str
    created_by: Optional[str] = None

class AgentVersionCreateRequest(BaseModel):
    system_prompt: str
    configured_mcps: Optional[List[Dict[str, Any]]] = []
    custom_mcps: Optional[List[Dict[str, Any]]] = []
    agentpress_tools: Optional[Dict[str, Any]] = {}
    version_name: Optional[str] = None
    description: Optional[str] = None

class AgentUpdateRequest(BaseModel):
    name: Optional[str] = None
    description: Optional[str] = None
    system_prompt: Optional[str] = None
    configured_mcps: Optional[List[Dict[str, Any]]] = None
    custom_mcps: Optional[List[Dict[str, Any]]] = None
    agentpress_tools: Optional[Dict[str, Any]] = None
    is_default: Optional[bool] = None
    avatar: Optional[str] = None
    avatar_color: Optional[str] = None
    profile_image_url: Optional[str] = None
    icon_name: Optional[str] = None
    icon_color: Optional[str] = None
    icon_background: Optional[str] = None

class AgentResponse(BaseModel):
    agent_id: str
    name: str
    description: Optional[str] = None
    system_prompt: str
    configured_mcps: List[Dict[str, Any]]
    custom_mcps: List[Dict[str, Any]]
    agentpress_tools: Dict[str, Any]
    is_default: bool
    avatar: Optional[str] = None
    avatar_color: Optional[str] = None
    profile_image_url: Optional[str] = None
    icon_name: Optional[str] = None
    icon_color: Optional[str] = None
    icon_background: Optional[str] = None
    created_at: str
    updated_at: Optional[str] = None
    is_public: Optional[bool] = False
    tags: Optional[List[str]] = []
    current_version_id: Optional[str] = None
    version_count: Optional[int] = 1
    current_version: Optional[AgentVersionResponse] = None
    metadata: Optional[Dict[str, Any]] = None

class PaginationInfo(BaseModel):
    page: int
    limit: int
    total: int
    pages: int

class AgentsResponse(BaseModel):
    agents: List[AgentResponse]
    pagination: PaginationInfo

class ThreadAgentResponse(BaseModel):
    agent: Optional[AgentResponse]
    source: str
    message: str

class AgentExportData(BaseModel):
    """Exportable agent configuration data"""
    name: str
    description: Optional[str] = None
    system_prompt: str
    agentpress_tools: Dict[str, Any]
    configured_mcps: List[Dict[str, Any]]
    custom_mcps: List[Dict[str, Any]]
    # Deprecated
    avatar: Optional[str] = None
    avatar_color: Optional[str] = None
    # New
    profile_image_url: Optional[str] = None
    tags: Optional[List[str]] = []
    metadata: Optional[Dict[str, Any]] = None
    export_version: str = "1.1"
    exported_at: str
    exported_by: Optional[str] = None

class AgentImportRequest(BaseModel):
    """Request to import an agent from JSON"""
    import_data: AgentExportData
    import_as_new: bool = True  # Always true, only creating new agents is supported

def initialize(
    _db: DBConnection,
    _instance_id: Optional[str] = None
):
    """Initialize the agent API with resources from the main API."""
    global db, instance_id
    db = _db
    
    # Initialize the versioning module with the same database connection
    initialize_versioning(_db)

    # Use provided instance_id or generate a new one
    if _instance_id:
        instance_id = _instance_id
    else:
        # Generate instance ID
        instance_id = str(uuid.uuid4())[:8]

    logger.debug(f"Initialized agent API with instance ID: {instance_id}")

async def cleanup():
    """Clean up resources and stop running agents on shutdown."""
    logger.debug("Starting cleanup of agent API resources")

    # Use the instance_id to find and clean up this instance's keys
    try:
        if instance_id: # Ensure instance_id is set
            running_keys = await redis.keys(f"active_run:{instance_id}:*")
            logger.debug(f"Found {len(running_keys)} running agent runs for instance {instance_id} to clean up")

            for key in running_keys:
                # Key format: active_run:{instance_id}:{agent_run_id}
                parts = key.split(":")
                if len(parts) == 3:
                    agent_run_id = parts[2]
                    await stop_agent_run(agent_run_id, error_message=f"Instance {instance_id} shutting down")
                else:
                    logger.warning(f"Unexpected key format found: {key}")
        else:
            logger.warning("Instance ID not set, cannot clean up instance-specific agent runs.")

    except Exception as e:
        logger.error(f"Failed to clean up running agent runs: {str(e)}")

    # Close Redis connection
    await redis.close()
    logger.debug("Completed cleanup of agent API resources")

async def stop_agent_run(agent_run_id: str, error_message: Optional[str] = None):
    """Update database and publish stop signal to Redis."""
    logger.debug(f"Stopping agent run: {agent_run_id}")
    client = await db.client
    final_status = "failed" if error_message else "stopped"

    # Attempt to fetch final responses from Redis
    response_list_key = f"agent_run:{agent_run_id}:responses"
    all_responses = []
    try:
        all_responses_json = await redis.lrange(response_list_key, 0, -1)
        all_responses = [json.loads(r) for r in all_responses_json]
        logger.debug(f"Fetched {len(all_responses)} responses from Redis for DB update on stop/fail: {agent_run_id}")
    except Exception as e:
        logger.error(f"Failed to fetch responses from Redis for {agent_run_id} during stop/fail: {e}")
        # Try fetching from DB as a fallback? Or proceed without responses? Proceeding without for now.

    # Update the agent run status in the database
    update_success = await update_agent_run_status(
        client, agent_run_id, final_status, error=error_message
    )

    if not update_success:
        logger.error(f"Failed to update database status for stopped/failed run {agent_run_id}")
        raise HTTPException(status_code=500, detail="Failed to update agent run status in database")

    # Send STOP signal to the global control channel
    global_control_channel = f"agent_run:{agent_run_id}:control"
    try:
        await redis.publish(global_control_channel, "STOP")
        logger.debug(f"Published STOP signal to global channel {global_control_channel}")
    except Exception as e:
        logger.error(f"Failed to publish STOP signal to global channel {global_control_channel}: {str(e)}")

    # Find all instances handling this agent run and send STOP to instance-specific channels
    try:
        instance_keys = await redis.keys(f"active_run:*:{agent_run_id}")
        logger.debug(f"Found {len(instance_keys)} active instance keys for agent run {agent_run_id}")

        for key in instance_keys:
            # Key format: active_run:{instance_id}:{agent_run_id}
            parts = key.split(":")
            if len(parts) == 3:
                instance_id_from_key = parts[1]
                instance_control_channel = f"agent_run:{agent_run_id}:control:{instance_id_from_key}"
                try:
                    await redis.publish(instance_control_channel, "STOP")
                    logger.debug(f"Published STOP signal to instance channel {instance_control_channel}")
                except Exception as e:
                    logger.warning(f"Failed to publish STOP signal to instance channel {instance_control_channel}: {str(e)}")
            else:
                 logger.warning(f"Unexpected key format found: {key}")

        # Clean up the response list immediately on stop/fail
        await _cleanup_redis_response_list(agent_run_id)

    except Exception as e:
        logger.error(f"Failed to find or signal active instances for {agent_run_id}: {str(e)}")

    logger.debug(f"Successfully initiated stop process for agent run: {agent_run_id}")

async def get_agent_run_with_access_check(client, agent_run_id: str, user_id: str):
    agent_run = await client.table('agent_runs').select('*, threads(account_id)').eq('id', agent_run_id).execute()
    if not agent_run.data:
        raise HTTPException(status_code=404, detail="Agent run not found")

    agent_run_data = agent_run.data[0]
    thread_id = agent_run_data['thread_id']
    account_id = agent_run_data['threads']['account_id']
    if account_id == user_id:
        return agent_run_data
    await verify_thread_access(client, thread_id, user_id)
    return agent_run_data


@router.post("/thread/{thread_id}/agent/start")
async def start_agent(
    thread_id: str,
    body: AgentStartRequest = Body(...),
    user_id: str = Depends(get_current_user_id_from_jwt)
):
    """Start an agent for a specific thread in the background"""
    structlog.contextvars.bind_contextvars(
        thread_id=thread_id,
    )
    global instance_id # Ensure instance_id is accessible
    if not instance_id:
        raise HTTPException(status_code=500, detail="Agent API not initialized with instance ID")

    # Use model from config if not specified in the request
    model_name = body.model_name
    logger.debug(f"Original model_name from request: {model_name}")

    # Log the model name after alias resolution using new model manager
    from models import model_manager
    resolved_model = model_manager.resolve_model_id(model_name)
    logger.debug(f"Resolved model name: {resolved_model}")

    # Update model_name to use the resolved version
    model_name = resolved_model

    logger.debug(f"Starting new agent for thread: {thread_id} with config: model={model_name}, thinking={body.enable_thinking}, effort={body.reasoning_effort}, stream={body.stream}, context_manager={body.enable_context_manager} (Instance: {instance_id})")
    client = await db.client


    thread_result = await client.table('threads').select('project_id', 'account_id', 'metadata').eq('thread_id', thread_id).execute()

    if not thread_result.data:
        raise HTTPException(status_code=404, detail="Thread not found")
    thread_data = thread_result.data[0]
    project_id = thread_data.get('project_id')
    account_id = thread_data.get('account_id')
    thread_metadata = thread_data.get('metadata', {})

    if account_id != user_id:
        await verify_thread_access(client, thread_id, user_id)

    structlog.contextvars.bind_contextvars(
        project_id=project_id,
        account_id=account_id,
        thread_metadata=thread_metadata,
    )
    
    # Load agent configuration with version support
    agent_config = None
    effective_agent_id = body.agent_id  # Optional agent ID from request
    
    logger.debug(f"[AGENT LOAD] Agent loading flow:")
    logger.debug(f"  - body.agent_id: {body.agent_id}")
    logger.debug(f"  - effective_agent_id: {effective_agent_id}")

    if effective_agent_id:
        logger.debug(f"[AGENT LOAD] Querying for agent: {effective_agent_id}")
        # Get agent
        agent_result = await client.table('agents').select('*').eq('agent_id', effective_agent_id).eq('account_id', account_id).execute()
        logger.debug(f"[AGENT LOAD] Query result: found {len(agent_result.data) if agent_result.data else 0} agents")
        
        if not agent_result.data:
            if body.agent_id:
                raise HTTPException(status_code=404, detail="Agent not found or access denied")
            else:
                logger.warning(f"Stored agent_id {effective_agent_id} not found, falling back to default")
                effective_agent_id = None
        else:
            agent_data = agent_result.data[0]
            version_data = None
            if agent_data.get('current_version_id'):
                try:
                    version_service = await _get_version_service()
                    version_obj = await version_service.get_version(
                        agent_id=effective_agent_id,
                        version_id=agent_data['current_version_id'],
                        user_id=user_id
                    )
                    version_data = version_obj.to_dict()
                    logger.debug(f"[AGENT LOAD] Got version data from version manager: {version_data.get('version_name')}")
                except Exception as e:
                    logger.warning(f"[AGENT LOAD] Failed to get version data: {e}")
            
            logger.debug(f"[AGENT LOAD] About to call extract_agent_config with agent_data keys: {list(agent_data.keys())}")
            logger.debug(f"[AGENT LOAD] version_data type: {type(version_data)}, has data: {version_data is not None}")
            
            agent_config = extract_agent_config(agent_data, version_data)
            
            if version_data:
                logger.debug(f"Using agent {agent_config['name']} ({effective_agent_id}) version {agent_config.get('version_name', 'v1')}")
            else:
                logger.debug(f"Using agent {agent_config['name']} ({effective_agent_id}) - no version data")
            source = "request" if body.agent_id else "fallback"
    else:
        logger.debug(f"[AGENT LOAD] No effective_agent_id, will try default agent")

    if not agent_config:
        logger.debug(f"[AGENT LOAD] No agent config yet, querying for default agent")
        default_agent_result = await client.table('agents').select('*').eq('account_id', account_id).eq('is_default', True).execute()
        logger.debug(f"[AGENT LOAD] Default agent query result: found {len(default_agent_result.data) if default_agent_result.data else 0} default agents")
        
        if default_agent_result.data:
            agent_data = default_agent_result.data[0]
            
            # Use versioning system to get current version
            version_data = None
            if agent_data.get('current_version_id'):
                try:
                    version_service = await _get_version_service()
                    version_obj = await version_service.get_version(
                        agent_id=agent_data['agent_id'],
                        version_id=agent_data['current_version_id'],
                        user_id=user_id
                    )
                    version_data = version_obj.to_dict()
                    logger.debug(f"[AGENT LOAD] Got default agent version from version manager: {version_data.get('version_name')}")
                except Exception as e:
                    logger.warning(f"[AGENT LOAD] Failed to get default agent version data: {e}")
            
            logger.debug(f"[AGENT LOAD] About to call extract_agent_config for DEFAULT agent with version data: {version_data is not None}")
            
            agent_config = extract_agent_config(agent_data, version_data)
            
            if version_data:
                logger.debug(f"Using default agent: {agent_config['name']} ({agent_config['agent_id']}) version {agent_config.get('version_name', 'v1')}")
            else:
                logger.debug(f"Using default agent: {agent_config['name']} ({agent_config['agent_id']}) - no version data")
        else:
            logger.warning(f"[AGENT LOAD] No default agent found for account {account_id}")

    logger.debug(f"[AGENT LOAD] Final agent_config: {agent_config is not None}")
    if agent_config:
        logger.debug(f"[AGENT LOAD] Agent config keys: {list(agent_config.keys())}")
        logger.debug(f"Using agent {agent_config['agent_id']} for this agent run (thread remains agent-agnostic)")

    # Run all checks concurrently
    model_check_task = asyncio.create_task(can_use_model(client, account_id, model_name))
    billing_check_task = asyncio.create_task(check_billing_status(client, account_id))
    limit_check_task = asyncio.create_task(check_agent_run_limit(client, account_id))

    # Wait for all checks to complete
    (can_use, model_message, allowed_models), (can_run, message, subscription), limit_check = await asyncio.gather(
        model_check_task, billing_check_task, limit_check_task
    )

    # Check results and raise appropriate errors
    if not can_use:
        raise HTTPException(status_code=403, detail={"message": model_message, "allowed_models": allowed_models})

    if not can_run:
        raise HTTPException(status_code=402, detail={"message": message, "subscription": subscription})

    if not limit_check['can_start']:
        error_detail = {
            "message": f"Maximum of {config.MAX_PARALLEL_AGENT_RUNS} parallel agent runs allowed within 24 hours. You currently have {limit_check['running_count']} running.",
            "running_thread_ids": limit_check['running_thread_ids'],
            "running_count": limit_check['running_count'],
            "limit": config.MAX_PARALLEL_AGENT_RUNS
        }
        logger.warning(f"Agent run limit exceeded for account {account_id}: {limit_check['running_count']} running agents")
        raise HTTPException(status_code=429, detail=error_detail)

    effective_model = model_name
    if not model_name and agent_config and agent_config.get('model'):
        effective_model = agent_config['model']
        logger.debug(f"No model specified by user, using agent's configured model: {effective_model}")
    elif model_name:
        logger.debug(f"Using user-selected model: {effective_model}")
    else:
        logger.debug(f"Using default model: {effective_model}")
    
    agent_run = await client.table('agent_runs').insert({
        "thread_id": thread_id,
        "status": "running",
        "started_at": datetime.now(timezone.utc).isoformat(),
        "agent_id": agent_config.get('agent_id') if agent_config else None,
        "agent_version_id": agent_config.get('current_version_id') if agent_config else None,
        "metadata": {
            "model_name": effective_model,
            "requested_model": model_name,
            "enable_thinking": body.enable_thinking,
            "reasoning_effort": body.reasoning_effort,
            "enable_context_manager": body.enable_context_manager
        }
    }).execute()

    agent_run_id = agent_run.data[0]['id']
    structlog.contextvars.bind_contextvars(
        agent_run_id=agent_run_id,
    )
    logger.debug(f"Created new agent run: {agent_run_id}")

    instance_key = f"active_run:{instance_id}:{agent_run_id}"
    try:
        await redis.set(instance_key, "running", ex=redis.REDIS_KEY_TTL)
    except Exception as e:
        logger.warning(f"Failed to register agent run in Redis ({instance_key}): {str(e)}")

    request_id = structlog.contextvars.get_contextvars().get('request_id')

    run_agent_background.send(
        agent_run_id=agent_run_id, thread_id=thread_id, instance_id=instance_id,
        project_id=project_id,
        model_name=model_name,  # Already resolved above
        enable_thinking=body.enable_thinking, reasoning_effort=body.reasoning_effort,
        stream=body.stream, enable_context_manager=body.enable_context_manager,
        agent_config=agent_config,  # Pass agent configuration
        request_id=request_id,
    )

    return {"agent_run_id": agent_run_id, "status": "running"}

@router.post("/agent-run/{agent_run_id}/stop")
async def stop_agent(agent_run_id: str, user_id: str = Depends(get_current_user_id_from_jwt)):
    """Stop a running agent."""
    structlog.contextvars.bind_contextvars(
        agent_run_id=agent_run_id,
    )
    logger.debug(f"Received request to stop agent run: {agent_run_id}")
    client = await db.client
    await get_agent_run_with_access_check(client, agent_run_id, user_id)
    await stop_agent_run(agent_run_id)
    return {"status": "stopped"}

@router.get("/thread/{thread_id}/agent-runs")
async def get_agent_runs(thread_id: str, user_id: str = Depends(get_current_user_id_from_jwt)):
    """Get all agent runs for a thread."""
    structlog.contextvars.bind_contextvars(
        thread_id=thread_id,
    )
    logger.debug(f"Fetching agent runs for thread: {thread_id}")
    client = await db.client
    await verify_thread_access(client, thread_id, user_id)
    agent_runs = await client.table('agent_runs').select('id, thread_id, status, started_at, completed_at, error, created_at, updated_at').eq("thread_id", thread_id).order('created_at', desc=True).execute()
    logger.debug(f"Found {len(agent_runs.data)} agent runs for thread: {thread_id}")
    return {"agent_runs": agent_runs.data}

@router.get("/agent-run/{agent_run_id}")
async def get_agent_run(agent_run_id: str, user_id: str = Depends(get_current_user_id_from_jwt)):
    """Get agent run status and responses."""
    structlog.contextvars.bind_contextvars(
        agent_run_id=agent_run_id,
    )
    logger.debug(f"Fetching agent run details: {agent_run_id}")
    client = await db.client
    agent_run_data = await get_agent_run_with_access_check(client, agent_run_id, user_id)
    # Note: Responses are not included here by default, they are in the stream or DB
    return {
        "id": agent_run_data['id'],
        "threadId": agent_run_data['thread_id'],
        "status": agent_run_data['status'],
        "startedAt": agent_run_data['started_at'],
        "completedAt": agent_run_data['completed_at'],
        "error": agent_run_data['error']
    }

@router.get("/thread/{thread_id}/agent", response_model=ThreadAgentResponse)
async def get_thread_agent(thread_id: str, user_id: str = Depends(get_current_user_id_from_jwt)):
    """Get the agent details for a specific thread. Since threads are fully agent-agnostic, 
    this returns the most recently used agent from agent_runs only."""
    structlog.contextvars.bind_contextvars(
        thread_id=thread_id,
    )
    logger.debug(f"Fetching agent details for thread: {thread_id}")
    client = await db.client
    
    try:
        # Verify thread access and get thread data
        await verify_thread_access(client, thread_id, user_id)
        thread_result = await client.table('threads').select('account_id').eq('thread_id', thread_id).execute()
        
        if not thread_result.data:
            raise HTTPException(status_code=404, detail="Thread not found")
        
        thread_data = thread_result.data[0]
        account_id = thread_data.get('account_id')
        
        effective_agent_id = None
        agent_source = "none"
        
        # Get the most recently used agent from agent_runs
        recent_agent_result = await client.table('agent_runs').select('agent_id', 'agent_version_id').eq('thread_id', thread_id).not_.is_('agent_id', 'null').order('created_at', desc=True).limit(1).execute()
        if recent_agent_result.data:
            effective_agent_id = recent_agent_result.data[0]['agent_id']
            recent_version_id = recent_agent_result.data[0].get('agent_version_id')
            agent_source = "recent"
            logger.debug(f"Found most recently used agent: {effective_agent_id} (version: {recent_version_id})")
        
        # If no agent found in agent_runs
        if not effective_agent_id:
            return {
                "agent": None,
                "source": "none",
                "message": "No agent has been used in this thread yet. Threads are agent-agnostic - use /agent/start to select an agent."
            }
        
        # Fetch the agent details
        agent_result = await client.table('agents').select('*').eq('agent_id', effective_agent_id).eq('account_id', account_id).execute()
        
        if not agent_result.data:
            # Agent was deleted or doesn't exist
            return {
                "agent": None,
                "source": "missing",
                "message": f"Agent {effective_agent_id} not found or was deleted. You can select a different agent."
            }
        
        agent_data = agent_result.data[0]
        
        # Use versioning system to get current version data
        version_data = None
        current_version = None
        if agent_data.get('current_version_id'):
            try:
                version_service = await _get_version_service()
                current_version_obj = await version_service.get_version(
                    agent_id=effective_agent_id,
                    version_id=agent_data['current_version_id'],
                    user_id=user_id
                )
                current_version_data = current_version_obj.to_dict()
                version_data = current_version_data
                
                # Create AgentVersionResponse from version data
                current_version = AgentVersionResponse(
                    version_id=current_version_data['version_id'],
                    agent_id=current_version_data['agent_id'],
                    version_number=current_version_data['version_number'],
                    version_name=current_version_data['version_name'],
                    system_prompt=current_version_data['system_prompt'],
                    model=current_version_data.get('model'),
                    configured_mcps=current_version_data.get('configured_mcps', []),
                    custom_mcps=current_version_data.get('custom_mcps', []),
                    agentpress_tools=current_version_data.get('agentpress_tools', {}),
                    is_active=current_version_data.get('is_active', True),
                    created_at=current_version_data['created_at'],
                    updated_at=current_version_data.get('updated_at', current_version_data['created_at']),
                    created_by=current_version_data.get('created_by')
                )
                
                logger.debug(f"Using agent {agent_data['name']} version {current_version_data.get('version_name', 'v1')}")
            except Exception as e:
                logger.warning(f"Failed to get version data for agent {effective_agent_id}: {e}")
        
        version_data = None
        if current_version:
            version_data = {
                'version_id': current_version.version_id,
                'agent_id': current_version.agent_id,
                'version_number': current_version.version_number,
                'version_name': current_version.version_name,
                'system_prompt': current_version.system_prompt,
                'model': current_version.model,
                'configured_mcps': current_version.configured_mcps,
                'custom_mcps': current_version.custom_mcps,
                'agentpress_tools': current_version.agentpress_tools,
                'is_active': current_version.is_active,
                'created_at': current_version.created_at,
                'updated_at': current_version.updated_at,
                'created_by': current_version.created_by
            }
        
        from agent.config_helper import extract_agent_config
        agent_config = extract_agent_config(agent_data, version_data)
        
        system_prompt = agent_config['system_prompt']
        configured_mcps = agent_config['configured_mcps']
        custom_mcps = agent_config['custom_mcps']
        agentpress_tools = agent_config['agentpress_tools']
        
        return {
            "agent": AgentResponse(
                agent_id=agent_data['agent_id'],
                name=agent_data['name'],
                description=agent_data.get('description'),
                system_prompt=system_prompt,
                configured_mcps=configured_mcps,
                custom_mcps=custom_mcps,
                agentpress_tools=agentpress_tools,
                is_default=agent_data.get('is_default', False),
                is_public=agent_data.get('is_public', False),
                tags=agent_data.get('tags', []),
                avatar=agent_config.get('avatar'),
                avatar_color=agent_config.get('avatar_color'),
                profile_image_url=agent_config.get('profile_image_url'),
                created_at=agent_data['created_at'],
                updated_at=agent_data.get('updated_at', agent_data['created_at']),
                current_version_id=agent_data.get('current_version_id'),
                version_count=agent_data.get('version_count', 1),
                current_version=current_version,
                metadata=agent_data.get('metadata')
            ),
            "source": agent_source,
            "message": f"Using {agent_source} agent: {agent_data['name']}. Threads are agent-agnostic - you can change agents anytime."
        }
        
    except HTTPException:
        raise
    except Exception as e:
        logger.error(f"Error fetching agent for thread {thread_id}: {str(e)}")
        raise HTTPException(status_code=500, detail=f"Failed to fetch thread agent: {str(e)}")

@router.get("/agent-run/{agent_run_id}/stream")
async def stream_agent_run(
    agent_run_id: str,
    token: Optional[str] = None,
    request: Request = None
):
    """Stream the responses of an agent run using Redis Lists and Pub/Sub."""
    logger.debug(f"Starting stream for agent run: {agent_run_id}")
    client = await db.client

    user_id = await get_user_id_from_stream_auth(request, token) # practically instant
    agent_run_data = await get_agent_run_with_access_check(client, agent_run_id, user_id) # 1 db query

    structlog.contextvars.bind_contextvars(
        agent_run_id=agent_run_id,
        user_id=user_id,
    )

    response_list_key = f"agent_run:{agent_run_id}:responses"
    response_channel = f"agent_run:{agent_run_id}:new_response"
    control_channel = f"agent_run:{agent_run_id}:control" # Global control channel

    async def stream_generator(agent_run_data):
        logger.debug(f"Streaming responses for {agent_run_id} using Redis list {response_list_key} and channel {response_channel}")
        last_processed_index = -1
        pubsub_response = None
        pubsub_control = None
        listener_task = None
        terminate_stream = False
        initial_yield_complete = False

        try:
            # 1. Fetch and yield initial responses from Redis list
            initial_responses_json = await redis.lrange(response_list_key, 0, -1)
            initial_responses = []
            if initial_responses_json:
                initial_responses = [json.loads(r) for r in initial_responses_json]
                logger.debug(f"Sending {len(initial_responses)} initial responses for {agent_run_id}")
                for response in initial_responses:
                    yield f"data: {json.dumps(response)}\n\n"
                last_processed_index = len(initial_responses) - 1
            initial_yield_complete = True

            # 2. Check run status
            current_status = agent_run_data.get('status') if agent_run_data else None

            if current_status != 'running':
                logger.debug(f"Agent run {agent_run_id} is not running (status: {current_status}). Ending stream.")
                yield f"data: {json.dumps({'type': 'status', 'status': 'completed'})}\n\n"
                return
          
            structlog.contextvars.bind_contextvars(
                thread_id=agent_run_data.get('thread_id'),
            )

            # 3. Set up Pub/Sub listeners for new responses and control signals concurrently
            pubsub_response_task = asyncio.create_task(redis.create_pubsub())
            pubsub_control_task = asyncio.create_task(redis.create_pubsub())
            
            pubsub_response, pubsub_control = await asyncio.gather(pubsub_response_task, pubsub_control_task)
            
            # Subscribe to channels concurrently
            response_subscribe_task = asyncio.create_task(pubsub_response.subscribe(response_channel))
            control_subscribe_task = asyncio.create_task(pubsub_control.subscribe(control_channel))
            
            await asyncio.gather(response_subscribe_task, control_subscribe_task)
            
            logger.debug(f"Subscribed to response channel: {response_channel}")
            logger.debug(f"Subscribed to control channel: {control_channel}")

            # Queue to communicate between listeners and the main generator loop
            message_queue = asyncio.Queue()

            async def listen_messages():
                response_reader = pubsub_response.listen()
                control_reader = pubsub_control.listen()
                tasks = [asyncio.create_task(response_reader.__anext__()), asyncio.create_task(control_reader.__anext__())]

                while not terminate_stream:
                    done, pending = await asyncio.wait(tasks, return_when=asyncio.FIRST_COMPLETED)
                    for task in done:
                        try:
                            message = task.result()
                            if message and isinstance(message, dict) and message.get("type") == "message":
                                channel = message.get("channel")
                                data = message.get("data")
                                if isinstance(data, bytes): data = data.decode('utf-8')

                                if channel == response_channel and data == "new":
                                    await message_queue.put({"type": "new_response"})
                                elif channel == control_channel and data in ["STOP", "END_STREAM", "ERROR"]:
                                    logger.debug(f"Received control signal '{data}' for {agent_run_id}")
                                    await message_queue.put({"type": "control", "data": data})
                                    return # Stop listening on control signal

                        except StopAsyncIteration:
                            logger.warning(f"Listener {task} stopped.")
                            # Decide how to handle listener stopping, maybe terminate?
                            await message_queue.put({"type": "error", "data": "Listener stopped unexpectedly"})
                            return
                        except Exception as e:
                            logger.error(f"Error in listener for {agent_run_id}: {e}")
                            await message_queue.put({"type": "error", "data": "Listener failed"})
                            return
                        finally:
                            # Reschedule the completed listener task
                            if task in tasks:
                                tasks.remove(task)
                                if message and isinstance(message, dict) and message.get("channel") == response_channel:
                                     tasks.append(asyncio.create_task(response_reader.__anext__()))
                                elif message and isinstance(message, dict) and message.get("channel") == control_channel:
                                     tasks.append(asyncio.create_task(control_reader.__anext__()))

                # Cancel pending listener tasks on exit
                for p_task in pending: p_task.cancel()
                for task in tasks: task.cancel()


            listener_task = asyncio.create_task(listen_messages())

            # 4. Main loop to process messages from the queue (simple streaming)
            while not terminate_stream:
                try:
                    queue_item = await message_queue.get()

                    if queue_item["type"] == "new_response":
                        # Fetch new responses from Redis list starting after the last processed index
                        new_start_index = last_processed_index + 1
                        new_responses_json = await redis.lrange(response_list_key, new_start_index, -1)

                        if new_responses_json:
                            new_responses = [json.loads(r) for r in new_responses_json]
                            num_new = len(new_responses)
                            # logger.debug(f"Received {num_new} new responses for {agent_run_id} (index {new_start_index} onwards)")
                            for response in new_responses:
                                yield f"data: {json.dumps(response)}\n\n"
                                # Check if this response signals completion
                                if response.get('type') == 'status' and response.get('status') in ['completed', 'failed', 'stopped']:
                                    logger.debug(f"Detected run completion via status message in stream: {response.get('status')}")
                                    terminate_stream = True
                                    break # Stop processing further new responses
                            last_processed_index += num_new
                        if terminate_stream: break

                    elif queue_item["type"] == "control":
                        control_signal = queue_item["data"]
                        terminate_stream = True # Stop the stream on any control signal
                        yield f"data: {json.dumps({'type': 'status', 'status': control_signal})}\n\n"
                        break

                    elif queue_item["type"] == "error":
                        logger.error(f"Listener error for {agent_run_id}: {queue_item['data']}")
                        terminate_stream = True
                        yield f"data: {json.dumps({'type': 'status', 'status': 'error'})}\n\n"
                        break

                except asyncio.CancelledError:
                     logger.debug(f"Stream generator main loop cancelled for {agent_run_id}")
                     terminate_stream = True
                     break
                except Exception as loop_err:
                    logger.error(f"Error in stream generator main loop for {agent_run_id}: {loop_err}", exc_info=True)
                    terminate_stream = True
                    yield f"data: {json.dumps({'type': 'status', 'status': 'error', 'message': f'Stream failed: {loop_err}'})}\n\n"
                    break

        except Exception as e:
            logger.error(f"Error setting up stream for agent run {agent_run_id}: {e}", exc_info=True)
            # Only yield error if initial yield didn't happen
            if not initial_yield_complete:
                 yield f"data: {json.dumps({'type': 'status', 'status': 'error', 'message': f'Failed to start stream: {e}'})}\n\n"
        finally:
            terminate_stream = True
            # Graceful shutdown order: unsubscribe → close → cancel
            if pubsub_response: await pubsub_response.unsubscribe(response_channel)
            if pubsub_control: await pubsub_control.unsubscribe(control_channel)
            if pubsub_response: await pubsub_response.close()
            if pubsub_control: await pubsub_control.close()

            if listener_task:
                listener_task.cancel()
                try:
                    await listener_task  # Reap inner tasks & swallow their errors
                except asyncio.CancelledError:
                    pass
                except Exception as e:
                    logger.debug(f"listener_task ended with: {e}")
            # Wait briefly for tasks to cancel
            await asyncio.sleep(0.1)
            logger.debug(f"Streaming cleanup complete for agent run: {agent_run_id}")

    return StreamingResponse(
        stream_generator(agent_run_data), 
        media_type="text/event-stream", 
        headers={
            "Cache-Control": "no-cache, no-transform", 
            "Connection": "keep-alive",
            "X-Accel-Buffering": "no", 
            "Content-Type": "text/event-stream",
            "Access-Control-Allow-Origin": "*",
            "Access-Control-Allow-Headers": "Cache-Control",
            "X-Content-Type-Options": "nosniff"
        }
    )

async def generate_and_update_project_name(project_id: str, prompt: str):
    """Generates a project name using an LLM and updates the database."""
    logger.debug(f"Starting background task to generate name for project: {project_id}")
    try:
        db_conn = DBConnection()
        client = await db_conn.client

        model_name = "openai/gpt-4o-mini"
        system_prompt = "You are a helpful assistant that generates extremely concise titles (2-4 words maximum) for chat threads based on the user's message. Respond with only the title, no other text or punctuation."
        user_message = f"Generate an extremely brief title (2-4 words only) for a chat thread that starts with this message: \"{prompt}\""
        messages = [{"role": "system", "content": system_prompt}, {"role": "user", "content": user_message}]

        logger.debug(f"Calling LLM ({model_name}) for project {project_id} naming.")
        response = await make_llm_api_call(messages=messages, model_name=model_name, max_tokens=20, temperature=0.7)

        generated_name = None
        if response and response.get('choices') and response['choices'][0].get('message'):
            raw_name = response['choices'][0]['message'].get('content', '').strip()
            cleaned_name = raw_name.strip('\'" \n\t')
            if cleaned_name:
                generated_name = cleaned_name
                logger.debug(f"LLM generated name for project {project_id}: '{generated_name}'")
            else:
                logger.warning(f"LLM returned an empty name for project {project_id}.")
        else:
            logger.warning(f"Failed to get valid response from LLM for project {project_id} naming. Response: {response}")

        if generated_name:
            update_result = await client.table('projects').update({"name": generated_name}).eq("project_id", project_id).execute()
            if hasattr(update_result, 'data') and update_result.data:
                logger.debug(f"Successfully updated project {project_id} name to '{generated_name}'")
            else:
                logger.error(f"Failed to update project {project_id} name in database. Update result: {update_result}")
        else:
            logger.warning(f"No generated name, skipping database update for project {project_id}.")

    except Exception as e:
        logger.error(f"Error in background naming task for project {project_id}: {str(e)}\n{traceback.format_exc()}")
    finally:
        # No need to disconnect DBConnection singleton instance here
        logger.debug(f"Finished background naming task for project: {project_id}")

@router.post("/agent/initiate", response_model=InitiateAgentResponse)
async def initiate_agent_with_files(
    prompt: str = Form(...),
    model_name: Optional[str] = Form(None),  # Default to None to use default model
    enable_thinking: Optional[bool] = Form(False),
    reasoning_effort: Optional[str] = Form("low"),
    stream: Optional[bool] = Form(True),
    enable_context_manager: Optional[bool] = Form(False),
    agent_id: Optional[str] = Form(None),  # Add agent_id parameter
    files: List[UploadFile] = File(default=[]),
    user_id: str = Depends(get_current_user_id_from_jwt)
):
    """
    Initiate a new agent session with optional file attachments.

    [WARNING] Keep in sync with create thread endpoint.
    """
    global instance_id # Ensure instance_id is accessible
    if not instance_id:
        raise HTTPException(status_code=500, detail="Agent API not initialized with instance ID")

    # Use model from config if not specified in the request
    logger.debug(f"Original model_name from request: {model_name}")

    if model_name is None:
        model_name = "openai/gpt-5-mini"
        logger.debug(f"Using default model: {model_name}")

    from models import model_manager
    # Log the model name after alias resolution using new model manager
    resolved_model = model_manager.resolve_model_id(model_name)
    logger.debug(f"Resolved model name: {resolved_model}")

    # Update model_name to use the resolved version
    model_name = resolved_model

    logger.debug(f"[\033[91mDEBUG\033[0m] Initiating new agent with prompt and {len(files)} files (Instance: {instance_id}), model: {model_name}, enable_thinking: {enable_thinking}")
    client = await db.client
    account_id = user_id # In Basejump, personal account_id is the same as user_id
    
    # Load agent configuration with version support (same as start_agent endpoint)
    agent_config = None
    
    logger.debug(f"[AGENT INITIATE] Agent loading flow:")
    logger.debug(f"  - agent_id param: {agent_id}")
    
    if agent_id:
        logger.debug(f"[AGENT INITIATE] Querying for specific agent: {agent_id}")
        # Get agent
        agent_result = await client.table('agents').select('*').eq('agent_id', agent_id).eq('account_id', account_id).execute()
        logger.debug(f"[AGENT INITIATE] Query result: found {len(agent_result.data) if agent_result.data else 0} agents")
        
        if not agent_result.data:
            raise HTTPException(status_code=404, detail="Agent not found or access denied")
        
        agent_data = agent_result.data[0]
        
        # Use versioning system to get current version
        version_data = None
        if agent_data.get('current_version_id'):
            try:
                version_service = await _get_version_service()
                version_obj = await version_service.get_version(
                    agent_id=agent_id,
                    version_id=agent_data['current_version_id'],
                    user_id=user_id
                )
                version_data = version_obj.to_dict()
                logger.debug(f"[AGENT INITIATE] Got version data from version manager: {version_data.get('version_name')}")
                logger.debug(f"[AGENT INITIATE] Version data: {version_data}")
            except Exception as e:
                logger.warning(f"[AGENT INITIATE] Failed to get version data: {e}")
        
        logger.debug(f"[AGENT INITIATE] About to call extract_agent_config with version data: {version_data is not None}")
        
        agent_config = extract_agent_config(agent_data, version_data)
        
        if version_data:
            logger.debug(f"Using custom agent: {agent_config['name']} ({agent_id}) version {agent_config.get('version_name', 'v1')}")
        else:
            logger.debug(f"Using custom agent: {agent_config['name']} ({agent_id}) - no version data")
    else:
        logger.debug(f"[AGENT INITIATE] No agent_id provided, querying for default agent")
        # Try to get default agent for the account
        default_agent_result = await client.table('agents').select('*').eq('account_id', account_id).eq('is_default', True).execute()
        logger.debug(f"[AGENT INITIATE] Default agent query result: found {len(default_agent_result.data) if default_agent_result.data else 0} default agents")
        
        if default_agent_result.data:
            agent_data = default_agent_result.data[0]
            
            # Use versioning system to get current version
            version_data = None
            if agent_data.get('current_version_id'):
                try:
                    version_service = await _get_version_service()
                    version_obj = await version_service.get_version(
                        agent_id=agent_data['agent_id'],
                        version_id=agent_data['current_version_id'],
                        user_id=user_id
                    )
                    version_data = version_obj.to_dict()
                    logger.debug(f"[AGENT INITIATE] Got default agent version from version manager: {version_data.get('version_name')}")
                except Exception as e:
                    logger.warning(f"[AGENT INITIATE] Failed to get default agent version data: {e}")
            
            logger.debug(f"[AGENT INITIATE] About to call extract_agent_config for DEFAULT agent with version data: {version_data is not None}")
            
            agent_config = extract_agent_config(agent_data, version_data)
            
            if version_data:
                logger.debug(f"Using default agent: {agent_config['name']} ({agent_config['agent_id']}) version {agent_config.get('version_name', 'v1')}")
            else:
                logger.debug(f"Using default agent: {agent_config['name']} ({agent_config['agent_id']}) - no version data")
        else:
            logger.warning(f"[AGENT INITIATE] No default agent found for account {account_id}")
    
    logger.debug(f"[AGENT INITIATE] Final agent_config: {agent_config is not None}")
    if agent_config:
        logger.debug(f"[AGENT INITIATE] Agent config keys: {list(agent_config.keys())}")

    # Run all checks concurrently
    model_check_task = asyncio.create_task(can_use_model(client, account_id, model_name))
    billing_check_task = asyncio.create_task(check_billing_status(client, account_id))
    limit_check_task = asyncio.create_task(check_agent_run_limit(client, account_id))

    # Wait for all checks to complete
    (can_use, model_message, allowed_models), (can_run, message, subscription), limit_check = await asyncio.gather(
        model_check_task, billing_check_task, limit_check_task
    )

    # Check results and raise appropriate errors
    if not can_use:
        raise HTTPException(status_code=403, detail={"message": model_message, "allowed_models": allowed_models})

    can_run, message, subscription = await check_billing_status(client, account_id)
    if not can_run:
        raise HTTPException(status_code=402, detail={"message": message, "subscription": subscription})

    # Check agent run limit (maximum parallel runs in past 24 hours)
    limit_check = await check_agent_run_limit(client, account_id)
    if not limit_check['can_start']:
        error_detail = {
            "message": f"Maximum of {config.MAX_PARALLEL_AGENT_RUNS} parallel agent runs allowed within 24 hours. You currently have {limit_check['running_count']} running.",
            "running_thread_ids": limit_check['running_thread_ids'],
            "running_count": limit_check['running_count'],
            "limit": config.MAX_PARALLEL_AGENT_RUNS
        }
        logger.warning(f"Agent run limit exceeded for account {account_id}: {limit_check['running_count']} running agents")
        raise HTTPException(status_code=429, detail=error_detail)

    try:
        # 1. Create Project
        placeholder_name = f"{prompt[:30]}..." if len(prompt) > 30 else prompt
        project_data = {
            "project_id": str(uuid.uuid4()), 
            "account_id": account_id, 
            "name": placeholder_name,
            "created_at": datetime.now(timezone.utc).isoformat()
        }
        
        # Project metadata will be updated by sandbox creation if successful
        
        project = await client.table('projects').insert(project_data).execute()
        project_id = project.data[0]['project_id']
        logger.info(f"Created new project: {project_id}")

        # 2. Handle file uploads - try sandbox creation but don't fail if it doesn't work
        sandbox_id = None
        sandbox = None
        sandbox_pass = None
        vnc_url = None
        website_url = None
        token = None
        
        if files:
            logger.info(f"Files uploaded ({len(files)} files), attempting sandbox creation")
            try:
                # Try to create sandbox for file uploads
                sandbox_pass = str(uuid.uuid4())
                logger.info(f"Attempting to create sandbox with image: {config.SANDBOX_IMAGE_NAME}")
                sandbox = await create_sandbox(sandbox_pass, project_id)
                sandbox_id = sandbox.id
                logger.info(f"Successfully created sandbox {sandbox_id} for project {project_id}")

                # Get preview links
                vnc_link = await sandbox.get_preview_link(6080)
                website_link = await sandbox.get_preview_link(8080)
                vnc_url = vnc_link.url if hasattr(vnc_link, 'url') else str(vnc_link).split("url='")[1].split("'")[0]
                website_url = website_link.url if hasattr(website_link, 'url') else str(website_link).split("url='")[1].split("'")[0]
                token = None
                if hasattr(vnc_link, 'token'):
                    token = vnc_link.token
                elif "token='" in str(vnc_link):
                    token = str(vnc_link).split("token='")[1].split("'")[0]

                # Update project with sandbox info
                update_result = await client.table('projects').update({
                    'sandbox': {
                        'id': sandbox_id, 'pass': sandbox_pass, 'vnc_preview': vnc_url,
                        'sandbox_url': website_url, 'token': token
                    }
                }).eq('project_id', project_id).execute()

                if not update_result.data:
                    logger.error(f"Failed to update project {project_id} with new sandbox {sandbox_id}")
                    raise Exception("Database update failed")
                    
                logger.info(f"Successfully updated project {project_id} with sandbox {sandbox_id}")
                
            except Exception as e:
                logger.error(f"Sandbox creation failed, but continuing without sandbox: {str(e)}")
                # Don't fail the entire agent initiation if sandbox creation fails
                # The agent can still work for non-file operations
                sandbox_id = None
                sandbox_pass = None

        # 3. Create Thread
        thread_data = {
            "thread_id": str(uuid.uuid4()), 
            "project_id": project_id, 
            "account_id": account_id,
            "created_at": datetime.now(timezone.utc).isoformat()
        }

        structlog.contextvars.bind_contextvars(
            thread_id=thread_data["thread_id"],
            project_id=project_id,
            account_id=account_id,
        )
        
        # Don't store agent_id in thread since threads are now agent-agnostic
        # The agent selection will be handled per message/agent run
        if agent_config:
            logger.debug(f"Using agent {agent_config['agent_id']} for this conversation (thread remains agent-agnostic)")
            structlog.contextvars.bind_contextvars(
                agent_id=agent_config['agent_id'],
            )
        
        thread = await client.table('threads').insert(thread_data).execute()
        thread_id = thread.data[0]['thread_id']
        logger.debug(f"Created new thread: {thread_id}")

        # Trigger Background Naming Task
        asyncio.create_task(generate_and_update_project_name(project_id=project_id, prompt=prompt))

        # 4. Handle file uploads to sandbox if available
        message_content = prompt
        if files:
            successful_uploads = []
            failed_uploads = []
<<<<<<< HEAD
            
            if sandbox_id and sandbox:
                # Sandbox was created successfully, upload files
                logger.info(f"Uploading {len(files)} files to sandbox {sandbox_id}")
                for file in files:
                    if file.filename:
                        try:
                            safe_filename = file.filename.replace('/', '_').replace('\\', '_')
                            target_path = f"/workspace/{safe_filename}"
                            content = await file.read()
                            
                            await sandbox.fs.upload_file(content, target_path)
                            successful_uploads.append(target_path)
                            logger.info(f"Successfully uploaded {safe_filename} to {target_path}")
                            
                        except Exception as file_error:
                            logger.error(f"Error uploading file {file.filename}: {str(file_error)}")
                            failed_uploads.append(file.filename)
                        finally:
                            await file.close()
            else:
                # Sandbox creation failed, store files in project metadata for later upload
                logger.warning("Sandbox not available, storing files in project metadata for later upload")
                pending_files = []
                for file in files:
                    if file.filename:
                        try:
                            safe_filename = file.filename.replace('/', '_').replace('\\', '_')
                            content = await file.read()
                            # Store file content in base64 for JSON storage
                            import base64
                            file_data = {
                                "filename": safe_filename,
                                "original_filename": file.filename,
                                "content": base64.b64encode(content).decode('utf-8'),
                                "size": len(content)
                            }
                            pending_files.append(file_data)
                            failed_uploads.append(file.filename)
                            logger.info(f"Stored file {safe_filename} ({len(content)} bytes) for later upload")
                        except Exception as file_error:
                            logger.error(f"Error storing file {file.filename}: {str(file_error)}")
                            failed_uploads.append(file.filename)
                        finally:
                            await file.close()
                
                # Store pending files in project metadata
                if pending_files:
                    try:
                        update_result = await client.table('projects').update({
                            'pending_files': pending_files
                        }).eq('project_id', project_id).execute()
                        
                        if update_result.data:
                            logger.info(f"Stored {len(pending_files)} files in project metadata for later upload")
=======
            for file in files:
                if file.filename:
                    try:
                        safe_filename = file.filename.replace('/', '_').replace('\\', '_')
                        target_path = f"/workspace/{safe_filename}"
                        logger.debug(f"Attempting to upload {safe_filename} to {target_path} in sandbox {sandbox_id}")
                        content = await file.read()
                        upload_successful = False
                        try:
                            if hasattr(sandbox, 'fs') and hasattr(sandbox.fs, 'upload_file'):
                                await sandbox.fs.upload_file(content, target_path)
                                logger.debug(f"Called sandbox.fs.upload_file for {target_path}")
                                upload_successful = True
                            else:
                                raise NotImplementedError("Suitable upload method not found on sandbox object.")
                        except Exception as upload_error:
                            logger.error(f"Error during sandbox upload call for {safe_filename}: {str(upload_error)}", exc_info=True)

                        if upload_successful:
                            try:
                                await asyncio.sleep(0.2)
                                parent_dir = os.path.dirname(target_path)
                                files_in_dir = await sandbox.fs.list_files(parent_dir)
                                file_names_in_dir = [f.name for f in files_in_dir]
                                if safe_filename in file_names_in_dir:
                                    successful_uploads.append(target_path)
                                    logger.debug(f"Successfully uploaded and verified file {safe_filename} to sandbox path {target_path}")
                                else:
                                    logger.error(f"Verification failed for {safe_filename}: File not found in {parent_dir} after upload attempt.")
                                    failed_uploads.append(safe_filename)
                            except Exception as verify_error:
                                logger.error(f"Error verifying file {safe_filename} after upload: {str(verify_error)}", exc_info=True)
                                failed_uploads.append(safe_filename)
>>>>>>> 81c3eaaa
                        else:
                            logger.error("Failed to store pending files in project metadata")
                    except Exception as metadata_error:
                        logger.error(f"Error storing pending files in metadata: {str(metadata_error)}")

            # Update message content with file upload results
            if successful_uploads:
                message_content += "\n\n" if message_content else ""
                message_content += "Files uploaded to workspace:\n"
                for file_path in successful_uploads:
                    message_content += f"- {file_path}\n"
            
            if failed_uploads:
                message_content += "\n\n" if message_content else ""
                message_content += "Files pending upload (will be uploaded when agent tools are used):\n"
                for failed_file in failed_uploads:
                    message_content += f"- {failed_file}\n"

        # 5. Add initial user message to thread
        message_id = str(uuid.uuid4())
        message_payload = {"role": "user", "content": message_content}
        await client.table('messages').insert({
            "message_id": message_id, "thread_id": thread_id, "type": "user",
            "is_llm_message": True, "content": json.dumps(message_payload),
            "created_at": datetime.now(timezone.utc).isoformat()
        }).execute()


        effective_model = model_name
        if not model_name and agent_config and agent_config.get('model'):
            effective_model = agent_config['model']
            logger.debug(f"No model specified by user, using agent's configured model: {effective_model}")
        elif model_name:
            logger.debug(f"Using user-selected model: {effective_model}")
        else:
            logger.debug(f"Using default model: {effective_model}")

        agent_run = await client.table('agent_runs').insert({
            "thread_id": thread_id, "status": "running",
            "started_at": datetime.now(timezone.utc).isoformat(),
            "agent_id": agent_config.get('agent_id') if agent_config else None,
            "agent_version_id": agent_config.get('current_version_id') if agent_config else None,
            "metadata": {
                "model_name": effective_model,
                "requested_model": model_name,
                "enable_thinking": enable_thinking,
                "reasoning_effort": reasoning_effort,
                "enable_context_manager": enable_context_manager
            }
        }).execute()
        agent_run_id = agent_run.data[0]['id']
        logger.debug(f"Created new agent run: {agent_run_id}")
        structlog.contextvars.bind_contextvars(
            agent_run_id=agent_run_id,
        )

        # Register run in Redis
        instance_key = f"active_run:{instance_id}:{agent_run_id}"
        try:
            await redis.set(instance_key, "running", ex=redis.REDIS_KEY_TTL)
        except Exception as e:
            logger.warning(f"Failed to register agent run in Redis ({instance_key}): {str(e)}")

        request_id = structlog.contextvars.get_contextvars().get('request_id')

        # Run agent in background
        run_agent_background.send(
            agent_run_id=agent_run_id, thread_id=thread_id, instance_id=instance_id,
            project_id=project_id,
            model_name=model_name,  # Already resolved above
            enable_thinking=enable_thinking, reasoning_effort=reasoning_effort,
            stream=stream, enable_context_manager=enable_context_manager,
            agent_config=agent_config,  # Pass agent configuration
            request_id=request_id,
        )

        return {"thread_id": thread_id, "agent_run_id": agent_run_id}

    except Exception as e:
        logger.error(f"Error in agent initiation: {str(e)}\n{traceback.format_exc()}")
        # TODO: Clean up created project/thread if initiation fails mid-way
        raise HTTPException(status_code=500, detail=f"Failed to initiate agent session: {str(e)}")

# Custom agents

@router.get("/agents", response_model=AgentsResponse)
async def get_agents(
    user_id: str = Depends(get_current_user_id_from_jwt),
    page: Optional[int] = Query(1, ge=1, description="Page number (1-based)"),
    limit: Optional[int] = Query(20, ge=1, le=100, description="Number of items per page"),
    search: Optional[str] = Query(None, description="Search in name and description"),
    sort_by: Optional[str] = Query("created_at", description="Sort field: name, created_at, updated_at, tools_count"),
    sort_order: Optional[str] = Query("desc", description="Sort order: asc, desc"),
    has_default: Optional[bool] = Query(None, description="Filter by default agents"),
    has_mcp_tools: Optional[bool] = Query(None, description="Filter by agents with MCP tools"),
    has_agentpress_tools: Optional[bool] = Query(None, description="Filter by agents with AgentPress tools"),
    tools: Optional[str] = Query(None, description="Comma-separated list of tools to filter by")
):
    """Get agents for the current user with pagination, search, sort, and filter support."""
    if not await is_enabled("custom_agents"):
        raise HTTPException(
            status_code=403, 
            detail="Custom agents currently disabled. This feature is not available at the moment."
        )
    logger.debug(f"Fetching agents for user: {user_id} with page={page}, limit={limit}, search='{search}', sort_by={sort_by}, sort_order={sort_order}")
    client = await db.client
    
    try:
        # Calculate offset
        offset = (page - 1) * limit
        
        # Start building the query - simple approach
        query = client.table('agents').select('*', count='exact').eq("account_id", user_id)
        
        # Apply search filter
        if search:
            search_term = f"%{search}%"
            query = query.or_(f"name.ilike.{search_term},description.ilike.{search_term}")
        
        # Apply filters
        if has_default is not None:
            query = query.eq("is_default", has_default)
        
        # Apply sorting
        if sort_by == "name":
            query = query.order("name", desc=(sort_order == "desc"))
        elif sort_by == "updated_at":
            query = query.order("updated_at", desc=(sort_order == "desc"))
        elif sort_by == "created_at":
            query = query.order("created_at", desc=(sort_order == "desc"))
        else:
            # Default to created_at
            query = query.order("created_at", desc=(sort_order == "desc"))
        
        # Get paginated data and total count in one request
        query = query.range(offset, offset + limit - 1)
        agents_result = await query.execute()
        total_count = agents_result.count if agents_result.count is not None else 0
        
        if not agents_result.data:
            logger.debug(f"No agents found for user: {user_id}")
            return {
                "agents": [],
                "pagination": {
                    "page": page,
                    "limit": limit,
                    "total": 0,
                    "pages": 0
                }
            }
        
        # Post-process for tool filtering and tools_count sorting
        agents_data = agents_result.data
        
        # For MCP and AgentPress tools filtering, we'll need to do post-processing
        # since Supabase doesn't have great JSON array/object filtering
        
        # First, fetch version data for all agents to ensure we have correct tool info
        # Do this in a single batched query instead of per-agent service calls
        agent_version_map = {}
        version_ids = list({agent['current_version_id'] for agent in agents_data if agent.get('current_version_id')})
        if version_ids:
            try:
                from utils.query_utils import batch_query_in
                
                versions_data = await batch_query_in(
                    client=client,
                    table_name='agent_versions',
                    select_fields='version_id, agent_id, version_number, version_name, is_active, created_at, updated_at, created_by, config',
                    in_field='version_id',
                    in_values=version_ids
                )

                for row in versions_data:
                    config = row.get('config') or {}
                    tools = config.get('tools') or {}
                    version_dict = {
                        'version_id': row['version_id'],
                        'agent_id': row['agent_id'],
                        'version_number': row['version_number'],
                        'version_name': row['version_name'],
                        'system_prompt': config.get('system_prompt', ''),
                        'configured_mcps': tools.get('mcp', []),
                        'custom_mcps': tools.get('custom_mcp', []),
                        'agentpress_tools': tools.get('agentpress', {}),
                        'is_active': row.get('is_active', False),
                        'created_at': row.get('created_at'),
                        'updated_at': row.get('updated_at') or row.get('created_at'),
                        'created_by': row.get('created_by'),
                    }
                    agent_version_map[row['agent_id']] = version_dict
            except Exception as e:
                logger.warning(f"Failed to batch load versions for agents: {e}")
        
        # Apply tool-based filters using version data
        if has_mcp_tools is not None or has_agentpress_tools is not None or tools:
            filtered_agents = []
            tools_filter = []
            if tools:
                # Handle case where tools might be passed as dict instead of string
                if isinstance(tools, str):
                    tools_filter = [tool.strip() for tool in tools.split(',') if tool.strip()]
                elif isinstance(tools, dict):
                    # If tools is a dict, check if it's empty or has no enabled tools
                    has_any_tools = False
                    if tools.get('mcp') and len(tools['mcp']) > 0:
                        has_any_tools = True
                    if tools.get('custom_mcp') and len(tools['custom_mcp']) > 0:
                        has_any_tools = True
                    if tools.get('agentpress') and isinstance(tools['agentpress'], dict):
                        if any(enabled for enabled in tools['agentpress'].values()):
                            has_any_tools = True
                    
                    # If no tools are actually enabled, don't filter by tools at all
                    if not has_any_tools:
                        logger.info(f"Tools dict contains no enabled tools, skipping tools filter: {tools}")
                        tools_filter = []
                    else:
                        # If tools is a dict with enabled tools, extract tool names from the structure
                        logger.info(f"Converting tools dict to filter list: {tools}")
                        tools_filter = []
                        
                        # Extract MCP tools
                        if 'mcp' in tools and isinstance(tools['mcp'], list):
                            for mcp_name in tools['mcp']:
                                if mcp_name:  # Only add non-empty names
                                    tools_filter.append(f"mcp:{mcp_name}")
                        
                        # Extract AgentPress tools (enabled ones)
                        if 'agentpress' in tools and isinstance(tools['agentpress'], dict):
                            agentpress_tools = tools['agentpress']
                            for tool_name, enabled in agentpress_tools.items():
                                if enabled:
                                    tools_filter.append(f"agentpress:{tool_name}")
                        
                        # Extract custom MCP tools
                        if 'custom_mcp' in tools and isinstance(tools['custom_mcp'], list):
                            for custom_mcp_name in tools['custom_mcp']:
                                if custom_mcp_name:  # Only add non-empty names
                                    tools_filter.append(f"custom_mcp:{custom_mcp_name}")
                        
                        # Remove duplicates and clean up
                        tools_filter = [str(tool).strip() for tool in tools_filter if str(tool).strip()]
                        logger.info(f"Extracted tools filter: {tools_filter}")
                elif isinstance(tools, list):
                    # If tools is a list, use it directly
                    tools_filter = [str(tool).strip() for tool in tools if str(tool).strip()]
                else:
                    logger.warning(f"Unexpected tools parameter type: {type(tools)}, value: {tools}")
                    tools_filter = []
            
            for agent in agents_data:
                # Get version data if available and extract configuration
                version_data = agent_version_map.get(agent['agent_id'])
                from agent.config_helper import extract_agent_config
                agent_config = extract_agent_config(agent, version_data)
                
                configured_mcps = agent_config['configured_mcps']
                custom_mcps = agent_config['custom_mcps']
                agentpress_tools = agent_config['agentpress_tools']
                
                # Check MCP tools filter
                if has_mcp_tools is not None:
                    has_mcp = bool(configured_mcps and len(configured_mcps) > 0)
                    if has_mcp_tools != has_mcp:
                        continue
                
                # Check AgentPress tools filter
                if has_agentpress_tools is not None:
                    has_enabled_tools = any(
                        tool_data and isinstance(tool_data, dict) and tool_data.get('enabled', False)
                        for tool_data in agentpress_tools.values()
                    )
                    if has_agentpress_tools != has_enabled_tools:
                        continue
                
                # Check specific tools filter
                if tools_filter:
                    agent_tools = set()
                    # Add MCP tools
                    for mcp in configured_mcps:
                        if isinstance(mcp, dict) and 'name' in mcp:
                            agent_tools.add(f"mcp:{mcp['name']}")
                    
                    # Add custom MCP tools
                    for custom_mcp in custom_mcps:
                        if isinstance(custom_mcp, dict) and 'name' in custom_mcp:
                            agent_tools.add(f"custom_mcp:{custom_mcp['name']}")
                    
                    # Add enabled AgentPress tools
                    for tool_name, tool_data in agentpress_tools.items():
                        if tool_data and isinstance(tool_data, dict) and tool_data.get('enabled', False):
                            agent_tools.add(f"agentpress:{tool_name}")
                    
                    # Check if any of the requested tools are present
                    if not any(tool in agent_tools for tool in tools_filter):
                        continue
                
                filtered_agents.append(agent)
            
            agents_data = filtered_agents
        
        # Handle tools_count sorting (post-processing required)
        if sort_by == "tools_count":
            def get_tools_count(agent):
                # Get version data if available
                version_data = agent_version_map.get(agent['agent_id'])
                
                # Use version data for tools if available, otherwise fallback to agent data
                if version_data:
                    configured_mcps = version_data.get('configured_mcps', [])
                    agentpress_tools = version_data.get('agentpress_tools', {})
                else:
                    configured_mcps = agent.get('configured_mcps', [])
                    agentpress_tools = agent.get('agentpress_tools', {})
                
                mcp_count = len(configured_mcps)
                agentpress_count = sum(
                    1 for tool_data in agentpress_tools.values()
                    if tool_data and isinstance(tool_data, dict) and tool_data.get('enabled', False)
                )
                return mcp_count + agentpress_count
            
            agents_data.sort(key=get_tools_count, reverse=(sort_order == "desc"))
        
        # Apply additional pagination only if we did post-processing filters
        if has_mcp_tools is not None or has_agentpress_tools is not None or tools or sort_by == "tools_count":
            # We did post-processing, so need to re-paginate
            total_count = len(agents_data)
            agents_data = agents_data[offset:offset + limit]
        
        # Format the response  
        agent_list = []
        for agent in agents_data:
            current_version = None
            # Use already fetched version data from agent_version_map
            version_dict = agent_version_map.get(agent['agent_id'])
            if version_dict:
                try:
                    current_version = AgentVersionResponse(
                        version_id=version_dict['version_id'],
                        agent_id=version_dict['agent_id'],
                        version_number=version_dict['version_number'],
                        version_name=version_dict['version_name'],
                        system_prompt=version_dict['system_prompt'],
                        model=version_dict.get('model'),
                        configured_mcps=version_dict.get('configured_mcps', []),
                        custom_mcps=version_dict.get('custom_mcps', []),
                        agentpress_tools=version_dict.get('agentpress_tools', {}),
                        is_active=version_dict.get('is_active', True),
                        created_at=version_dict['created_at'],
                        updated_at=version_dict.get('updated_at', version_dict['created_at']),
                        created_by=version_dict.get('created_by')
                    )
                except Exception as e:
                    logger.warning(f"Failed to get version data for agent {agent['agent_id']}: {e}")
            
            # Extract configuration using the unified config approach
            from agent.config_helper import extract_agent_config
            agent_config = extract_agent_config(agent, version_dict)
            
            system_prompt = agent_config['system_prompt']
            configured_mcps = agent_config['configured_mcps']
            custom_mcps = agent_config['custom_mcps']
            agentpress_tools = agent_config['agentpress_tools']
            
            agent_response = AgentResponse(
                agent_id=agent['agent_id'],
                name=agent['name'],
                description=agent.get('description'),
                system_prompt=system_prompt,
                configured_mcps=configured_mcps,
                custom_mcps=custom_mcps,
                agentpress_tools=agentpress_tools,
                is_default=agent.get('is_default', False),
                is_public=agent.get('is_public', False),
                tags=agent.get('tags', []),
                avatar=agent_config.get('avatar'),
                avatar_color=agent_config.get('avatar_color'),
                profile_image_url=agent_config.get('profile_image_url'),
                icon_name=agent_config.get('icon_name'),
                icon_color=agent_config.get('icon_color'),
                icon_background=agent_config.get('icon_background'),
                created_at=agent['created_at'],
                updated_at=agent['updated_at'],
                current_version_id=agent.get('current_version_id'),
                version_count=agent.get('version_count', 1),
                current_version=current_version,
                metadata=agent.get('metadata')
            )
            
            print(f"[DEBUG] get_agents RESPONSE item {agent['name']}: icon_name={agent_response.icon_name}, icon_color={agent_response.icon_color}, icon_background={agent_response.icon_background}")
            agent_list.append(agent_response)
        
        total_pages = (total_count + limit - 1) // limit
        
        logger.debug(f"Found {len(agent_list)} agents for user: {user_id} (page {page}/{total_pages})")
        return {
            "agents": agent_list,
            "pagination": {
                "page": page,
                "limit": limit,
                "total": total_count,
                "pages": total_pages
            }
        }
        
    except Exception as e:
        logger.error(f"Error fetching agents for user {user_id}: {str(e)}")
        raise HTTPException(status_code=500, detail=f"Failed to fetch agents: {str(e)}")

@router.get("/agents/{agent_id}", response_model=AgentResponse)
async def get_agent(agent_id: str, user_id: str = Depends(get_current_user_id_from_jwt)):
    """Get a specific agent by ID with current version information. Only the owner can access non-public agents."""
    if not await is_enabled("custom_agents"):
        raise HTTPException(
            status_code=403, 
            detail="Custom agents currently disabled. This feature is not available at the moment."
        )
    
    logger.debug(f"Fetching agent {agent_id} for user: {user_id}")
    
    # Debug logging
    if config.ENV_MODE == EnvMode.STAGING:
        print(f"[DEBUG] get_agent: Starting to fetch agent {agent_id}")
    
    client = await db.client
    
    try:
        # Get agent
        agent = await client.table('agents').select('*').eq("agent_id", agent_id).execute()
        
        if not agent.data:
            raise HTTPException(status_code=404, detail="Agent not found")
        
        agent_data = agent.data[0]
        
        # Debug logging for fetched agent data
        if config.ENV_MODE == EnvMode.STAGING:
            print(f"[DEBUG] get_agent: Fetched agent from DB - icon_name={agent_data.get('icon_name')}, icon_color={agent_data.get('icon_color')}, icon_background={agent_data.get('icon_background')}")
            print(f"[DEBUG] get_agent: Also has - profile_image_url={agent_data.get('profile_image_url')}, avatar={agent_data.get('avatar')}, avatar_color={agent_data.get('avatar_color')}")
        
        # Check ownership - only owner can access non-public agents
        if agent_data['account_id'] != user_id and not agent_data.get('is_public', False):
            logger.warning(f"Access denied for agent {agent_id}: user={user_id}, agent_account={agent_data['account_id']}, is_public={agent_data.get('is_public', False)}")
            raise HTTPException(status_code=403, detail="Access denied")
        
        # Use versioning system to get current version data
        current_version = None
        if agent_data.get('current_version_id'):
            try:
                version_service = await _get_version_service()
                current_version_obj = await version_service.get_version(
                    agent_id=agent_id,
                    version_id=agent_data['current_version_id'],
                    user_id=user_id
                )
                current_version_data = current_version_obj.to_dict()
                version_data = current_version_data
                
                # Create AgentVersionResponse from version data
                current_version = AgentVersionResponse(
                    version_id=current_version_data['version_id'],
                    agent_id=current_version_data['agent_id'],
                    version_number=current_version_data['version_number'],
                    version_name=current_version_data['version_name'],
                    system_prompt=current_version_data['system_prompt'],
                    model=current_version_data.get('model'),
                    configured_mcps=current_version_data.get('configured_mcps', []),
                    custom_mcps=current_version_data.get('custom_mcps', []),
                    agentpress_tools=current_version_data.get('agentpress_tools', {}),
                    is_active=current_version_data.get('is_active', True),
                    created_at=current_version_data['created_at'],
                    updated_at=current_version_data.get('updated_at', current_version_data['created_at']),
                    created_by=current_version_data.get('created_by')
                )
                
                logger.debug(f"Using agent {agent_data['name']} version {current_version_data.get('version_name', 'v1')}")
            except Exception as e:
                logger.warning(f"Failed to get version data for agent {agent_id}: {e}")
        
        # Extract configuration using the unified config approach
        version_data = None
        if current_version:
            version_data = {
                'version_id': current_version.version_id,
                'agent_id': current_version.agent_id,
                'version_number': current_version.version_number,
                'version_name': current_version.version_name,
                'system_prompt': current_version.system_prompt,
                'model': current_version.model,
                'configured_mcps': current_version.configured_mcps,
                'custom_mcps': current_version.custom_mcps,
                'agentpress_tools': current_version.agentpress_tools,
                'is_active': current_version.is_active,
                'created_at': current_version.created_at,
                'updated_at': current_version.updated_at,
                'created_by': current_version.created_by
            }
        
        from agent.config_helper import extract_agent_config
        
        # Debug logging before extract_agent_config
        if config.ENV_MODE == EnvMode.STAGING:
            print(f"[DEBUG] get_agent: Before extract_agent_config - agent_data has icon_name={agent_data.get('icon_name')}, icon_color={agent_data.get('icon_color')}, icon_background={agent_data.get('icon_background')}")
        
        agent_config = extract_agent_config(agent_data, version_data)
        
        # Debug logging after extract_agent_config
        if config.ENV_MODE == EnvMode.STAGING:
            print(f"[DEBUG] get_agent: After extract_agent_config - agent_config has icon_name={agent_config.get('icon_name')}, icon_color={agent_config.get('icon_color')}, icon_background={agent_config.get('icon_background')}")
            print(f"[DEBUG] get_agent: Final response will use icon fields from agent_config")
        
        system_prompt = agent_config['system_prompt']
        configured_mcps = agent_config['configured_mcps']
        custom_mcps = agent_config['custom_mcps']
        agentpress_tools = agent_config['agentpress_tools']
        
        response = AgentResponse(
            agent_id=agent_data['agent_id'],
            name=agent_data['name'],
            description=agent_data.get('description'),
            system_prompt=system_prompt,
            configured_mcps=configured_mcps,
            custom_mcps=custom_mcps,
            agentpress_tools=agentpress_tools,
            is_default=agent_data.get('is_default', False),
            is_public=agent_data.get('is_public', False),
            tags=agent_data.get('tags', []),
            avatar=agent_config.get('avatar'),
            avatar_color=agent_config.get('avatar_color'),
            profile_image_url=agent_config.get('profile_image_url'),
            icon_name=agent_config.get('icon_name'),
            icon_color=agent_config.get('icon_color'),
            icon_background=agent_config.get('icon_background'),
            created_at=agent_data['created_at'],
            updated_at=agent_data.get('updated_at', agent_data['created_at']),
            current_version_id=agent_data.get('current_version_id'),
            version_count=agent_data.get('version_count', 1),
            current_version=current_version,
            metadata=agent_data.get('metadata')
        )
        
        # Debug logging for the actual response
        if config.ENV_MODE == EnvMode.STAGING:
            print(f"[DEBUG] get_agent FINAL RESPONSE: agent_id={response.agent_id}")
            print(f"[DEBUG] get_agent FINAL RESPONSE: icon_name={response.icon_name}, icon_color={response.icon_color}, icon_background={response.icon_background}")
            print(f"[DEBUG] get_agent FINAL RESPONSE: profile_image_url={response.profile_image_url}, avatar={response.avatar}, avatar_color={response.avatar_color}")
            print(f"[DEBUG] get_agent FINAL RESPONSE: Response being sent to frontend with icon fields from agent_config")
        
        return response
        
    except HTTPException:
        raise
    except Exception as e:
        logger.error(f"Error fetching agent {agent_id} for user {user_id}: {str(e)}")
        raise HTTPException(status_code=500, detail=f"Failed to fetch agent: {str(e)}")

@router.get("/agents/{agent_id}/export")
async def export_agent(agent_id: str, user_id: str = Depends(get_current_user_id_from_jwt)):
    """Export an agent configuration as JSON"""
    logger.debug(f"Exporting agent {agent_id} for user: {user_id}")
    
    try:
        client = await db.client
        
        # Get agent data
        agent_result = await client.table('agents').select('*').eq('agent_id', agent_id).eq('account_id', user_id).execute()
        if not agent_result.data:
            raise HTTPException(status_code=404, detail="Agent not found")
        
        agent = agent_result.data[0]
        
        # Get current version data if available
        current_version = None
        if agent.get('current_version_id'):
            version_result = await client.table('agent_versions').select('*').eq('version_id', agent['current_version_id']).execute()
            if version_result.data:
                current_version = version_result.data[0]

        from agent.config_helper import extract_agent_config
        config = extract_agent_config(agent, current_version)
        
        from templates.template_service import TemplateService
        template_service = TemplateService(db)
        
        full_config = {
            'system_prompt': config.get('system_prompt', ''),
            'tools': {
                'agentpress': config.get('agentpress_tools', {}),
                'mcp': config.get('configured_mcps', []),
                'custom_mcp': config.get('custom_mcps', [])
            },
            'metadata': {
                # keep backward compat metadata
                'avatar': config.get('avatar'),
                'avatar_color': config.get('avatar_color'),
                # include profile image url in metadata for completeness
                'profile_image_url': agent.get('profile_image_url')
            }
        }
        
        sanitized_config = template_service._fallback_sanitize_config(full_config)
        
        export_metadata = {}
        if agent.get('metadata'):
            export_metadata = {k: v for k, v in agent['metadata'].items() 
                             if k not in ['is_suna_default', 'is_omni_default', 'centrally_managed', 'installation_date', 'last_central_update']}
        
        export_data = {
            "tools": sanitized_config['tools'],
            "metadata": sanitized_config['metadata'],
            "system_prompt": sanitized_config['system_prompt'],
            "name": config.get('name', ''),
            "description": config.get('description', ''),
            # Deprecated
            "avatar": config.get('avatar'),
            "avatar_color": config.get('avatar_color'),
            # New
            "profile_image_url": agent.get('profile_image_url'),
            "tags": agent.get('tags', []),
            "export_metadata": export_metadata,
            "exported_at": datetime.now(timezone.utc).isoformat()
        }
        
        logger.debug(f"Successfully exported agent {agent_id}")
        return export_data
        
    except Exception as e:
        logger.error(f"Error exporting agent {agent_id}: {str(e)}")
        raise HTTPException(status_code=500, detail=f"Failed to export agent: {str(e)}")

# JSON Import endpoints - similar to template installation flow

class JsonAnalysisRequest(BaseModel):
    """Request to analyze JSON for import requirements"""
    json_data: Dict[str, Any]

class JsonAnalysisResponse(BaseModel):
    """Response from JSON analysis"""
    requires_setup: bool
    missing_regular_credentials: List[Dict[str, Any]] = []
    missing_custom_configs: List[Dict[str, Any]] = []
    agent_info: Dict[str, Any] = {}

class JsonImportRequestModel(BaseModel):
    """Request to import agent from JSON"""
    json_data: Dict[str, Any]
    instance_name: Optional[str] = None
    custom_system_prompt: Optional[str] = None
    profile_mappings: Optional[Dict[str, str]] = None
    custom_mcp_configs: Optional[Dict[str, Dict[str, Any]]] = None

class JsonImportResponse(BaseModel):
    """Response from JSON import"""
    status: str
    instance_id: Optional[str] = None
    name: Optional[str] = None
    missing_regular_credentials: List[Dict[str, Any]] = []
    missing_custom_configs: List[Dict[str, Any]] = []
    agent_info: Dict[str, Any] = {}

@router.post("/agents/json/analyze", response_model=JsonAnalysisResponse)
async def analyze_json_for_import(
    request: JsonAnalysisRequest,
    user_id: str = Depends(get_current_user_id_from_jwt)
):
    """Analyze imported JSON to determine required credentials and configurations"""
    logger.debug(f"Analyzing JSON for import - user: {user_id}")
    
    if not await is_enabled("custom_agents"):
        raise HTTPException(
            status_code=403, 
            detail="Custom agents currently disabled. This feature is not available at the moment."
        )
    
    try:
        from agent.json_import_service import JsonImportService
        import_service = JsonImportService(db)
        
        analysis = await import_service.analyze_json(request.json_data, user_id)
        
        return JsonAnalysisResponse(
            requires_setup=analysis.requires_setup,
            missing_regular_credentials=analysis.missing_regular_credentials,
            missing_custom_configs=analysis.missing_custom_configs,
            agent_info=analysis.agent_info
        )
        
    except Exception as e:
        logger.error(f"Error analyzing JSON: {str(e)}")
        raise HTTPException(status_code=400, detail=f"Failed to analyze JSON: {str(e)}")

@router.post("/agents/json/import", response_model=JsonImportResponse)
async def import_agent_from_json(
    request: JsonImportRequestModel,
    user_id: str = Depends(get_current_user_id_from_jwt)
):
    logger.debug(f"Importing agent from JSON - user: {user_id}")
    
    if not await is_enabled("custom_agents"):
        raise HTTPException(
            status_code=403, 
            detail="Custom agents currently disabled. This feature is not available at the moment."
        )
    
    client = await db.client
    from .utils import check_agent_count_limit
    limit_check = await check_agent_count_limit(client, user_id)
    
    if not limit_check['can_create']:
        error_detail = {
            "message": f"Maximum of {limit_check['limit']} agents allowed for your current plan. You have {limit_check['current_count']} agents.",
            "current_count": limit_check['current_count'],
            "limit": limit_check['limit'],
            "tier_name": limit_check['tier_name'],
            "error_code": "AGENT_LIMIT_EXCEEDED"
        }
        logger.warning(f"Agent limit exceeded for account {user_id}: {limit_check['current_count']}/{limit_check['limit']} agents")
        raise HTTPException(status_code=402, detail=error_detail)
    
    try:
        from agent.json_import_service import JsonImportService, JsonImportRequest
        import_service = JsonImportService(db)
        
        import_request = JsonImportRequest(
            json_data=request.json_data,
            account_id=user_id,
            instance_name=request.instance_name,
            custom_system_prompt=request.custom_system_prompt,
            profile_mappings=request.profile_mappings,
            custom_mcp_configs=request.custom_mcp_configs
        )
        
        result = await import_service.import_json(import_request)
        
        return JsonImportResponse(
            status=result.status,
            instance_id=result.instance_id,
            name=result.name,
            missing_regular_credentials=result.missing_regular_credentials,
            missing_custom_configs=result.missing_custom_configs,
            agent_info=result.agent_info
        )
        
    except Exception as e:
        logger.error(f"Error importing agent from JSON: {str(e)}")
        raise HTTPException(status_code=400, detail=f"Failed to import agent: {str(e)}")

@router.post("/agents", response_model=AgentResponse)
async def create_agent(
    agent_data: AgentCreateRequest,
    user_id: str = Depends(get_current_user_id_from_jwt)
):
    logger.debug(f"Creating new agent for user: {user_id}")
    if not await is_enabled("custom_agents"):
        raise HTTPException(
            status_code=403, 
            detail="Custom agents currently disabled. This feature is not available at the moment."
        )
    client = await db.client
    
    from .utils import check_agent_count_limit
    limit_check = await check_agent_count_limit(client, user_id)
    
    if not limit_check['can_create']:
        error_detail = {
            "message": f"Maximum of {limit_check['limit']} agents allowed for your current plan. You have {limit_check['current_count']} agents.",
            "current_count": limit_check['current_count'],
            "limit": limit_check['limit'],
            "tier_name": limit_check['tier_name'],
            "error_code": "AGENT_LIMIT_EXCEEDED"
        }
        logger.warning(f"Agent limit exceeded for account {user_id}: {limit_check['current_count']}/{limit_check['limit']} agents")
        raise HTTPException(status_code=402, detail=error_detail)
    
    try:
        if agent_data.is_default:
            await client.table('agents').update({"is_default": False}).eq("account_id", user_id).eq("is_default", True).execute()
        
        insert_data = {
            "account_id": user_id,
            "name": agent_data.name,
            "description": agent_data.description,
            "avatar": agent_data.avatar,
            "avatar_color": agent_data.avatar_color,
            "profile_image_url": agent_data.profile_image_url,
            "icon_name": agent_data.icon_name or "bot",
            "icon_color": agent_data.icon_color or "#000000",
            "icon_background": agent_data.icon_background or "#F3F4F6",
            "is_default": agent_data.is_default or False,
            "version_count": 1
        }
        
        if config.ENV_MODE == EnvMode.STAGING:
            print(f"[DEBUG] create_agent: Creating with icon_name={insert_data.get('icon_name')}, icon_color={insert_data.get('icon_color')}, icon_background={insert_data.get('icon_background')}")
        
        new_agent = await client.table('agents').insert(insert_data).execute()
        
        if not new_agent.data:
            raise HTTPException(status_code=500, detail="Failed to create agent")
        
        agent = new_agent.data[0]
        
        try:
            version_service = await _get_version_service()
            from agent.suna_config import SUNA_CONFIG
            from agent.config_helper import _get_default_agentpress_tools
            from models import model_manager
            
            system_prompt = SUNA_CONFIG["system_prompt"]
            
            agentpress_tools = agent_data.agentpress_tools if agent_data.agentpress_tools else _get_default_agentpress_tools()
            
            default_model = await model_manager.get_default_model_for_user(client, user_id)
            
            version = await version_service.create_version(
                agent_id=agent['agent_id'],
                user_id=user_id,
                system_prompt=system_prompt,
                model=default_model,
                configured_mcps=agent_data.configured_mcps or [],
                custom_mcps=agent_data.custom_mcps or [],
                agentpress_tools=agentpress_tools,
                version_name="v1",
                change_description="Initial version"
            )
            
            agent['current_version_id'] = version.version_id
            agent['version_count'] = 1

            current_version = AgentVersionResponse(
                version_id=version.version_id,
                agent_id=version.agent_id,
                version_number=version.version_number,
                version_name=version.version_name,
                system_prompt=version.system_prompt,
                model=version.model,
                configured_mcps=version.configured_mcps,
                custom_mcps=version.custom_mcps,
                agentpress_tools=version.agentpress_tools,
                is_active=version.is_active,
                created_at=version.created_at.isoformat(),
                updated_at=version.updated_at.isoformat(),
                created_by=version.created_by
            )
        except Exception as e:
            logger.error(f"Error creating initial version: {str(e)}")
            await client.table('agents').delete().eq('agent_id', agent['agent_id']).execute()
            raise HTTPException(status_code=500, detail="Failed to create initial version")
        
        from utils.cache import Cache
        await Cache.invalidate(f"agent_count_limit:{user_id}")
        
        logger.debug(f"Created agent {agent['agent_id']} with v1 for user: {user_id}")
        
        response = AgentResponse(
            agent_id=agent['agent_id'],
            name=agent['name'],
            description=agent.get('description'),
            system_prompt=version.system_prompt,
            model=version.model,
            configured_mcps=version.configured_mcps,
            custom_mcps=version.custom_mcps,
            agentpress_tools=version.agentpress_tools,
            is_default=agent.get('is_default', False),
            is_public=agent.get('is_public', False),
            tags=agent.get('tags', []),
            avatar=agent.get('avatar'),
            avatar_color=agent.get('avatar_color'),
            profile_image_url=agent.get('profile_image_url'),
            icon_name=agent.get('icon_name'),
            icon_color=agent.get('icon_color'),
            icon_background=agent.get('icon_background'),
            created_at=agent['created_at'],
            updated_at=agent.get('updated_at', agent['created_at']),
            current_version_id=agent.get('current_version_id'),
            version_count=agent.get('version_count', 1),
            current_version=current_version,
            metadata=agent.get('metadata')
        )
        
        if config.ENV_MODE == EnvMode.STAGING:
            print(f"[DEBUG] create_agent RESPONSE: Returning icon_name={response.icon_name}, icon_color={response.icon_color}, icon_background={response.icon_background}")
            print(f"[DEBUG] create_agent RESPONSE: Also returning profile_image_url={response.profile_image_url}, avatar={response.avatar}, avatar_color={response.avatar_color}")
        
        return response
        
    except HTTPException:
        raise
    except Exception as e:
        logger.error(f"Error creating agent for user {user_id}: {str(e)}")
        raise HTTPException(status_code=500, detail=f"Failed to create agent: {str(e)}")

def merge_custom_mcps(existing_mcps: List[Dict[str, Any]], new_mcps: List[Dict[str, Any]]) -> List[Dict[str, Any]]:
    if not new_mcps:
        return existing_mcps
    
    merged_mcps = existing_mcps.copy()
    
    for new_mcp in new_mcps:
        new_mcp_name = new_mcp.get('name')
        existing_index = None
        
        for i, existing_mcp in enumerate(merged_mcps):
            if existing_mcp.get('name') == new_mcp_name:
                existing_index = i
                break
        
        if existing_index is not None:
            merged_mcps[existing_index] = new_mcp
        else:
            merged_mcps.append(new_mcp)
    
    return merged_mcps

@router.put("/agents/{agent_id}", response_model=AgentResponse)
async def update_agent(
    agent_id: str,
    agent_data: AgentUpdateRequest,
    user_id: str = Depends(get_current_user_id_from_jwt)
):
    if not await is_enabled("custom_agents"):
        raise HTTPException(
            status_code=403, 
            detail="Custom agent currently disabled. This feature is not available at the moment."
        )
    logger.debug(f"Updating agent {agent_id} for user: {user_id}")
    
    # Debug logging for icon fields
    if config.ENV_MODE == EnvMode.STAGING:
        print(f"[DEBUG] update_agent: Received icon fields - icon_name={agent_data.icon_name}, icon_color={agent_data.icon_color}, icon_background={agent_data.icon_background}")
        print(f"[DEBUG] update_agent: Also received - profile_image_url={agent_data.profile_image_url}, avatar={agent_data.avatar}, avatar_color={agent_data.avatar_color}")
    
    client = await db.client
    
    try:
        existing_agent = await client.table('agents').select('*').eq("agent_id", agent_id).eq("account_id", user_id).maybe_single().execute()
        
        if not existing_agent.data:
            raise HTTPException(status_code=404, detail="Agent not found")
        
        existing_data = existing_agent.data

        agent_metadata = existing_data.get('metadata', {})
        is_suna_agent = agent_metadata.get('is_suna_default', False) or agent_metadata.get('is_omni_default', False)
        restrictions = agent_metadata.get('restrictions', {})
        
        if is_suna_agent:
            logger.warning(f"Update attempt on Suna default agent {agent_id} by user {user_id}")
            
            if (agent_data.name is not None and 
                agent_data.name != existing_data.get('name') and 
                restrictions.get('name_editable') == False):
                logger.error(f"User {user_id} attempted to modify restricted name of Suna agent {agent_id}")
                raise HTTPException(
                    status_code=403, 
                    detail="Suna's name cannot be modified. This restriction is managed centrally."
                )
            
            if (agent_data.description is not None and
                agent_data.description != existing_data.get('description') and 
                restrictions.get('description_editable') == False):
                logger.error(f"User {user_id} attempted to modify restricted description of Suna agent {agent_id}")
                raise HTTPException(
                    status_code=403, 
                    detail="Suna's description cannot be modified."
                )
            
            if (agent_data.system_prompt is not None and 
                restrictions.get('system_prompt_editable') == False):
                logger.error(f"User {user_id} attempted to modify restricted system prompt of Suna agent {agent_id}")
                raise HTTPException(
                    status_code=403, 
                    detail="Suna's system prompt cannot be modified. This is managed centrally to ensure optimal performance."
                )
            
            if (agent_data.agentpress_tools is not None and 
                restrictions.get('tools_editable') == False):
                logger.error(f"User {user_id} attempted to modify restricted tools of Suna agent {agent_id}")
                raise HTTPException(
                    status_code=403, 
                    detail="Suna's default tools cannot be modified. These tools are optimized for Suna's capabilities."
                )
            
            if ((agent_data.configured_mcps is not None or agent_data.custom_mcps is not None) and 
                restrictions.get('mcps_editable') == False):
                logger.error(f"User {user_id} attempted to modify restricted MCPs of Suna agent {agent_id}")
                raise HTTPException(
                    status_code=403, 
                    detail="Suna's integrations cannot be modified."
                )
            
            logger.debug(f"Suna agent update validation passed for agent {agent_id} by user {user_id}")

        current_version_data = None
        if existing_data.get('current_version_id'):
            try:
                version_service = await _get_version_service()
                current_version_obj = await version_service.get_version(
                    agent_id=agent_id,
                    version_id=existing_data['current_version_id'],
                    user_id=user_id
                )
                current_version_data = current_version_obj.to_dict()
            except Exception as e:
                logger.warning(f"Failed to get current version data for agent {agent_id}: {e}")
        
        if current_version_data is None:
            logger.debug(f"Agent {agent_id} has no version data, creating initial version")
            try:
                workflows_result = await client.table('agent_workflows').select('*').eq('agent_id', agent_id).execute()
                workflows = workflows_result.data if workflows_result.data else []
                
                # Fetch triggers for the agent
                triggers_result = await client.table('agent_triggers').select('*').eq('agent_id', agent_id).execute()
                triggers = []
                if triggers_result.data:
                    import json
                    for trigger in triggers_result.data:
                        # Parse the config string if it's a string
                        trigger_copy = trigger.copy()
                        if 'config' in trigger_copy and isinstance(trigger_copy['config'], str):
                            try:
                                trigger_copy['config'] = json.loads(trigger_copy['config'])
                            except json.JSONDecodeError:
                                logger.warning(f"Failed to parse trigger config for {trigger_copy.get('trigger_id')}")
                                trigger_copy['config'] = {}
                        triggers.append(trigger_copy)
                
                initial_version_data = {
                    "agent_id": agent_id,
                    "version_number": 1,
                    "version_name": "v1",
                    "system_prompt": existing_data.get('system_prompt', ''),
                    "configured_mcps": existing_data.get('configured_mcps', []),
                    "custom_mcps": existing_data.get('custom_mcps', []),
                    "agentpress_tools": existing_data.get('agentpress_tools', {}),
                    "is_active": True,
                    "created_by": user_id
                }
                
                initial_config = build_unified_config(
                    system_prompt=initial_version_data["system_prompt"],
                    agentpress_tools=initial_version_data["agentpress_tools"],
                    configured_mcps=initial_version_data["configured_mcps"],
                    custom_mcps=initial_version_data["custom_mcps"],
                    avatar=None,
                    avatar_color=None,
                    workflows=workflows,
                    triggers=triggers
                )
                initial_version_data["config"] = initial_config
                
                version_result = await client.table('agent_versions').insert(initial_version_data).execute()
                
                if version_result.data:
                    version_id = version_result.data[0]['version_id']
                    
                    await client.table('agents').update({
                        'current_version_id': version_id,
                        'version_count': 1
                    }).eq('agent_id', agent_id).execute()
                    current_version_data = initial_version_data
                    logger.debug(f"Created initial version for agent {agent_id}")
                else:
                    current_version_data = {
                        'system_prompt': existing_data.get('system_prompt', ''),
                        'configured_mcps': existing_data.get('configured_mcps', []),
                        'custom_mcps': existing_data.get('custom_mcps', []),
                        'agentpress_tools': existing_data.get('agentpress_tools', {})
                    }
            except Exception as e:
                logger.warning(f"Failed to create initial version for agent {agent_id}: {e}")
                current_version_data = {
                    'system_prompt': existing_data.get('system_prompt', ''),
                    'configured_mcps': existing_data.get('configured_mcps', []),
                    'custom_mcps': existing_data.get('custom_mcps', []),
                    'agentpress_tools': existing_data.get('agentpress_tools', {})
                }
        
        needs_new_version = False
        version_changes = {}
        
        def values_different(new_val, old_val):
            if new_val is None:
                return False
            import json
            try:
                new_json = json.dumps(new_val, sort_keys=True) if new_val is not None else None
                old_json = json.dumps(old_val, sort_keys=True) if old_val is not None else None
                return new_json != old_json
            except (TypeError, ValueError):
                return new_val != old_val
        
        if values_different(agent_data.system_prompt, current_version_data.get('system_prompt')):
            needs_new_version = True
            version_changes['system_prompt'] = agent_data.system_prompt
        
        if values_different(agent_data.configured_mcps, current_version_data.get('configured_mcps', [])):
            needs_new_version = True
            version_changes['configured_mcps'] = agent_data.configured_mcps
            
        if values_different(agent_data.custom_mcps, current_version_data.get('custom_mcps', [])):
            needs_new_version = True
            if agent_data.custom_mcps is not None:
                merged_custom_mcps = merge_custom_mcps(
                    current_version_data.get('custom_mcps', []),
                    agent_data.custom_mcps
                )
                version_changes['custom_mcps'] = merged_custom_mcps
            else:
                version_changes['custom_mcps'] = current_version_data.get('custom_mcps', [])
            
        if values_different(agent_data.agentpress_tools, current_version_data.get('agentpress_tools', {})):
            needs_new_version = True
            version_changes['agentpress_tools'] = agent_data.agentpress_tools
        
        update_data = {}
        if agent_data.name is not None:
            update_data["name"] = agent_data.name
        if agent_data.description is not None:
            update_data["description"] = agent_data.description
        if agent_data.is_default is not None:
            update_data["is_default"] = agent_data.is_default
            if agent_data.is_default:
                await client.table('agents').update({"is_default": False}).eq("account_id", user_id).eq("is_default", True).neq("agent_id", agent_id).execute()
        if agent_data.avatar is not None:
            update_data["avatar"] = agent_data.avatar
        if agent_data.avatar_color is not None:
            update_data["avatar_color"] = agent_data.avatar_color
        if agent_data.profile_image_url is not None:
            update_data["profile_image_url"] = agent_data.profile_image_url
        # Handle new icon system fields
        if agent_data.icon_name is not None:
            update_data["icon_name"] = agent_data.icon_name
        if agent_data.icon_color is not None:
            update_data["icon_color"] = agent_data.icon_color
        if agent_data.icon_background is not None:
            update_data["icon_background"] = agent_data.icon_background
        
        # Debug logging for update_data
        if config.ENV_MODE == EnvMode.STAGING:
            print(f"[DEBUG] update_agent: Prepared update_data with icon fields - icon_name={update_data.get('icon_name')}, icon_color={update_data.get('icon_color')}, icon_background={update_data.get('icon_background')}")
        
        current_system_prompt = agent_data.system_prompt if agent_data.system_prompt is not None else current_version_data.get('system_prompt', '')
        current_configured_mcps = agent_data.configured_mcps if agent_data.configured_mcps is not None else current_version_data.get('configured_mcps', [])
        
        if agent_data.custom_mcps is not None:
            current_custom_mcps = merge_custom_mcps(
                current_version_data.get('custom_mcps', []),
                agent_data.custom_mcps
            )
        else:
            current_custom_mcps = current_version_data.get('custom_mcps', [])
            
        current_agentpress_tools = agent_data.agentpress_tools if agent_data.agentpress_tools is not None else current_version_data.get('agentpress_tools', {})
        current_avatar = agent_data.avatar if agent_data.avatar is not None else existing_data.get('avatar')
        current_avatar_color = agent_data.avatar_color if agent_data.avatar_color is not None else existing_data.get('avatar_color')
        new_version_id = None
        if needs_new_version:
            try:
                version_service = await _get_version_service()

                new_version = await version_service.create_version(
                    agent_id=agent_id,
                    user_id=user_id,
                    system_prompt=current_system_prompt,
                    configured_mcps=current_configured_mcps,
                    custom_mcps=current_custom_mcps,
                    agentpress_tools=current_agentpress_tools,
                    change_description="Configuration updated"
                )
                
                new_version_id = new_version.version_id
                update_data['current_version_id'] = new_version_id
                update_data['version_count'] = new_version.version_number
                
                logger.debug(f"Created new version {new_version.version_name} for agent {agent_id}")
                
            except HTTPException:
                raise
            except Exception as e:
                logger.error(f"Error creating new version for agent {agent_id}: {str(e)}")
                raise HTTPException(status_code=500, detail=f"Failed to create new agent version: {str(e)}")
        
        if update_data:
            try:
                print(f"[DEBUG] update_agent DB UPDATE: About to update agent {agent_id} with data: {update_data}")
                
                update_result = await client.table('agents').update(update_data).eq("agent_id", agent_id).eq("account_id", user_id).execute()
                
                # Debug logging after DB update
                if config.ENV_MODE == EnvMode.STAGING:
                    if update_result.data:
                        print(f"[DEBUG] update_agent DB UPDATE SUCCESS: Updated {len(update_result.data)} row(s)")
                        print(f"[DEBUG] update_agent DB UPDATE RESULT: {update_result.data[0] if update_result.data else 'No data'}")
                    else:
                        print(f"[DEBUG] update_agent DB UPDATE FAILED: No rows affected")
                
                if not update_result.data:
                    raise HTTPException(status_code=500, detail="Failed to update agent - no rows affected")
            except Exception as e:
                logger.error(f"Error updating agent {agent_id}: {str(e)}")
                if config.ENV_MODE == EnvMode.STAGING:
                    print(f"[DEBUG] update_agent DB UPDATE ERROR: {str(e)}")
                raise HTTPException(status_code=500, detail=f"Failed to update agent: {str(e)}")
        
        updated_agent = await client.table('agents').select('*').eq("agent_id", agent_id).eq("account_id", user_id).maybe_single().execute()
        
        if not updated_agent.data:
            raise HTTPException(status_code=500, detail="Failed to fetch updated agent")
        
        agent = updated_agent.data
        
        print(f"[DEBUG] update_agent AFTER UPDATE FETCH: agent_id={agent.get('agent_id')}")
        print(f"[DEBUG] update_agent AFTER UPDATE FETCH: icon_name={agent.get('icon_name')}, icon_color={agent.get('icon_color')}, icon_background={agent.get('icon_background')}")
        print(f"[DEBUG] update_agent AFTER UPDATE FETCH: profile_image_url={agent.get('profile_image_url')}, avatar={agent.get('avatar')}, avatar_color={agent.get('avatar_color')}")
        print(f"[DEBUG] update_agent AFTER UPDATE FETCH: All keys in agent: {agent.keys()}")
        
        current_version = None
        if agent.get('current_version_id'):
            try:
                version_service = await _get_version_service()
                current_version_obj = await version_service.get_version(
                    agent_id=agent_id,
                    version_id=agent['current_version_id'],
                    user_id=user_id
                )
                current_version_data = current_version_obj.to_dict()
                version_data = current_version_data
                
                current_version = AgentVersionResponse(
                    version_id=current_version_data['version_id'],
                    agent_id=current_version_data['agent_id'],
                    version_number=current_version_data['version_number'],
                    version_name=current_version_data['version_name'],
                    system_prompt=current_version_data['system_prompt'],
                    model=current_version_data.get('model'),
                    configured_mcps=current_version_data.get('configured_mcps', []),
                    custom_mcps=current_version_data.get('custom_mcps', []),
                    agentpress_tools=current_version_data.get('agentpress_tools', {}),
                    is_active=current_version_data.get('is_active', True),
                    created_at=current_version_data['created_at'],
                    updated_at=current_version_data.get('updated_at', current_version_data['created_at']),
                    created_by=current_version_data.get('created_by')
                )
                
                logger.debug(f"Using agent {agent['name']} version {current_version_data.get('version_name', 'v1')}")
            except Exception as e:
                logger.warning(f"Failed to get version data for updated agent {agent_id}: {e}")
        
        version_data = None
        if current_version:
            version_data = {
                'version_id': current_version.version_id,
                'agent_id': current_version.agent_id,
                'version_number': current_version.version_number,
                'version_name': current_version.version_name,
                'system_prompt': current_version.system_prompt,
                'model': current_version.model,
                'configured_mcps': current_version.configured_mcps,
                'custom_mcps': current_version.custom_mcps,
                'agentpress_tools': current_version.agentpress_tools,
                'is_active': current_version.is_active,
            }
        
        from agent.config_helper import extract_agent_config
        
        # Debug logging before extract_agent_config
        if config.ENV_MODE == EnvMode.STAGING:
            print(f"[DEBUG] update_agent: Before extract_agent_config - agent has icon_name={agent.get('icon_name')}, icon_color={agent.get('icon_color')}, icon_background={agent.get('icon_background')}")
        
        agent_config = extract_agent_config(agent, version_data)
        
        # Debug logging after extract_agent_config
        if config.ENV_MODE == EnvMode.STAGING:
            print(f"[DEBUG] update_agent: After extract_agent_config - agent_config has icon_name={agent_config.get('icon_name')}, icon_color={agent_config.get('icon_color')}, icon_background={agent_config.get('icon_background')}")
        
        system_prompt = agent_config['system_prompt']
        configured_mcps = agent_config['configured_mcps']
        custom_mcps = agent_config['custom_mcps']
        agentpress_tools = agent_config['agentpress_tools']
        
        response = AgentResponse(
            agent_id=agent['agent_id'],
            name=agent['name'],
            description=agent.get('description'),
            system_prompt=system_prompt,
            configured_mcps=configured_mcps,
            custom_mcps=custom_mcps,
            agentpress_tools=agentpress_tools,
            is_default=agent.get('is_default', False),
            is_public=agent.get('is_public', False),
            tags=agent.get('tags', []),
            avatar=agent_config.get('avatar'),
            avatar_color=agent_config.get('avatar_color'),
            profile_image_url=agent_config.get('profile_image_url'),
            icon_name=agent_config.get('icon_name'),
            icon_color=agent_config.get('icon_color'),
            icon_background=agent_config.get('icon_background'),
            created_at=agent['created_at'],
            updated_at=agent.get('updated_at', agent['created_at']),
            current_version_id=agent.get('current_version_id'),
            version_count=agent.get('version_count', 1),
            current_version=current_version,
            metadata=agent.get('metadata')
        )
        

        print(f"[DEBUG] update_agent FINAL RESPONSE: agent_id={response.agent_id}")
        print(f"[DEBUG] update_agent FINAL RESPONSE: icon_name={response.icon_name}, icon_color={response.icon_color}, icon_background={response.icon_background}")
        print(f"[DEBUG] update_agent FINAL RESPONSE: profile_image_url={response.profile_image_url}, avatar={response.avatar}, avatar_color={response.avatar_color}")
        print(f"[DEBUG] update_agent FINAL RESPONSE: Full response dict keys: {response.dict().keys()}")
        
        return response
        
    except HTTPException:
        raise
    except Exception as e:
        logger.error(f"Error updating agent {agent_id} for user {user_id}: {str(e)}")
        raise HTTPException(status_code=500, detail=f"Failed to update agent: {str(e)}")

@router.delete("/agents/{agent_id}")
async def delete_agent(agent_id: str, user_id: str = Depends(get_current_user_id_from_jwt)):
    if not await is_enabled("custom_agents"):
        raise HTTPException(
            status_code=403, 
            detail="Custom agent currently disabled. This feature is not available at the moment."
        )
    logger.debug(f"Deleting agent: {agent_id}")
    client = await db.client
    
    try:
        agent_result = await client.table('agents').select('*').eq('agent_id', agent_id).execute()
        if not agent_result.data:
            raise HTTPException(status_code=404, detail="Agent not found")
        
        agent = agent_result.data[0]
        if agent['account_id'] != user_id:
            raise HTTPException(status_code=403, detail="Access denied")
        
        if agent['is_default']:
            raise HTTPException(status_code=400, detail="Cannot delete default agent")
        
        if agent.get('metadata', {}).get('is_suna_default', False) or agent.get('metadata', {}).get('is_omni_default', False):
            raise HTTPException(status_code=400, detail="Cannot delete Suna default agent")
        
        # Clean up triggers before deleting agent to ensure proper remote cleanup
        try:
            from triggers.trigger_service import get_trigger_service
            trigger_service = get_trigger_service(db)
            
            # Get all triggers for this agent
            triggers_result = await client.table('agent_triggers').select('trigger_id').eq('agent_id', agent_id).execute()
            
            if triggers_result.data:
                logger.debug(f"Cleaning up {len(triggers_result.data)} triggers for agent {agent_id}")
                
                # Delete each trigger properly (this handles remote cleanup)
                for trigger_record in triggers_result.data:
                    trigger_id = trigger_record['trigger_id']
                    try:
                        await trigger_service.delete_trigger(trigger_id)
                        logger.debug(f"Successfully cleaned up trigger {trigger_id}")
                    except Exception as e:
                        logger.warning(f"Failed to clean up trigger {trigger_id}: {str(e)}")
                        # Continue with other triggers even if one fails
        except Exception as e:
            logger.warning(f"Failed to clean up triggers for agent {agent_id}: {str(e)}")
            # Continue with agent deletion even if trigger cleanup fails
        
        delete_result = await client.table('agents').delete().eq('agent_id', agent_id).execute()
        
        if not delete_result.data:
            logger.warning(f"No agent was deleted for agent_id: {agent_id}, user_id: {user_id}")
            raise HTTPException(status_code=403, detail="Unable to delete agent - permission denied or agent not found")
        
        try:
            from utils.cache import Cache
            await Cache.invalidate(f"agent_count_limit:{user_id}")
        except Exception as cache_error:
            logger.warning(f"Cache invalidation failed for user {user_id}: {str(cache_error)}")
        
        logger.debug(f"Successfully deleted agent: {agent_id}")
        return {"message": "Agent deleted successfully"}
        
    except HTTPException:
        raise
    except Exception as e:
        logger.error(f"Error deleting agent {agent_id}: {str(e)}")
        raise HTTPException(status_code=500, detail="Internal server error")


@router.get("/agents/{agent_id}/pipedream-tools/{profile_id}")
async def get_pipedream_tools_for_agent(
    agent_id: str,
    profile_id: str,
    user_id: str = Depends(get_current_user_id_from_jwt),
    version: Optional[str] = Query(None, description="Version ID to get tools from specific version")
):
    logger.debug(f"Getting tools for agent {agent_id}, profile {profile_id}, user {user_id}, version {version}")

    try:
        from pipedream import profile_service, mcp_service
        from uuid import UUID

        profile = await profile_service.get_profile(UUID(user_id), UUID(profile_id))
        
        if not profile:
            logger.error(f"Profile {profile_id} not found for user {user_id}")
            try:
                all_profiles = await profile_service.get_profiles(UUID(user_id))
                pipedream_profiles = [p for p in all_profiles if 'pipedream' in p.mcp_qualified_name]
                logger.debug(f"User {user_id} has {len(pipedream_profiles)} pipedream profiles: {[p.profile_id for p in pipedream_profiles]}")
            except Exception as debug_e:
                logger.warning(f"Could not check user's profiles: {str(debug_e)}")
            
            raise HTTPException(status_code=404, detail=f"Profile {profile_id} not found or access denied")
        
        if not profile.is_connected:
            raise HTTPException(status_code=400, detail="Profile is not connected")

        enabled_tools = []
        try:
            client = await db.client
            agent_row = await client.table('agents')\
                .select('current_version_id')\
                .eq('agent_id', agent_id)\
                .eq('account_id', user_id)\
                .maybe_single()\
                .execute()
            
            if agent_row.data and agent_row.data.get('current_version_id'):
                if version:
                    version_result = await client.table('agent_versions')\
                        .select('config')\
                        .eq('version_id', version)\
                        .maybe_single()\
                        .execute()
                else:
                    version_result = await client.table('agent_versions')\
                        .select('config')\
                        .eq('version_id', agent_row.data['current_version_id'])\
                        .maybe_single()\
                        .execute()
                
                if version_result.data and version_result.data.get('config'):
                    agent_config = version_result.data['config']
                    tools = agent_config.get('tools', {})
                    custom_mcps = tools.get('custom_mcp', []) or []
                    
                    for mcp in custom_mcps:
                        mcp_profile_id = mcp.get('config', {}).get('profile_id')
                        if mcp_profile_id == profile_id:
                            enabled_tools = mcp.get('enabledTools', mcp.get('enabled_tools', []))
                            logger.debug(f"Found enabled tools for profile {profile_id}: {enabled_tools}")
                            break
                    
                    if not enabled_tools:
                        logger.debug(f"No enabled tools found for profile {profile_id} in agent {agent_id}")
            
        except Exception as e:
            logger.error(f"Error retrieving enabled tools for profile {profile_id}: {str(e)}")
        
        logger.debug(f"Using {len(enabled_tools)} enabled tools for profile {profile_id}: {enabled_tools}")
        
        try:
            from pipedream.mcp_service import ExternalUserId, AppSlug
            external_user_id = ExternalUserId(profile.external_user_id)
            app_slug_obj = AppSlug(profile.app_slug)
            
            logger.debug(f"Discovering servers for user {external_user_id.value} and app {app_slug_obj.value}")
            servers = await mcp_service.discover_servers_for_user(external_user_id, app_slug_obj)
            logger.debug(f"Found {len(servers)} servers: {[s.app_slug for s in servers]}")
            
            server = servers[0] if servers else None
            logger.debug(f"Selected server: {server.app_slug if server else 'None'} with {len(server.available_tools) if server else 0} tools")
            
            if not server:
                return {
                    'profile_id': profile_id,
                    'app_name': profile.app_name,
                    'profile_name': profile.profile_name,
                    'tools': [],
                    'has_mcp_config': len(enabled_tools) > 0
                }
            
            available_tools = server.available_tools
            
            formatted_tools = []
            def tools_match(api_tool_name, stored_tool_name):
                api_normalized = api_tool_name.lower().replace('-', '_')
                stored_normalized = stored_tool_name.lower().replace('-', '_')
                return api_normalized == stored_normalized
            
            for tool in available_tools:
                is_enabled = any(tools_match(tool.name, stored_tool) for stored_tool in enabled_tools)
                formatted_tools.append({
                    'name': tool.name,
                    'description': tool.description or f"Tool from {profile.app_name}",
                    'enabled': is_enabled
                })
            
            return {
                'profile_id': profile_id,
                'app_name': profile.app_name,
                'profile_name': profile.profile_name,
                'tools': formatted_tools,
                'has_mcp_config': len(enabled_tools) > 0
            }
            
        except Exception as e:
            logger.error(f"Error discovering tools: {e}", exc_info=True)
            return {
                'profile_id': profile_id,
                'app_name': getattr(profile, 'app_name', 'Unknown'),
                'profile_name': getattr(profile, 'profile_name', 'Unknown'),
                'tools': [],
                'has_mcp_config': len(enabled_tools) > 0,
                'error': str(e)
            }
        
    except HTTPException:
        raise
    except Exception as e:
        logger.error(f"Error getting Pipedream tools for agent {agent_id}: {e}")
        raise HTTPException(status_code=500, detail="Internal server error")


@router.put("/agents/{agent_id}/pipedream-tools/{profile_id}")
async def update_pipedream_tools_for_agent(
    agent_id: str,
    profile_id: str,
    request: dict,
    user_id: str = Depends(get_current_user_id_from_jwt)
):
    try:
        client = await db.client
        agent_row = await client.table('agents')\
            .select('current_version_id')\
            .eq('agent_id', agent_id)\
            .eq('account_id', user_id)\
            .maybe_single()\
            .execute()
        if not agent_row.data:
            raise HTTPException(status_code=404, detail="Agent not found")

        agent_config = {}
        if agent_row.data.get('current_version_id'):
            version_result = await client.table('agent_versions')\
                .select('config')\
                .eq('version_id', agent_row.data['current_version_id'])\
                .maybe_single()\
                .execute()
            if version_result.data and version_result.data.get('config'):
                agent_config = version_result.data['config']

        tools = agent_config.get('tools', {})
        custom_mcps = tools.get('custom_mcp', []) or []

        if any(mcp.get('config', {}).get('profile_id') == profile_id for mcp in custom_mcps):
            raise HTTPException(status_code=400, detail="This profile is already added to this agent")

        enabled_tools = request.get('enabled_tools', [])
        
        updated = False
        for mcp in custom_mcps:
            mcp_profile_id = mcp.get('config', {}).get('profile_id')
            if mcp_profile_id == profile_id:
                mcp['enabledTools'] = enabled_tools
                mcp['enabled_tools'] = enabled_tools
                updated = True
                logger.debug(f"Updated enabled tools for profile {profile_id}: {enabled_tools}")
                break
        
        if not updated:
            logger.warning(f"Profile {profile_id} not found in agent {agent_id} custom_mcps configuration")
            
        if updated:
            agent_config['tools']['custom_mcp'] = custom_mcps
            
            await client.table('agent_versions')\
                .update({'config': agent_config})\
                .eq('version_id', agent_row.data['current_version_id'])\
                .execute()
            
            logger.debug(f"Successfully updated agent configuration for {agent_id}")
        
        result = {
            'success': updated,
            'enabled_tools': enabled_tools,
            'total_tools': len(enabled_tools),
            'profile_id': profile_id
        }
        logger.debug(f"Successfully updated Pipedream tools for agent {agent_id}, profile {profile_id}")
        return result
        
    except ValueError as e:
        logger.error(f"Validation error updating Pipedream tools: {e}")
        raise HTTPException(status_code=404, detail=str(e))
    except Exception as e:
        logger.error(f"Error updating Pipedream tools for agent {agent_id}: {e}")
        raise HTTPException(status_code=500, detail="Internal server error")


@router.get("/agents/{agent_id}/custom-mcp-tools")
async def get_custom_mcp_tools_for_agent(
    agent_id: str,
    request: Request,
    user_id: str = Depends(get_current_user_id_from_jwt)
):
    logger.debug(f"Getting custom MCP tools for agent {agent_id}, user {user_id}")
    try:
        client = await db.client
        agent_result = await client.table('agents').select('current_version_id').eq('agent_id', agent_id).eq('account_id', user_id).execute()
        if not agent_result.data:
            raise HTTPException(status_code=404, detail="Agent not found")
        
        agent = agent_result.data[0]
 
        agent_config = {}
        if agent.get('current_version_id'):
            version_result = await client.table('agent_versions')\
                .select('config')\
                .eq('version_id', agent['current_version_id'])\
                .maybe_single()\
                .execute()
            if version_result.data and version_result.data.get('config'):
                agent_config = version_result.data['config']
        
        tools = agent_config.get('tools', {})
        custom_mcps = tools.get('custom_mcp', [])
        
        mcp_url = request.headers.get('X-MCP-URL')
        mcp_type = request.headers.get('X-MCP-Type', 'sse')
        
        if not mcp_url:
            raise HTTPException(status_code=400, detail="X-MCP-URL header is required")
        
        mcp_config = {
            'url': mcp_url,
            'type': mcp_type
        }
        
        if 'X-MCP-Headers' in request.headers:
            import json
            try:
                mcp_config['headers'] = json.loads(request.headers['X-MCP-Headers'])
            except json.JSONDecodeError:
                logger.warning("Failed to parse X-MCP-Headers as JSON")
        
        from mcp_module import mcp_service
        discovery_result = await mcp_service.discover_custom_tools(mcp_type, mcp_config)
        
        existing_mcp = None
        for mcp in custom_mcps:
            if (mcp.get('type') == mcp_type and 
                mcp.get('config', {}).get('url') == mcp_url):
                existing_mcp = mcp
                break
        
        tools = []
        enabled_tools = existing_mcp.get('enabledTools', []) if existing_mcp else []
        
        for tool in discovery_result.tools:
            tools.append({
                'name': tool['name'],
                'description': tool.get('description', f'Tool from {mcp_type.upper()} MCP server'),
                'enabled': tool['name'] in enabled_tools
            })
        
        return {
            'tools': tools,
            'has_mcp_config': existing_mcp is not None,
            'server_type': mcp_type,
            'server_url': mcp_url
        }
        
    except HTTPException:
        raise
    except Exception as e:
        logger.error(f"Error getting custom MCP tools for agent {agent_id}: {e}")
        raise HTTPException(status_code=500, detail="Internal server error")


@router.post("/agents/{agent_id}/custom-mcp-tools")
async def update_custom_mcp_tools_for_agent(
    agent_id: str,
    request: dict,
    user_id: str = Depends(get_current_user_id_from_jwt)
):
    logger.debug(f"Updating custom MCP tools for agent {agent_id}, user {user_id}")
    
    try:
        client = await db.client
        
        agent_result = await client.table('agents').select('current_version_id').eq('agent_id', agent_id).eq('account_id', user_id).execute()
        if not agent_result.data:
            raise HTTPException(status_code=404, detail="Agent not found")
        
        agent = agent_result.data[0]
        
        agent_config = {}
        if agent.get('current_version_id'):
            version_result = await client.table('agent_versions')\
                .select('config')\
                .eq('version_id', agent['current_version_id'])\
                .maybe_single()\
                .execute()
            if version_result.data and version_result.data.get('config'):
                agent_config = version_result.data['config']
        
        tools = agent_config.get('tools', {})
        custom_mcps = tools.get('custom_mcp', [])
        
        mcp_url = request.get('url')
        mcp_type = request.get('type', 'sse')
        enabled_tools = request.get('enabled_tools', [])
        
        if not mcp_url:
            raise HTTPException(status_code=400, detail="MCP URL is required")
        
        updated = False
        for i, mcp in enumerate(custom_mcps):
            if mcp_type == 'composio':
                # For Composio, match by profile_id
                if (mcp.get('type') == 'composio' and 
                    mcp.get('config', {}).get('profile_id') == mcp_url):
                    custom_mcps[i]['enabledTools'] = enabled_tools
                    updated = True
                    break
            else:
                if (mcp.get('customType') == mcp_type and 
                    mcp.get('config', {}).get('url') == mcp_url):
                    custom_mcps[i]['enabledTools'] = enabled_tools
                    updated = True
                    break
        
        if not updated:
            if mcp_type == 'composio':
                try:
                    from composio_integration.composio_profile_service import ComposioProfileService
                    from services.supabase import DBConnection
                    profile_service = ComposioProfileService(DBConnection())
 
                    profile_id = mcp_url
                    mcp_config = await profile_service.get_mcp_config_for_agent(profile_id)
                    mcp_config['enabledTools'] = enabled_tools
                    custom_mcps.append(mcp_config)
                except Exception as e:
                    logger.error(f"Failed to get Composio profile config: {e}")
                    raise HTTPException(status_code=400, detail=f"Failed to get Composio profile: {str(e)}")
            else:
                new_mcp_config = {
                    "name": f"Custom MCP ({mcp_type.upper()})",
                    "customType": mcp_type,
                    "type": mcp_type,
                    "config": {
                        "url": mcp_url
                    },
                    "enabledTools": enabled_tools
                }
                custom_mcps.append(new_mcp_config)
        
        tools['custom_mcp'] = custom_mcps
        agent_config['tools'] = tools
        
        from agent.versioning.version_service import get_version_service
        try:
            version_service = await get_version_service() 
            new_version = await version_service.create_version(
                agent_id=agent_id,
                user_id=user_id,
                system_prompt=agent_config.get('system_prompt', ''),
                configured_mcps=agent_config.get('tools', {}).get('mcp', []),
                custom_mcps=custom_mcps,
                agentpress_tools=agent_config.get('tools', {}).get('agentpress', {}),
                change_description=f"Updated custom MCP tools for {mcp_type}"
            )
            logger.debug(f"Created version {new_version.version_id} for custom MCP tools update on agent {agent_id}")
        except Exception as e:
            logger.error(f"Failed to create version for custom MCP tools update: {e}")
            raise HTTPException(status_code=500, detail="Failed to save changes")
        
        return {
            'success': True,
            'enabled_tools': enabled_tools,
            'total_tools': len(enabled_tools)
        }
        
    except HTTPException:
        raise
    except Exception as e:
        logger.error(f"Error updating custom MCP tools for agent {agent_id}: {e}")
        raise HTTPException(status_code=500, detail="Internal server error")

@router.get("/agents/{agent_id}/tools")
async def get_agent_tools(
    agent_id: str,
    user_id: str = Depends(get_current_user_id_from_jwt)
):
    if not await is_enabled("custom_agents"):
        raise HTTPException(status_code=403, detail="Custom agents currently disabled")
        
    logger.debug(f"Fetching enabled tools for agent: {agent_id} by user: {user_id}")
    client = await db.client

    agent_result = await client.table('agents').select('*').eq('agent_id', agent_id).execute()
    if not agent_result.data:
        raise HTTPException(status_code=404, detail="Agent not found")
    agent = agent_result.data[0]
    if agent['account_id'] != user_id and not agent.get('is_public', False):
        raise HTTPException(status_code=403, detail="Access denied")


    version_data = None
    if agent.get('current_version_id'):
        try:
            version_service = await _get_version_service()

            version_obj = await version_service.get_version(
                agent_id=agent_id,
                version_id=agent['current_version_id'],
                user_id=user_id
            )
            version_data = version_obj.to_dict()
        except Exception as e:
            logger.warning(f"Failed to fetch version data for tools endpoint: {e}")
    
    from agent.config_helper import extract_agent_config
    agent_config = extract_agent_config(agent, version_data)
    
    agentpress_tools_config = agent_config['agentpress_tools']
    configured_mcps = agent_config['configured_mcps'] 
    custom_mcps = agent_config['custom_mcps']

    agentpress_tools = []
    for name, enabled in agentpress_tools_config.items():
        is_enabled_tool = bool(enabled.get('enabled', False)) if isinstance(enabled, dict) else bool(enabled)
        agentpress_tools.append({"name": name, "enabled": is_enabled_tool})


    mcp_tools = []
    for mcp in configured_mcps + custom_mcps:
        server = mcp.get('name')
        enabled_tools = mcp.get('enabledTools') or mcp.get('enabled_tools') or []
        for tool_name in enabled_tools:
            mcp_tools.append({"name": tool_name, "server": server, "enabled": True})
    return {"agentpress_tools": agentpress_tools, "mcp_tools": mcp_tools}



@router.get("/threads")
async def get_user_threads(
    user_id: str = Depends(get_current_user_id_from_jwt),
    page: Optional[int] = Query(1, ge=1, description="Page number (1-based)"),
    limit: Optional[int] = Query(1000, ge=1, le=1000, description="Number of items per page (max 1000)")
):
    """Get all threads for the current user with associated project data."""
    logger.debug(f"Fetching threads with project data for user: {user_id} (page={page}, limit={limit})")
    client = await db.client
    try:
        offset = (page - 1) * limit
        
        # First, get threads for the user
        threads_result = await client.table('threads').select('*').eq('account_id', user_id).order('created_at', desc=True).execute()
        
        if not threads_result.data:
            logger.debug(f"No threads found for user: {user_id}")
            return {
                "threads": [],
                "pagination": {
                    "page": page,
                    "limit": limit,
                    "total": 0,
                    "pages": 0
                }
            }
        
        total_count = len(threads_result.data)
        
        # Apply pagination to threads
        paginated_threads = threads_result.data[offset:offset + limit]
        
        # Extract unique project IDs from threads that have them
        project_ids = [
            thread['project_id'] for thread in paginated_threads 
            if thread.get('project_id')
        ]
        unique_project_ids = list(set(project_ids)) if project_ids else []
        
        # Fetch projects if we have project IDs
        projects_by_id = {}
        if unique_project_ids:
            from utils.query_utils import batch_query_in
            
            projects_data = await batch_query_in(
                client=client,
                table_name='projects',
                select_fields='*',
                in_field='project_id',
                in_values=unique_project_ids
            )
            
            logger.debug(f"[API] Retrieved {len(projects_data)} projects")
            # Create a lookup map of projects by ID
            projects_by_id = {
                project['project_id']: project 
                for project in projects_data
            }
        
        # Map threads with their associated projects
        mapped_threads = []
        for thread in paginated_threads:
            project_data = None
            if thread.get('project_id') and thread['project_id'] in projects_by_id:
                project = projects_by_id[thread['project_id']]
                project_data = {
                    "project_id": project['project_id'],
                    "name": project.get('name', ''),
                    "description": project.get('description', ''),
                    "sandbox": project.get('sandbox', {}),
                    "is_public": project.get('is_public', False),
                    "created_at": project['created_at'],
                    "updated_at": project['updated_at']
                }
            
            mapped_thread = {
                "thread_id": thread['thread_id'],
                "project_id": thread.get('project_id'),
                "metadata": thread.get('metadata', {}),
                "is_public": thread.get('is_public', False),
                "created_at": thread['created_at'],
                "updated_at": thread['updated_at'],
                "project": project_data
            }
            mapped_threads.append(mapped_thread)
        
        total_pages = (total_count + limit - 1) // limit if total_count else 0
        
        logger.debug(f"[API] Mapped threads for frontend: {len(mapped_threads)} threads, {len(projects_by_id)} unique projects")
        
        return {
            "threads": mapped_threads,
            "pagination": {
                "page": page,
                "limit": limit,
                "total": total_count,
                "pages": total_pages
            }
        }
        
    except Exception as e:
        logger.error(f"Error fetching threads for user {user_id}: {str(e)}")
        raise HTTPException(status_code=500, detail=f"Failed to fetch threads: {str(e)}")


@router.get("/threads/{thread_id}")
async def get_thread(
    thread_id: str,
    user_id: str = Depends(get_current_user_id_from_jwt)
):
    """Get a specific thread by ID with complete related data."""
    logger.debug(f"Fetching thread: {thread_id}")
    client = await db.client
    
    try:
        await verify_thread_access(client, thread_id, user_id)
        
        # Get the thread data
        thread_result = await client.table('threads').select('*').eq('thread_id', thread_id).execute()
        
        if not thread_result.data:
            raise HTTPException(status_code=404, detail="Thread not found")
        
        thread = thread_result.data[0]
        
        # Get associated project if thread has a project_id
        project_data = None
        if thread.get('project_id'):
            project_result = await client.table('projects').select('*').eq('project_id', thread['project_id']).execute()
            
            if project_result.data:
                project = project_result.data[0]
                logger.debug(f"[API] Raw project from DB for thread {thread_id}")
                project_data = {
                    "project_id": project['project_id'],
                    "name": project.get('name', ''),
                    "description": project.get('description', ''),
                    "sandbox": project.get('sandbox', {}),
                    "is_public": project.get('is_public', False),
                    "created_at": project['created_at'],
                    "updated_at": project['updated_at']
                }
        
        # Get message count for the thread
        message_count_result = await client.table('messages').select('message_id', count='exact').eq('thread_id', thread_id).execute()
        message_count = message_count_result.count if message_count_result.count is not None else 0
        
        # Get recent agent runs for the thread
        agent_runs_result = await client.table('agent_runs').select('*').eq('thread_id', thread_id).order('created_at', desc=True).execute()
        agent_runs_data = []
        if agent_runs_result.data:
            agent_runs_data = [{
                "id": run['id'],
                "status": run.get('status', ''),
                "started_at": run.get('started_at'),
                "completed_at": run.get('completed_at'),
                "error": run.get('error'),
                "agent_id": run.get('agent_id'),
                "agent_version_id": run.get('agent_version_id'),
                "created_at": run['created_at']
            } for run in agent_runs_result.data]
        
        # Map thread data for frontend (matching actual DB structure)
        mapped_thread = {
            "thread_id": thread['thread_id'],
            "project_id": thread.get('project_id'),
            "metadata": thread.get('metadata', {}),
            "is_public": thread.get('is_public', False),
            "created_at": thread['created_at'],
            "updated_at": thread['updated_at'],
            "project": project_data,
            "message_count": message_count,
            "recent_agent_runs": agent_runs_data
        }
        
        logger.debug(f"[API] Mapped thread for frontend: {thread_id} with {message_count} messages and {len(agent_runs_data)} recent runs")
        return mapped_thread
        
    except HTTPException:
        raise
    except Exception as e:
        logger.error(f"Error fetching thread {thread_id}: {str(e)}")
        raise HTTPException(status_code=500, detail=f"Failed to fetch thread: {str(e)}")


@router.post("/threads", response_model=CreateThreadResponse)
async def create_thread(
    name: Optional[str] = Form(None),
    user_id: str = Depends(get_current_user_id_from_jwt)
):
    """
    Create a new thread without starting an agent run.

    [WARNING] Keep in sync with initiate endpoint.
    """
    if not name:
        name = "New Project"
    logger.debug(f"Creating new thread with name: {name}")
    client = await db.client
    account_id = user_id  # In Basejump, personal account_id is the same as user_id
    
    try:
        # 1. Create Project
        project_name = name or "New Project"
        project = await client.table('projects').insert({
            "project_id": str(uuid.uuid4()), 
            "account_id": account_id, 
            "name": project_name,
            "created_at": datetime.now(timezone.utc).isoformat()
        }).execute()
        project_id = project.data[0]['project_id']
        logger.debug(f"Created new project: {project_id}")

        # 2. Create Sandbox
        sandbox_id = None
        try:
            sandbox_pass = str(uuid.uuid4())
            sandbox = await create_sandbox(sandbox_pass, project_id)
            sandbox_id = sandbox.id
            logger.debug(f"Created new sandbox {sandbox_id} for project {project_id}")
            
            # Get preview links
            vnc_link = await sandbox.get_preview_link(6080)
            website_link = await sandbox.get_preview_link(8080)
            vnc_url = vnc_link.url if hasattr(vnc_link, 'url') else str(vnc_link).split("url='")[1].split("'")[0]
            website_url = website_link.url if hasattr(website_link, 'url') else str(website_link).split("url='")[1].split("'")[0]
            token = None
            if hasattr(vnc_link, 'token'):
                token = vnc_link.token
            elif "token='" in str(vnc_link):
                token = str(vnc_link).split("token='")[1].split("'")[0]
        except Exception as e:
            logger.error(f"Error creating sandbox: {str(e)}")
            await client.table('projects').delete().eq('project_id', project_id).execute()
            if sandbox_id:
                try: 
                    await delete_sandbox(sandbox_id)
                except Exception as e: 
                    logger.error(f"Error deleting sandbox: {str(e)}")
            raise Exception("Failed to create sandbox")

        # Update project with sandbox info
        update_result = await client.table('projects').update({
            'sandbox': {
                'id': sandbox_id, 
                'pass': sandbox_pass, 
                'vnc_preview': vnc_url,
                'sandbox_url': website_url, 
                'token': token
            }
        }).eq('project_id', project_id).execute()

        if not update_result.data:
            logger.error(f"Failed to update project {project_id} with new sandbox {sandbox_id}")
            if sandbox_id:
                try: 
                    await delete_sandbox(sandbox_id)
                except Exception as e: 
                    logger.error(f"Error deleting sandbox: {str(e)}")
            raise Exception("Database update failed")

        # 3. Create Thread
        thread_data = {
            "thread_id": str(uuid.uuid4()), 
            "project_id": project_id, 
            "account_id": account_id,
            "created_at": datetime.now(timezone.utc).isoformat()
        }

        structlog.contextvars.bind_contextvars(
            thread_id=thread_data["thread_id"],
            project_id=project_id,
            account_id=account_id,
        )
        
        thread = await client.table('threads').insert(thread_data).execute()
        thread_id = thread.data[0]['thread_id']
        logger.debug(f"Created new thread: {thread_id}")

        logger.debug(f"Successfully created thread {thread_id} with project {project_id}")
        return {"thread_id": thread_id, "project_id": project_id}

    except Exception as e:
        logger.error(f"Error creating thread: {str(e)}\n{traceback.format_exc()}")
        # TODO: Clean up created project/thread if creation fails mid-way
        raise HTTPException(status_code=500, detail=f"Failed to create thread: {str(e)}")


@router.get("/threads/{thread_id}/messages")
async def get_thread_messages(
    thread_id: str,
    user_id: str = Depends(get_current_user_id_from_jwt),
    order: str = Query("desc", description="Order by created_at: 'asc' or 'desc'")
):
    """Get all messages for a thread, fetching in batches of 1000 from the DB to avoid large queries."""
    logger.debug(f"Fetching all messages for thread: {thread_id}, order={order}")
    client = await db.client
    await verify_thread_access(client, thread_id, user_id)
    try:
        batch_size = 1000
        offset = 0
        all_messages = []
        while True:
            query = client.table('messages').select('*').eq('thread_id', thread_id)
            query = query.order('created_at', desc=(order == "desc"))
            query = query.range(offset, offset + batch_size - 1)
            messages_result = await query.execute()
            batch = messages_result.data or []
            all_messages.extend(batch)
            logger.debug(f"Fetched batch of {len(batch)} messages (offset {offset})")
            if len(batch) < batch_size:
                break
            offset += batch_size
        return {"messages": all_messages}
    except Exception as e:
        logger.error(f"Error fetching messages for thread {thread_id}: {str(e)}")
        raise HTTPException(status_code=500, detail=f"Failed to fetch messages: {str(e)}")


@router.get("/agent-runs/{agent_run_id}")
async def get_agent_run(
    agent_run_id: str,
    user_id: str = Depends(get_current_user_id_from_jwt),
):
    """
    [DEPRECATED] Get an agent run by ID.

    This endpoint is deprecated and may be removed in future versions.
    """
    logger.warning(f"[DEPRECATED] Fetching agent run: {agent_run_id}")
    client = await db.client
    try:
        agent_run_result = await client.table('agent_runs').select('*').eq('agent_run_id', agent_run_id).eq('account_id', user_id).execute()
        if not agent_run_result.data:
            raise HTTPException(status_code=404, detail="Agent run not found")
        return agent_run_result.data[0]
    except Exception as e:
        logger.error(f"Error fetching agent run {agent_run_id}: {str(e)}")
        raise HTTPException(status_code=500, detail=f"Failed to fetch agent run: {str(e)}")  


@router.post("/threads/{thread_id}/messages/add")
async def add_message_to_thread(
    thread_id: str,
    message: str,
    user_id: str = Depends(get_current_user_id_from_jwt),
):
    """Add a message to a thread"""
    logger.debug(f"Adding message to thread: {thread_id}")
    client = await db.client
    await verify_thread_access(client, thread_id, user_id)
    try:
        message_result = await client.table('messages').insert({
            'thread_id': thread_id,
            'type': 'user',
            'is_llm_message': True,
            'content': {
              "role": "user",
              "content": message
            }
        }).execute()
        return message_result.data[0]
    except Exception as e:
        logger.error(f"Error adding message to thread {thread_id}: {str(e)}")
        raise HTTPException(status_code=500, detail=f"Failed to add message: {str(e)}")


@router.post("/threads/{thread_id}/messages")
async def create_message(
    thread_id: str,
    message_data: MessageCreateRequest,
    user_id: str = Depends(get_current_user_id_from_jwt)
):
    """Create a new message in a thread."""
    logger.debug(f"Creating message in thread: {thread_id}")
    client = await db.client
    
    try:
        await verify_thread_access(client, thread_id, user_id)
        
        message_payload = {
            "role": "user" if message_data.type == "user" else "assistant",
            "content": message_data.content
        }
        
        insert_data = {
            "message_id": str(uuid.uuid4()),
            "thread_id": thread_id,
            "type": message_data.type,
            "is_llm_message": message_data.is_llm_message,
            "content": message_payload,  # Store as JSONB object, not JSON string
            "created_at": datetime.now(timezone.utc).isoformat()
        }
        
        message_result = await client.table('messages').insert(insert_data).execute()
        
        if not message_result.data:
            raise HTTPException(status_code=500, detail="Failed to create message")
        
        logger.debug(f"Created message: {message_result.data[0]['message_id']}")
        return message_result.data[0]
        
    except HTTPException:
        raise
    except Exception as e:
        logger.error(f"Error creating message in thread {thread_id}: {str(e)}")
        raise HTTPException(status_code=500, detail=f"Failed to create message: {str(e)}")


@router.delete("/threads/{thread_id}/messages/{message_id}")
async def delete_message(
    thread_id: str,
    message_id: str,
    user_id: str = Depends(get_current_user_id_from_jwt)
):
    """Delete a message from a thread."""
    logger.debug(f"Deleting message from thread: {thread_id}")
    client = await db.client
    await verify_thread_access(client, thread_id, user_id)
    try:
        # Don't allow users to delete the "status" messages
        await client.table('messages').delete().eq('message_id', message_id).eq('is_llm_message', True).eq('thread_id', thread_id).execute()
        return {"message": "Message deleted successfully"}
    except Exception as e:
        logger.error(f"Error deleting message {message_id} from thread {thread_id}: {str(e)}")
        raise HTTPException(status_code=500, detail=f"Failed to delete message: {str(e)}")

@router.put("/agents/{agent_id}/custom-mcp-tools")
async def update_agent_custom_mcps(
    agent_id: str,
    request: dict,
    user_id: str = Depends(get_current_user_id_from_jwt)
):
    logger.debug(f"Updating agent {agent_id} custom MCPs for user {user_id}")
    
    try:
        client = await db.client
        agent_result = await client.table('agents').select('current_version_id').eq('agent_id', agent_id).eq('account_id', user_id).execute()
        if not agent_result.data:
            raise HTTPException(status_code=404, detail="Agent not found")
        
        agent = agent_result.data[0]
        
        agent_config = {}
        if agent.get('current_version_id'):
            version_result = await client.table('agent_versions')\
                .select('config')\
                .eq('version_id', agent['current_version_id'])\
                .maybe_single()\
                .execute()
            if version_result.data and version_result.data.get('config'):
                agent_config = version_result.data['config']
        
        new_custom_mcps = request.get('custom_mcps', [])
        if not new_custom_mcps:
            raise HTTPException(status_code=400, detail="custom_mcps array is required")
        
        tools = agent_config.get('tools', {})
        existing_custom_mcps = tools.get('custom_mcp', [])
        
        updated = False
        for new_mcp in new_custom_mcps:
            mcp_type = new_mcp.get('type', '')
            
            if mcp_type == 'composio':
                profile_id = new_mcp.get('config', {}).get('profile_id')
                if not profile_id:
                    continue
                    
                for i, existing_mcp in enumerate(existing_custom_mcps):
                    if (existing_mcp.get('type') == 'composio' and 
                        existing_mcp.get('config', {}).get('profile_id') == profile_id):
                        existing_custom_mcps[i] = new_mcp
                        updated = True
                        break
                
                if not updated:
                    existing_custom_mcps.append(new_mcp)
                    updated = True
            else:
                mcp_url = new_mcp.get('config', {}).get('url')
                mcp_name = new_mcp.get('name', '')
                
                for i, existing_mcp in enumerate(existing_custom_mcps):
                    if (existing_mcp.get('config', {}).get('url') == mcp_url or 
                        (mcp_name and existing_mcp.get('name') == mcp_name)):
                        existing_custom_mcps[i] = new_mcp
                        updated = True
                        break
                
                if not updated:
                    existing_custom_mcps.append(new_mcp)
                    updated = True
        
        tools['custom_mcp'] = existing_custom_mcps
        agent_config['tools'] = tools
        
        from agent.versioning.version_service import get_version_service
        import datetime
        
        try:
            version_service = await get_version_service()
            timestamp = datetime.datetime.now().strftime("%Y%m%d_%H%M%S")
            change_description = f"MCP tools update {timestamp}"
            
            new_version = await version_service.create_version(
                agent_id=agent_id,
                user_id=user_id,
                system_prompt=agent_config.get('system_prompt', ''),
                configured_mcps=agent_config.get('tools', {}).get('mcp', []),
                custom_mcps=existing_custom_mcps,
                agentpress_tools=agent_config.get('tools', {}).get('agentpress', {}),
                change_description=change_description
            )
            logger.debug(f"Created version {new_version.version_id} for agent {agent_id}")
            
            total_enabled_tools = sum(len(mcp.get('enabledTools', [])) for mcp in new_custom_mcps)
        except Exception as e:
            logger.error(f"Failed to create version for custom MCP tools update: {e}")
            raise HTTPException(status_code=500, detail="Failed to save changes")
        
        return {
            'success': True,
            'data': {
                'custom_mcps': existing_custom_mcps,
                'total_enabled_tools': total_enabled_tools
            }
        }
        
    except HTTPException:
        raise
    except Exception as e:
        logger.error(f"Error updating agent custom MCPs: {e}")
        raise HTTPException(status_code=500, detail="Internal server error")

@router.post("/tools/export-presentation")
async def export_presentation(
    request: Dict[str, Any] = Body(...),
    user_id: str = Depends(get_current_user_id_from_jwt)
):
    try:
        presentation_name = request.get("presentation_name")
        export_format = request.get("format", "pptx")
        project_id = request.get("project_id")
        
        if not presentation_name:
            raise HTTPException(status_code=400, detail="presentation_name is required")
        
        if not project_id:
            raise HTTPException(status_code=400, detail="project_id is required")
        
        if db is None:
            db_conn = DBConnection()
            client = await db_conn.client
        else:
            client = await db.client
            
        project_result = await client.table('projects').select('sandbox').eq('project_id', project_id).execute()
        if not project_result.data:
            raise HTTPException(status_code=404, detail="Project not found")
        
        sandbox_data = project_result.data[0].get('sandbox', {})
        sandbox_id = sandbox_data.get('id')
        
        if not sandbox_id:
            raise HTTPException(status_code=400, detail="No sandbox found for this project")
        
        thread_manager = ThreadManager()
        
        presentation_tool = SandboxPresentationTool(
            project_id=project_id,
            thread_manager=thread_manager
        )
        
        result = await presentation_tool.export_presentation(
            presentation_name=presentation_name,
            format=export_format
        )
        
        if result.success:
            import json
            import urllib.parse
            data = json.loads(result.output)
            
            export_file = data.get("export_file")
            logger.debug(f"Export file from tool: {export_file}")
            logger.debug(f"Sandbox ID: {sandbox_id}")
            
            if export_file:
                from fastapi.responses import Response
                from sandbox.api import get_sandbox_by_id_safely, verify_sandbox_access
                
                try:
                    file_path = export_file.replace("/workspace/", "").lstrip("/")
                    full_path = f"/workspace/{file_path}"
                    
                    sandbox = await get_sandbox_by_id_safely(client, sandbox_id)
                    file_content = await sandbox.fs.download_file(full_path)
                    
                    return {
                        "success": True,
                        "message": data.get("message"),
                        "file_content": base64.b64encode(file_content).decode('utf-8'),
                        "filename": export_file.split('/')[-1],
                        "export_file": data.get("export_file"),
                        "format": data.get("format"),
                        "file_size": data.get("file_size")
                    }
                except Exception as e:
                    logger.error(f"Failed to read exported file: {str(e)}")
                    return {
                        "success": False,
                        "error": f"Failed to read exported file: {str(e)}"
                    }
            else:
                return {
                    "success": True,
                    "message": data.get("message"),
                    "download_url": data.get("download_url"),
                    "export_file": data.get("export_file"),
                    "format": data.get("format"),
                    "file_size": data.get("file_size")
                }
        else:
            raise HTTPException(status_code=400, detail=result.output or "Export failed")
            
    except Exception as e:
        logger.error(f"Export presentation error: {str(e)}")
        raise HTTPException(status_code=500, detail=f"Failed to export presentation: {str(e)}")

        
@router.post("/agents/profile-image/upload")
async def upload_agent_profile_image(
    file: UploadFile = File(...),
    user_id: str = Depends(get_current_user_id_from_jwt)
):
    try:
        content_type = file.content_type or "image/png"
        image_bytes = await file.read()
        from utils.s3_upload_utils import upload_image_bytes
        public_url = await upload_image_bytes(image_bytes=image_bytes, content_type=content_type, bucket_name="agent-profile-images")
        return {"url": public_url}
    except Exception as e:
        logger.error(f"Failed to upload agent profile image for user {user_id}: {e}")
        raise HTTPException(status_code=500, detail="Failed to upload profile image")<|MERGE_RESOLUTION|>--- conflicted
+++ resolved
@@ -832,7 +832,7 @@
 
             listener_task = asyncio.create_task(listen_messages())
 
-            # 4. Main loop to process messages from the queue (simple streaming)
+            # 4. Main loop to process messages from the queue
             while not terminate_stream:
                 try:
                     queue_item = await message_queue.get()
@@ -903,19 +903,11 @@
             await asyncio.sleep(0.1)
             logger.debug(f"Streaming cleanup complete for agent run: {agent_run_id}")
 
-    return StreamingResponse(
-        stream_generator(agent_run_data), 
-        media_type="text/event-stream", 
-        headers={
-            "Cache-Control": "no-cache, no-transform", 
-            "Connection": "keep-alive",
-            "X-Accel-Buffering": "no", 
-            "Content-Type": "text/event-stream",
-            "Access-Control-Allow-Origin": "*",
-            "Access-Control-Allow-Headers": "Cache-Control",
-            "X-Content-Type-Options": "nosniff"
-        }
-    )
+    return StreamingResponse(stream_generator(agent_run_data), media_type="text/event-stream", headers={
+        "Cache-Control": "no-cache, no-transform", "Connection": "keep-alive",
+        "X-Accel-Buffering": "no", "Content-Type": "text/event-stream",
+        "Access-Control-Allow-Origin": "*"
+    })
 
 async def generate_and_update_project_name(project_id: str, prompt: str):
     """Generates a project name using an LLM and updates the database."""
@@ -1112,36 +1104,30 @@
     try:
         # 1. Create Project
         placeholder_name = f"{prompt[:30]}..." if len(prompt) > 30 else prompt
-        project_data = {
-            "project_id": str(uuid.uuid4()), 
-            "account_id": account_id, 
-            "name": placeholder_name,
+        project = await client.table('projects').insert({
+            "project_id": str(uuid.uuid4()), "account_id": account_id, "name": placeholder_name,
             "created_at": datetime.now(timezone.utc).isoformat()
-        }
-        
-        # Project metadata will be updated by sandbox creation if successful
-        
-        project = await client.table('projects').insert(project_data).execute()
+        }).execute()
         project_id = project.data[0]['project_id']
         logger.info(f"Created new project: {project_id}")
 
-        # 2. Handle file uploads - try sandbox creation but don't fail if it doesn't work
+        # 2. Create Sandbox (lazy): only create now if files were uploaded and need the
+        # sandbox immediately. Otherwise leave sandbox creation to `_ensure_sandbox()`
+        # which will create it lazily when tools require it.
         sandbox_id = None
         sandbox = None
         sandbox_pass = None
         vnc_url = None
         website_url = None
         token = None
-        
+
         if files:
-            logger.info(f"Files uploaded ({len(files)} files), attempting sandbox creation")
+            # 3. Create Sandbox (lazy): only create now if files were uploaded and need the
             try:
-                # Try to create sandbox for file uploads
                 sandbox_pass = str(uuid.uuid4())
-                logger.info(f"Attempting to create sandbox with image: {config.SANDBOX_IMAGE_NAME}")
                 sandbox = await create_sandbox(sandbox_pass, project_id)
                 sandbox_id = sandbox.id
-                logger.info(f"Successfully created sandbox {sandbox_id} for project {project_id}")
+                logger.info(f"Created new sandbox {sandbox_id} for project {project_id}")
 
                 # Get preview links
                 vnc_link = await sandbox.get_preview_link(6080)
@@ -1164,16 +1150,18 @@
 
                 if not update_result.data:
                     logger.error(f"Failed to update project {project_id} with new sandbox {sandbox_id}")
+                    if sandbox_id:
+                        try: await delete_sandbox(sandbox_id)
+                        except Exception as e: logger.error(f"Error deleting sandbox: {str(e)}")
                     raise Exception("Database update failed")
-                    
-                logger.info(f"Successfully updated project {project_id} with sandbox {sandbox_id}")
-                
             except Exception as e:
-                logger.error(f"Sandbox creation failed, but continuing without sandbox: {str(e)}")
-                # Don't fail the entire agent initiation if sandbox creation fails
-                # The agent can still work for non-file operations
-                sandbox_id = None
-                sandbox_pass = None
+                logger.error(f"Error creating sandbox: {str(e)}")
+                await client.table('projects').delete().eq('project_id', project_id).execute()
+                if sandbox_id:
+                    try: await delete_sandbox(sandbox_id)
+                    except Exception:
+                        pass
+                raise Exception("Failed to create sandbox")
 
         # 3. Create Thread
         thread_data = {
@@ -1204,68 +1192,11 @@
         # Trigger Background Naming Task
         asyncio.create_task(generate_and_update_project_name(project_id=project_id, prompt=prompt))
 
-        # 4. Handle file uploads to sandbox if available
+        # 4. Upload Files to Sandbox (if any)
         message_content = prompt
         if files:
             successful_uploads = []
             failed_uploads = []
-<<<<<<< HEAD
-            
-            if sandbox_id and sandbox:
-                # Sandbox was created successfully, upload files
-                logger.info(f"Uploading {len(files)} files to sandbox {sandbox_id}")
-                for file in files:
-                    if file.filename:
-                        try:
-                            safe_filename = file.filename.replace('/', '_').replace('\\', '_')
-                            target_path = f"/workspace/{safe_filename}"
-                            content = await file.read()
-                            
-                            await sandbox.fs.upload_file(content, target_path)
-                            successful_uploads.append(target_path)
-                            logger.info(f"Successfully uploaded {safe_filename} to {target_path}")
-                            
-                        except Exception as file_error:
-                            logger.error(f"Error uploading file {file.filename}: {str(file_error)}")
-                            failed_uploads.append(file.filename)
-                        finally:
-                            await file.close()
-            else:
-                # Sandbox creation failed, store files in project metadata for later upload
-                logger.warning("Sandbox not available, storing files in project metadata for later upload")
-                pending_files = []
-                for file in files:
-                    if file.filename:
-                        try:
-                            safe_filename = file.filename.replace('/', '_').replace('\\', '_')
-                            content = await file.read()
-                            # Store file content in base64 for JSON storage
-                            import base64
-                            file_data = {
-                                "filename": safe_filename,
-                                "original_filename": file.filename,
-                                "content": base64.b64encode(content).decode('utf-8'),
-                                "size": len(content)
-                            }
-                            pending_files.append(file_data)
-                            failed_uploads.append(file.filename)
-                            logger.info(f"Stored file {safe_filename} ({len(content)} bytes) for later upload")
-                        except Exception as file_error:
-                            logger.error(f"Error storing file {file.filename}: {str(file_error)}")
-                            failed_uploads.append(file.filename)
-                        finally:
-                            await file.close()
-                
-                # Store pending files in project metadata
-                if pending_files:
-                    try:
-                        update_result = await client.table('projects').update({
-                            'pending_files': pending_files
-                        }).eq('project_id', project_id).execute()
-                        
-                        if update_result.data:
-                            logger.info(f"Stored {len(pending_files)} files in project metadata for later upload")
-=======
             for file in files:
                 if file.filename:
                     try:
@@ -1299,24 +1230,20 @@
                             except Exception as verify_error:
                                 logger.error(f"Error verifying file {safe_filename} after upload: {str(verify_error)}", exc_info=True)
                                 failed_uploads.append(safe_filename)
->>>>>>> 81c3eaaa
                         else:
-                            logger.error("Failed to store pending files in project metadata")
-                    except Exception as metadata_error:
-                        logger.error(f"Error storing pending files in metadata: {str(metadata_error)}")
-
-            # Update message content with file upload results
+                            failed_uploads.append(safe_filename)
+                    except Exception as file_error:
+                        logger.error(f"Error processing file {file.filename}: {str(file_error)}", exc_info=True)
+                        failed_uploads.append(file.filename)
+                    finally:
+                        await file.close()
+
             if successful_uploads:
                 message_content += "\n\n" if message_content else ""
-                message_content += "Files uploaded to workspace:\n"
-                for file_path in successful_uploads:
-                    message_content += f"- {file_path}\n"
-            
+                for file_path in successful_uploads: message_content += f"[Uploaded File: {file_path}]\n"
             if failed_uploads:
-                message_content += "\n\n" if message_content else ""
-                message_content += "Files pending upload (will be uploaded when agent tools are used):\n"
-                for failed_file in failed_uploads:
-                    message_content += f"- {failed_file}\n"
+                message_content += "\n\nThe following files failed to upload:\n"
+                for failed_file in failed_uploads: message_content += f"- {failed_file}\n"
 
         # 5. Add initial user message to thread
         message_id = str(uuid.uuid4())
