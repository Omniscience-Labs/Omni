--- conflicted
+++ resolved
@@ -289,10 +289,6 @@
     await verify_thread_access(client, thread_id, user_id)
     return agent_run_data
 
-<<<<<<< HEAD
-
-=======
->>>>>>> 516923c7
 @router.post("/thread/{thread_id}/agent/start")
 async def start_agent(
     thread_id: str,
