from daytona_sdk import AsyncDaytona, DaytonaConfig, CreateSandboxFromImageParams, AsyncSandbox, SessionExecuteRequest, Resources, SandboxState
from dotenv import load_dotenv
from utils.logger import logger
from utils.config import config
from utils.config import Configuration

load_dotenv()

logger.debug("Initializing Daytona sandbox configuration")
daytona_config = DaytonaConfig(
    api_key=config.DAYTONA_API_KEY,
<<<<<<< HEAD
    api_url=config.DAYTONA_SERVER_URL if config.DAYTONA_SERVER_URL and config.DAYTONA_SERVER_URL.endswith('/api') 
            else f"{(config.DAYTONA_SERVER_URL or 'https://app.daytona.io').rstrip('/')}/api",  # Ensure correct async API endpoint
    target=config.DAYTONA_TARGET or "us",
=======
    api_url=config.DAYTONA_SERVER_URL, 
    target=config.DAYTONA_TARGET,
>>>>>>> 81c3eaaa
)

if daytona_config.api_key:
    logger.debug("Daytona API key configured successfully")
else:
    logger.warning("No Daytona API key found in environment variables")

if daytona_config.api_url:
    logger.debug(f"Daytona API URL set to: {daytona_config.api_url}")
else:
    logger.warning("No Daytona API URL found in environment variables")

if daytona_config.target:
    logger.debug(f"Daytona target set to: {daytona_config.target}")
else:
    logger.warning("No Daytona target found in environment variables")

daytona = AsyncDaytona(daytona_config)

async def get_or_start_sandbox(sandbox_id: str) -> AsyncSandbox:
    """Retrieve a sandbox by ID, check its state, and start it if needed."""
    
    logger.debug(f"Getting or starting sandbox with ID: {sandbox_id}")

    try:
        sandbox = await daytona.get(sandbox_id)
        
        # Check if sandbox needs to be started
        if sandbox.state == SandboxState.ARCHIVED or sandbox.state == SandboxState.STOPPED:
            logger.debug(f"Sandbox is in {sandbox.state} state. Starting...")
            try:
                await daytona.start(sandbox)
                # Wait a moment for the sandbox to initialize
                # sleep(5)
                # Refresh sandbox state after starting
                sandbox = await daytona.get(sandbox_id)
                
                # Start supervisord in a session when restarting
                await start_supervisord_session(sandbox)
            except Exception as e:
                logger.error(f"Error starting sandbox: {e}")
                raise e
        
        logger.debug(f"Sandbox {sandbox_id} is ready")
        return sandbox
        
    except Exception as e:
        logger.error(f"Error retrieving or starting sandbox: {str(e)}")
        raise e

async def start_supervisord_session(sandbox: AsyncSandbox):
    """Start supervisord in a session."""
    session_id = "supervisord-session"
    try:
        logger.debug(f"Creating session {session_id} for supervisord")
        await sandbox.process.create_session(session_id)
        
        # Execute supervisord command
        await sandbox.process.execute_session_command(session_id, SessionExecuteRequest(
            command="exec /usr/bin/supervisord -n -c /etc/supervisor/conf.d/supervisord.conf",
            var_async=True
        ))
        logger.debug(f"Supervisord started in session {session_id}")
    except Exception as e:
        logger.error(f"Error starting supervisord session: {str(e)}")
        raise e

async def create_sandbox(password: str, project_id: str = None) -> AsyncSandbox:
    """Create a new sandbox with all required services configured and running."""
    
    logger.debug("Creating new Daytona sandbox environment")
    logger.debug("Configuring sandbox with snapshot and environment variables")
    
    labels = None
    if project_id:
        logger.debug(f"Using sandbox_id as label: {project_id}")
        labels = {'id': project_id}
        
    params = CreateSandboxFromImageParams(
        image=Configuration.SANDBOX_IMAGE_NAME,
        public=True,
        labels=labels,
        env_vars={
            "CHROME_PERSISTENT_SESSION": "true",
            "RESOLUTION": "1048x768x24",
            "RESOLUTION_WIDTH": "1048",
            "RESOLUTION_HEIGHT": "768",
            "VNC_PASSWORD": password,
            "ANONYMIZED_TELEMETRY": "false",
            "CHROME_PATH": "",
            "CHROME_USER_DATA": "",
            "CHROME_DEBUGGING_PORT": "9222",
            "CHROME_DEBUGGING_HOST": "localhost",
            "CHROME_CDP": ""
        },
        resources=Resources(
            cpu=2,
            memory=4,
            disk=5,
        ),
        auto_stop_interval=15,
        auto_archive_interval=30,
    )
    
    # Create the sandbox
    sandbox = await daytona.create(params)
    logger.debug(f"Sandbox created with ID: {sandbox.id}")
    
    # Start supervisord in a session for new sandbox
    await start_supervisord_session(sandbox)
    
    logger.debug(f"Sandbox environment successfully initialized")
    return sandbox

async def delete_sandbox(sandbox_id: str) -> bool:
    """Delete a sandbox by its ID."""
    logger.debug(f"Deleting sandbox with ID: {sandbox_id}")

    try:
        # Get the sandbox
        sandbox = await daytona.get(sandbox_id)
        
        # Delete the sandbox
        await daytona.delete(sandbox)
        
        logger.debug(f"Successfully deleted sandbox {sandbox_id}")
        return True
    except Exception as e:
        logger.error(f"Error deleting sandbox {sandbox_id}: {str(e)}")
        raise e<|MERGE_RESOLUTION|>--- conflicted
+++ resolved
@@ -1,4 +1,4 @@
-from daytona_sdk import AsyncDaytona, DaytonaConfig, CreateSandboxFromImageParams, AsyncSandbox, SessionExecuteRequest, Resources, SandboxState
+from daytona_sdk import AsyncDaytona, DaytonaConfig, CreateSandboxFromSnapshotParams, AsyncSandbox, SessionExecuteRequest, Resources, SandboxState
 from dotenv import load_dotenv
 from utils.logger import logger
 from utils.config import config
@@ -9,14 +9,8 @@
 logger.debug("Initializing Daytona sandbox configuration")
 daytona_config = DaytonaConfig(
     api_key=config.DAYTONA_API_KEY,
-<<<<<<< HEAD
-    api_url=config.DAYTONA_SERVER_URL if config.DAYTONA_SERVER_URL and config.DAYTONA_SERVER_URL.endswith('/api') 
-            else f"{(config.DAYTONA_SERVER_URL or 'https://app.daytona.io').rstrip('/')}/api",  # Ensure correct async API endpoint
-    target=config.DAYTONA_TARGET or "us",
-=======
     api_url=config.DAYTONA_SERVER_URL, 
     target=config.DAYTONA_TARGET,
->>>>>>> 81c3eaaa
 )
 
 if daytona_config.api_key:
@@ -95,8 +89,8 @@
         logger.debug(f"Using sandbox_id as label: {project_id}")
         labels = {'id': project_id}
         
-    params = CreateSandboxFromImageParams(
-        image=Configuration.SANDBOX_IMAGE_NAME,
+    params = CreateSandboxFromSnapshotParams(
+        snapshot=Configuration.SANDBOX_SNAPSHOT_NAME,
         public=True,
         labels=labels,
         env_vars={
