--- conflicted
+++ resolved
@@ -72,14 +72,11 @@
   "fastapi-sso>=0.9.0",
   "mem0ai",
   "daytona>=0.21.6",
-<<<<<<< HEAD
   "llama-index-indices-managed-llama-cloud",
-=======
   "google-api-python-client>=2.120.0",
   "google-auth>=2.28.0",
   "google-auth-oauthlib>=1.2.0",
   "google-auth-httplib2>=0.2.0",
->>>>>>> 970cf98a
 ]
 
 [project.urls]
