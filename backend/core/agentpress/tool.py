--- conflicted
+++ resolved
@@ -122,23 +122,3 @@
             schema=schema
         ))
     return decorator
-<<<<<<< HEAD
-
-def usage_example(example: str):
-    """Decorator for providing usage examples for tools in prompts."""
-    def decorator(func):
-        # logger.debug(f"Adding usage example to function {func.__name__}")
-        return _add_schema(func, ToolSchema(
-            schema_type=SchemaType.USAGE_EXAMPLE,
-            schema={"example": example}
-        ))
-    return decorator
-
-# def xml_schema(**kwargs):
-#     """Deprecated decorator - does nothing, kept for compatibility."""
-#     def decorator(func):
-#         logger.debug(f"xml_schema decorator called on {func.__name__} - ignoring (deprecated)")
-#         return func
-#     return decorator
-=======
->>>>>>> 552994a0
