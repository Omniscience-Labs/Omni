--- conflicted
+++ resolved
@@ -249,17 +249,13 @@
         result = self.compress_user_messages(result, llm_model, max_tokens, token_threshold, uncompressed_total_token_count)
         result = self.compress_assistant_messages(result, llm_model, max_tokens, token_threshold, uncompressed_total_token_count)
 
-<<<<<<< HEAD
-        logger.info(f"Context compression: {uncompressed_total_token_count} -> {compressed_token_count} tokens")
-=======
         # Recalculate WITHOUT caching overhead
         if system_prompt:
             compressed_total = token_counter(model=llm_model, messages=[system_prompt] + result)
         else:
             compressed_total = token_counter(model=llm_model, messages=result)
         
-        logger.info(f"Context compression: {uncompressed_total_token_count} -> {compressed_total} token")
->>>>>>> 552994a0
+        logger.info(f"Context compression: {uncompressed_total_token_count} -> {compressed_total} tokens")
 
         # Recurse if still too large
         if max_iterations <= 0:
