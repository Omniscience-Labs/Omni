"""
Simplified conversation thread management system for AgentPress.
"""

import json
from typing import List, Dict, Any, Optional, Type, Union, AsyncGenerator, Literal, cast
from core.services.llm import make_llm_api_call, LLMError
from core.agentpress.prompt_caching import apply_anthropic_caching_strategy, validate_cache_blocks
from core.agentpress.tool import Tool
from core.agentpress.tool_registry import ToolRegistry
from core.agentpress.context_manager import ContextManager
from core.agentpress.response_processor import ResponseProcessor, ProcessorConfig
from core.agentpress.error_processor import ErrorProcessor
from core.services.supabase import DBConnection
from core.services.memory_integration import retrieve_relevant_memories
from core.utils.logger import logger
from langfuse.client import StatefulGenerationClient, StatefulTraceClient
from core.services.langfuse import langfuse
from datetime import datetime, timezone
from core.billing.billing_integration import billing_integration
<<<<<<< HEAD
=======
from litellm.utils import token_counter
>>>>>>> 552994a0

ToolChoice = Literal["auto", "required", "none"]

class ThreadManager:
    """Manages conversation threads with LLM models and tool execution."""

    def __init__(self, trace: Optional[StatefulTraceClient] = None, agent_config: Optional[dict] = None):
        self.db = DBConnection()
        self.tool_registry = ToolRegistry()
        
        self.trace = trace
        if not self.trace:
            self.trace = langfuse.trace(name="anonymous:thread_manager")
            
        self.agent_config = agent_config
        self.response_processor = ResponseProcessor(
            tool_registry=self.tool_registry,
            add_message_callback=self.add_message,
            trace=self.trace,
            agent_config=self.agent_config
        )

    def add_tool(self, tool_class: Type[Tool], function_names: Optional[List[str]] = None, **kwargs):
        """Add a tool to the ThreadManager."""
        self.tool_registry.register_tool(tool_class, function_names, **kwargs)

    async def create_thread(
        self,
        account_id: Optional[str] = None,
        project_id: Optional[str] = None,
        is_public: bool = False,
        metadata: Optional[Dict[str, Any]] = None
    ) -> str:
        """Create a new thread in the database."""
        # logger.debug(f"Creating new thread (account_id: {account_id}, project_id: {project_id})")
        client = await self.db.client

        thread_data = {'is_public': is_public, 'metadata': metadata or {}}
        if account_id:
            thread_data['account_id'] = account_id
        if project_id:
            thread_data['project_id'] = project_id

        try:
            result = await client.table('threads').insert(thread_data).execute()
            if result.data and len(result.data) > 0 and 'thread_id' in result.data[0]:
                thread_id = result.data[0]['thread_id']
                logger.info(f"Successfully created thread: {thread_id}")
                return thread_id
            else:
                raise Exception("Failed to create thread: no thread_id returned")
        except Exception as e:
            logger.error(f"Failed to create thread: {str(e)}", exc_info=True)
            raise Exception(f"Thread creation failed: {str(e)}")

    async def add_message(
        self,
        thread_id: str,
        type: str,
        content: Union[Dict[str, Any], List[Any], str],
        is_llm_message: bool = False,
        metadata: Optional[Dict[str, Any]] = None,
        agent_id: Optional[str] = None,
        agent_version_id: Optional[str] = None
    ):
        """Add a message to the thread in the database."""
        # logger.debug(f"Adding message of type '{type}' to thread {thread_id}")
        client = await self.db.client

        data_to_insert = {
            'thread_id': thread_id,
            'type': type,
            'content': content,
            'is_llm_message': is_llm_message,
            'metadata': metadata or {},
        }

        if agent_id:
            data_to_insert['agent_id'] = agent_id
        if agent_version_id:
            data_to_insert['agent_version_id'] = agent_version_id

        try:
            result = await client.table('messages').insert(data_to_insert).execute()
<<<<<<< HEAD
            # logger.debug(f"Successfully added message to thread {thread_id}")
=======
>>>>>>> 552994a0

            if result.data and len(result.data) > 0 and 'message_id' in result.data[0]:
                saved_message = result.data[0]
                
<<<<<<< HEAD
                # Handle billing for assistant response end messages
                if type == "assistant_response_end" and isinstance(content, dict):
=======
                if type == "llm_response_end" and isinstance(content, dict):
>>>>>>> 552994a0
                    await self._handle_billing(thread_id, content, saved_message)
                
                return saved_message
            else:
                logger.error(f"Insert operation failed for thread {thread_id}")
                return None
        except Exception as e:
            logger.error(f"Failed to add message to thread {thread_id}: {str(e)}", exc_info=True)
            raise

    async def _handle_billing(self, thread_id: str, content: dict, saved_message: dict):
<<<<<<< HEAD
        """Handle billing for LLM usage."""
        try:
            usage = content.get("usage", {})
            
            # DEBUG: Log the complete usage object to see what data we have
            logger.info(f"🔍 THREAD MANAGER USAGE: {usage}")
            logger.info(f"🔍 THREAD MANAGER CONTENT: {content}")
            
            prompt_tokens = int(usage.get("prompt_tokens", 0) or 0)
            completion_tokens = int(usage.get("completion_tokens", 0) or 0)
            
            # Try cache_read_input_tokens first (Anthropic standard), then fallback to prompt_tokens_details.cached_tokens
=======
        try:
            llm_response_id = content.get("llm_response_id", "unknown")
            logger.info(f"💰 Processing billing for LLM response: {llm_response_id}")
            
            usage = content.get("usage", {})
            
            prompt_tokens = int(usage.get("prompt_tokens", 0) or 0)
            completion_tokens = int(usage.get("completion_tokens", 0) or 0)
            is_estimated = usage.get("estimated", False)
            is_fallback = usage.get("fallback", False)
            
>>>>>>> 552994a0
            cache_read_tokens = int(usage.get("cache_read_input_tokens", 0) or 0)
            if cache_read_tokens == 0:
                cache_read_tokens = int(usage.get("prompt_tokens_details", {}).get("cached_tokens", 0) or 0)
            
            cache_creation_tokens = int(usage.get("cache_creation_input_tokens", 0) or 0)
            model = content.get("model")
            
<<<<<<< HEAD
            # DEBUG: Log what we detected
            logger.info(f"🔍 CACHE DETECTION: cache_read={cache_read_tokens}, cache_creation={cache_creation_tokens}, prompt={prompt_tokens}")
=======
            usage_type = "FALLBACK ESTIMATE" if is_fallback else ("ESTIMATED" if is_estimated else "EXACT")
            logger.info(f"💰 Usage type: {usage_type} - prompt={prompt_tokens}, completion={completion_tokens}, cache_read={cache_read_tokens}, cache_creation={cache_creation_tokens}")
>>>>>>> 552994a0
            
            client = await self.db.client
            thread_row = await client.table('threads').select('account_id').eq('thread_id', thread_id).limit(1).execute()
            user_id = thread_row.data[0]['account_id'] if thread_row.data and len(thread_row.data) > 0 else None
            
            if user_id and (prompt_tokens > 0 or completion_tokens > 0):

                if cache_read_tokens > 0:
                    cache_hit_percentage = (cache_read_tokens / prompt_tokens * 100) if prompt_tokens > 0 else 0
                    logger.info(f"🎯 CACHE HIT: {cache_read_tokens}/{prompt_tokens} tokens ({cache_hit_percentage:.1f}%)")
                elif cache_creation_tokens > 0:
                    logger.info(f"💾 CACHE WRITE: {cache_creation_tokens} tokens stored for future use")
                else:
                    logger.debug(f"❌ NO CACHE: All {prompt_tokens} tokens processed fresh")

                deduct_result = await billing_integration.deduct_usage(
                    account_id=user_id,
                    prompt_tokens=prompt_tokens,
                    completion_tokens=completion_tokens,
                    model=model or "unknown",
                    message_id=saved_message['message_id'],
<<<<<<< HEAD
                    thread_id=thread_id,
=======
>>>>>>> 552994a0
                    cache_read_tokens=cache_read_tokens,
                    cache_creation_tokens=cache_creation_tokens
                )
                
                if deduct_result.get('success'):
<<<<<<< HEAD
                    logger.info(f"✅ [BILLING] Successfully deducted ${deduct_result.get('cost', 0):.6f}")
                else:
                    # CRITICAL: Billing deduction failed after LLM call
                    # This means we were charged by the provider but couldn't charge the user
                    error_msg = deduct_result.get('error', 'Unknown billing error')
                    logger.error(
                        f"❌ [BILLING CRITICAL] Failed to deduct credits after LLM call: {error_msg}",
                        extra={
                            "user_id": user_id,
                            "thread_id": thread_id,
                            "message_id": saved_message['message_id'],
                            "cost": deduct_result.get('cost', 0),
                            "prompt_tokens": prompt_tokens,
                            "completion_tokens": completion_tokens,
                            "model": model
                        }
                    )
                    
                    # Add a status message to the thread indicating billing failure
                    try:
                        client = await self.db.client
                        await client.table('messages').insert({
                            'thread_id': thread_id,
                            'type': 'status',
                            'content': {
                                'status_type': 'billing_failure',
                                'message': f'Billing limit exceeded. {error_msg}',
                                'severity': 'critical'
                            },
                            'is_llm_message': False
                        }).execute()
                    except Exception as msg_error:
                        logger.error(f"Failed to add billing failure message: {msg_error}")
                    
                    # Raise exception to stop further execution
                    # This will prevent additional LLM calls from being made
                    raise ValueError(f"Billing deduction failed: {error_msg}")
                    
        except ValueError as e:
            # Re-raise billing errors to stop execution
            if "Billing deduction failed" in str(e):
                logger.error(f"❌ [BILLING] Propagating billing error to stop execution: {e}")
                raise
            logger.error(f"Error handling billing: {str(e)}", exc_info=True)
=======
                    logger.info(f"Successfully deducted ${deduct_result.get('cost', 0):.6f}")
                else:
                    logger.error(f"Failed to deduct credits: {deduct_result}")
>>>>>>> 552994a0
        except Exception as e:
            logger.error(f"Error handling billing: {str(e)}", exc_info=True)

    async def get_llm_messages(self, thread_id: str) -> List[Dict[str, Any]]:
        """Get all messages for a thread."""
        logger.debug(f"Getting messages for thread {thread_id}")
        client = await self.db.client

        try:
            all_messages = []
            batch_size = 1000
            offset = 0
            
            while True:
                result = await client.table('messages').select('message_id, type, content').eq('thread_id', thread_id).eq('is_llm_message', True).order('created_at').range(offset, offset + batch_size - 1).execute()
                
                if not result.data:
                    break
                    
                all_messages.extend(result.data)
                if len(result.data) < batch_size:
                    break
                offset += batch_size

            if not all_messages:
                return []

            messages = []
            for item in all_messages:
                if isinstance(item['content'], str):
                    try:
                        parsed_item = json.loads(item['content'])
                        parsed_item['message_id'] = item['message_id']
                        messages.append(parsed_item)
                    except json.JSONDecodeError:
                        logger.error(f"Failed to parse message: {item['content']}")
                else:
                    content = item['content']
                    content['message_id'] = item['message_id']
                    messages.append(content)

            return messages

        except Exception as e:
            logger.error(f"Failed to get messages for thread {thread_id}: {str(e)}", exc_info=True)
            return []
    
    async def run_thread(
        self,
        thread_id: str,
        system_prompt: Dict[str, Any],
        stream: bool = True,
        temporary_message: Optional[Dict[str, Any]] = None,
        llm_model: str = "Claude Sonnet 4",
        llm_temperature: float = 0,
        llm_max_tokens: Optional[int] = None,
        processor_config: Optional[ProcessorConfig] = None,
        tool_choice: ToolChoice = "auto",
        native_max_auto_continues: int = 25,
        max_xml_tool_calls: int = 0,
<<<<<<< HEAD
        enable_thinking: Optional[bool] = False,
        reasoning_effort: Optional[str] = 'low',
        generation: Optional[StatefulGenerationClient] = None,
        enable_prompt_caching: bool = True,
        enable_context_manager: Optional[bool] = None,
=======
        generation: Optional[StatefulGenerationClient] = None,
>>>>>>> 552994a0
    ) -> Union[Dict[str, Any], AsyncGenerator]:
        """Run a conversation thread with LLM integration and tool execution."""
        logger.debug(f"🚀 Starting thread execution for {thread_id} with model {llm_model}")

<<<<<<< HEAD
        # Determine if context manager should be used (default to True)
        use_context_manager = enable_context_manager if enable_context_manager is not None else True

=======
>>>>>>> 552994a0
        # Ensure we have a valid ProcessorConfig object
        if processor_config is None:
            config = ProcessorConfig()
        elif isinstance(processor_config, ProcessorConfig):
            config = processor_config
        else:
            logger.error(f"Invalid processor_config type: {type(processor_config)}, creating default")
            config = ProcessorConfig()
            
        if max_xml_tool_calls > 0 and not config.max_xml_tool_calls:
            config.max_xml_tool_calls = max_xml_tool_calls

        auto_continue_state = {
            'count': 0,
            'active': True,
            'continuous_state': {'accumulated_content': '', 'thread_run_id': None}
        }
<<<<<<< HEAD

        # Single execution if auto-continue is disabled
        if native_max_auto_continues == 0:
            result = await self._execute_run(
                thread_id, system_prompt, llm_model, llm_temperature, llm_max_tokens,
                tool_choice, config, stream, enable_thinking, reasoning_effort,
                generation, auto_continue_state, temporary_message, enable_prompt_caching,
                use_context_manager
            )
            
            # If result is an error dict, convert it to a generator that yields the error
            if isinstance(result, dict) and result.get("status") == "error":
                return self._create_single_error_generator(result)
            
            return result

        # Auto-continue execution
        return self._auto_continue_generator(
            thread_id, system_prompt, llm_model, llm_temperature, llm_max_tokens,
            tool_choice, config, stream, enable_thinking, reasoning_effort,
            generation, auto_continue_state, temporary_message,
            native_max_auto_continues, enable_prompt_caching, use_context_manager
        )

    async def _execute_run(
        self, thread_id: str, system_prompt: Dict[str, Any], llm_model: str,
        llm_temperature: float, llm_max_tokens: Optional[int], tool_choice: ToolChoice,
        config: ProcessorConfig, stream: bool, enable_thinking: Optional[bool],
        reasoning_effort: Optional[str], generation: Optional[StatefulGenerationClient],
        auto_continue_state: Dict[str, Any], temporary_message: Optional[Dict[str, Any]] = None,
        enable_prompt_caching: bool = False, use_context_manager: bool = True
    ) -> Union[Dict[str, Any], AsyncGenerator]:
        """Execute a single LLM run."""
        
        # CRITICAL: Ensure config is always a ProcessorConfig object
        if not isinstance(config, ProcessorConfig):
            logger.error(f"ERROR: config is {type(config)}, expected ProcessorConfig. Value: {config}")
            config = ProcessorConfig()  # Create new instance as fallback
            
        try:
            # Get and prepare messages
            messages = await self.get_llm_messages(thread_id)
            
            # Handle auto-continue context
            if auto_continue_state['count'] > 0 and auto_continue_state['continuous_state'].get('accumulated_content'):
                partial_content = auto_continue_state['continuous_state']['accumulated_content']
                messages.append({"role": "assistant", "content": partial_content})

            # Apply context compression if enabled
            if use_context_manager:
                logger.debug(f"Context manager enabled, compressing {len(messages)} messages")
                context_manager = ContextManager()
                compressed_messages = context_manager.compress_messages(
                    messages, llm_model, max_tokens=llm_max_tokens
                )
                logger.debug(f"Context compression completed: {len(messages)} -> {len(compressed_messages)} messages")
                messages = compressed_messages
            else:
                logger.debug("Context manager disabled, using raw messages")

            # Apply caching if enabled
            if enable_prompt_caching:
                prepared_messages = apply_anthropic_caching_strategy(system_prompt, messages, llm_model)
                prepared_messages = validate_cache_blocks(prepared_messages, llm_model)
            else:
                prepared_messages = [system_prompt] + messages

            # Get tool schemas if needed
            openapi_tool_schemas = self.tool_registry.get_openapi_schemas() if config.native_tool_calling else None
            if openapi_tool_schemas:
                logger.debug(f"🔧 [TOOLS_SETUP] Using {len(openapi_tool_schemas)} native tool schemas for {llm_model}")
            else:
                logger.debug(f"🔧 [TOOLS_SETUP] No native tool schemas (native_tool_calling={config.native_tool_calling})")

            # Update generation tracking
            if generation:
                try:
                    # Convert tools to simple format for Langfuse (expects strings, not complex objects)
                    tools_for_langfuse = None
                    if openapi_tool_schemas:
                        # Extract tool names from schema objects for Langfuse tracking
                        tool_names = [
                            tool.get("function", {}).get("name", "unknown_tool") 
                            if isinstance(tool, dict) else str(tool)
                            for tool in openapi_tool_schemas
                        ]
                        tools_for_langfuse = f"{len(tool_names)} tools: {', '.join(tool_names[:10])}" + ("..." if len(tool_names) > 10 else "")
                    
                    generation.update(
                        input=prepared_messages,
                        start_time=datetime.now(timezone.utc),
                        model=llm_model,
                        model_parameters={
                            "max_tokens": llm_max_tokens,
                            "temperature": llm_temperature,
                            "enable_thinking": enable_thinking,
                            "reasoning_effort": reasoning_effort,
                            "tool_choice": tool_choice,
                            "tools": tools_for_langfuse,
                        }
                    )
                except Exception as e:
                    logger.warning(f"Failed to update Langfuse generation: {e}")

            # CRITICAL: Pre-flight billing check before EVERY LLM call
            # This catches violations mid-execution (e.g., during auto-continue or tool loops)
            try:
                from core.billing.billing_integration import billing_integration
                
                # Get account_id for this thread
                client = await self.db.client
                thread_row = await client.table('threads').select('account_id').eq('thread_id', thread_id).limit(1).execute()
                if thread_row.data and len(thread_row.data) > 0:
                    account_id = thread_row.data[0]['account_id']
                    
                    # Check if user can proceed (with $5 threshold)
                    can_run, message, reservation_id = await billing_integration.check_and_reserve_credits(account_id)
                    
                    if not can_run:
                        error_message = f"Usage limit reached: {message}"
                        logger.error(f"❌ [BILLING GUARD] Pre-flight check failed for account {account_id}: {message}")
                        
                        # Add status message to thread
                        try:
                            await client.table('messages').insert({
                                'thread_id': thread_id,
                                'type': 'status',
                                'content': {
                                    'status_type': 'billing_limit_reached',
                                    'message': error_message,
                                    'severity': 'error'
                                },
                                'is_llm_message': False
                            }).execute()
                        except Exception as msg_error:
                            logger.error(f"Failed to add limit reached message: {msg_error}")
                        
                        return {
                            "type": "status", 
                            "status": "error", 
                            "message": error_message
                        }
                    else:
                        logger.debug(f"✅ [BILLING GUARD] Pre-flight check passed for account {account_id}")
            except Exception as billing_error:
                logger.error(f"❌ [BILLING GUARD] Error during pre-flight check: {billing_error}", exc_info=True)
                # FAIL SAFE: If billing check fails, don't proceed
                return {
                    "type": "status",
                    "status": "error",
                    "message": f"Billing system error: {str(billing_error)}"
                }

=======

        # Single execution if auto-continue is disabled
        if native_max_auto_continues == 0:
            result = await self._execute_run(
                thread_id, system_prompt, llm_model, llm_temperature, llm_max_tokens,
                tool_choice, config, stream,
                generation, auto_continue_state, temporary_message
            )
            
            # If result is an error dict, convert it to a generator that yields the error
            if isinstance(result, dict) and result.get("status") == "error":
                return self._create_single_error_generator(result)
            
            return result

        # Auto-continue execution
        return self._auto_continue_generator(
            thread_id, system_prompt, llm_model, llm_temperature, llm_max_tokens,
            tool_choice, config, stream,
            generation, auto_continue_state, temporary_message,
            native_max_auto_continues
        )

    async def _execute_run(
        self, thread_id: str, system_prompt: Dict[str, Any], llm_model: str,
        llm_temperature: float, llm_max_tokens: Optional[int], tool_choice: ToolChoice,
        config: ProcessorConfig, stream: bool, generation: Optional[StatefulGenerationClient],
        auto_continue_state: Dict[str, Any], temporary_message: Optional[Dict[str, Any]] = None
    ) -> Union[Dict[str, Any], AsyncGenerator]:
        """Execute a single LLM run."""
        
        # CRITICAL: Ensure config is always a ProcessorConfig object
        if not isinstance(config, ProcessorConfig):
            logger.error(f"ERROR: config is {type(config)}, expected ProcessorConfig. Value: {config}")
            config = ProcessorConfig()  # Create new instance as fallback
            
        try:
            # Get and prepare messages
            messages = await self.get_llm_messages(thread_id)
            
            # Handle auto-continue context
            if auto_continue_state['count'] > 0 and auto_continue_state['continuous_state'].get('accumulated_content'):
                partial_content = auto_continue_state['continuous_state']['accumulated_content']
                messages.append({"role": "assistant", "content": partial_content})

            # ===== CENTRAL CONFIGURATION =====
            ENABLE_CONTEXT_MANAGER = True   # Set to False to disable context compression
            ENABLE_PROMPT_CACHING = True    # Set to False to disable prompt caching
            # ==================================

            # Apply context compression
            if ENABLE_CONTEXT_MANAGER:
                logger.debug(f"Context manager enabled, compressing {len(messages)} messages")
                context_manager = ContextManager()

                compressed_messages = context_manager.compress_messages(
                    messages, llm_model, max_tokens=llm_max_tokens, 
                    actual_total_tokens=None,  # Will be calculated inside
                    system_prompt=system_prompt # KEY FIX: No caching during compression
                )
                logger.debug(f"Context compression completed: {len(messages)} -> {len(compressed_messages)} messages")
                messages = compressed_messages
            else:
                logger.debug("Context manager disabled, using raw messages")

            # Apply caching
            if ENABLE_PROMPT_CACHING:
                prepared_messages = apply_anthropic_caching_strategy(system_prompt, messages, llm_model)
                prepared_messages = validate_cache_blocks(prepared_messages, llm_model)
            else:
                prepared_messages = [system_prompt] + messages

            # Get tool schemas if needed
            openapi_tool_schemas = self.tool_registry.get_openapi_schemas() if config.native_tool_calling else None

            # Update generation tracking
            if generation:
                try:
                    generation.update(
                        input=prepared_messages,
                        start_time=datetime.now(timezone.utc),
                        model=llm_model,
                        model_parameters={
                            "max_tokens": llm_max_tokens,
                            "temperature": llm_temperature,
                            "tool_choice": tool_choice,
                            "tools": openapi_tool_schemas,
                        }
                    )
                except Exception as e:
                    logger.warning(f"Failed to update Langfuse generation: {e}")

            # Log final prepared messages token count
            final_prepared_tokens = token_counter(model=llm_model, messages=prepared_messages)
            logger.info(f"📤 Final prepared messages being sent to LLM: {final_prepared_tokens} tokens")

>>>>>>> 552994a0
            # Make LLM call
            try:
                llm_response = await make_llm_api_call(
                    prepared_messages, llm_model,
                    temperature=llm_temperature,
                    max_tokens=llm_max_tokens,
                    tools=openapi_tool_schemas,
                    tool_choice=tool_choice if config.native_tool_calling else "none",
<<<<<<< HEAD
                    stream=stream,
                    enable_thinking=enable_thinking,
                    reasoning_effort=reasoning_effort
=======
                    stream=stream
>>>>>>> 552994a0
                )
            except LLMError as e:
                return {"type": "status", "status": "error", "message": str(e)}

            # Check for error response
            if isinstance(llm_response, dict) and llm_response.get("status") == "error":
                return llm_response

            # Process response - ensure config is ProcessorConfig object
            # logger.debug(f"Config type before response processing: {type(config)}")
            # if not isinstance(config, ProcessorConfig):
            #     logger.error(f"Config is not ProcessorConfig! Type: {type(config)}, Value: {config}")
            #     config = ProcessorConfig()  # Fallback
                
            if stream and hasattr(llm_response, '__aiter__'):
                return self.response_processor.process_streaming_response(
                    cast(AsyncGenerator, llm_response), thread_id, prepared_messages,
                    llm_model, config, True,
                    auto_continue_state['count'], auto_continue_state['continuous_state'],
                    generation
                )
            else:
                return self.response_processor.process_non_streaming_response(
                    llm_response, thread_id, prepared_messages, llm_model, config, generation
                )
<<<<<<< HEAD

        except Exception as e:
            processed_error = ErrorProcessor.process_system_error(e, context={"thread_id": thread_id})
            ErrorProcessor.log_error(processed_error)
            return processed_error.to_stream_dict()

    async def _auto_continue_generator(
        self, thread_id: str, system_prompt: Dict[str, Any], llm_model: str,
        llm_temperature: float, llm_max_tokens: Optional[int], tool_choice: ToolChoice,
        config: ProcessorConfig, stream: bool, enable_thinking: Optional[bool],
        reasoning_effort: Optional[str], generation: Optional[StatefulGenerationClient],
        auto_continue_state: Dict[str, Any], temporary_message: Optional[Dict[str, Any]],
        native_max_auto_continues: int, enable_prompt_caching: bool = False,
        use_context_manager: bool = True
    ) -> AsyncGenerator:
        """Generator that handles auto-continue logic."""
        logger.debug(f"Starting auto-continue generator, max: {native_max_auto_continues}")
        # logger.debug(f"Config type in auto-continue generator: {type(config)}")
        
        # Ensure config is valid ProcessorConfig
        if not isinstance(config, ProcessorConfig):
            logger.error(f"Invalid config type in auto-continue: {type(config)}, creating new one")
            config = ProcessorConfig()
        
        while auto_continue_state['active'] and auto_continue_state['count'] < native_max_auto_continues:
            auto_continue_state['active'] = False  # Reset for this iteration
            
            try:
                response_gen = await self._execute_run(
                    thread_id, system_prompt, llm_model, llm_temperature, llm_max_tokens,
                    tool_choice, config, stream, enable_thinking, reasoning_effort,
                    generation, auto_continue_state,
                    temporary_message if auto_continue_state['count'] == 0 else None,
                    enable_prompt_caching, use_context_manager
                )

                # Handle error responses
                if isinstance(response_gen, dict) and response_gen.get("status") == "error":
                    yield response_gen
                    break

                # Process streaming response
                if hasattr(response_gen, '__aiter__'):
                    async for chunk in cast(AsyncGenerator, response_gen):
                        # Check for auto-continue triggers
                        should_continue = self._check_auto_continue_trigger(
                            chunk, auto_continue_state, native_max_auto_continues
                        )
                        
                        # Skip finish chunks that trigger auto-continue
                        if should_continue:
                            if chunk.get('type') == 'finish' and chunk.get('finish_reason') == 'tool_calls':
                                continue
                            elif chunk.get('type') == 'status':
                                try:
                                    content = json.loads(chunk.get('content', '{}'))
                                    if content.get('finish_reason') == 'length':
                                        continue
                                except (json.JSONDecodeError, TypeError):
                                    pass
                        
                        yield chunk
                else:
                    yield response_gen

                if not auto_continue_state['active']:
                    break

            except Exception as e:
                if "AnthropicException - Overloaded" in str(e):
                    logger.error(f"Anthropic overloaded, falling back to OpenRouter")
                    llm_model = f"openrouter/{llm_model.replace('-20250514', '')}"
                    auto_continue_state['active'] = True
                    continue
                else:
                    processed_error = ErrorProcessor.process_system_error(e, context={"thread_id": thread_id})
                    ErrorProcessor.log_error(processed_error)
                    yield processed_error.to_stream_dict()
                    return

        # Handle max iterations reached
        if auto_continue_state['active'] and auto_continue_state['count'] >= native_max_auto_continues:
            logger.warning(f"Reached maximum auto-continue limit ({native_max_auto_continues})")
            yield {
                "type": "content",
                "content": f"\n[Agent reached maximum auto-continue limit of {native_max_auto_continues}]"
            }

=======

        except Exception as e:
            processed_error = ErrorProcessor.process_system_error(e, context={"thread_id": thread_id})
            ErrorProcessor.log_error(processed_error)
            return processed_error.to_stream_dict()

    async def _auto_continue_generator(
        self, thread_id: str, system_prompt: Dict[str, Any], llm_model: str,
        llm_temperature: float, llm_max_tokens: Optional[int], tool_choice: ToolChoice,
        config: ProcessorConfig, stream: bool, generation: Optional[StatefulGenerationClient],
        auto_continue_state: Dict[str, Any], temporary_message: Optional[Dict[str, Any]],
        native_max_auto_continues: int
    ) -> AsyncGenerator:
        """Generator that handles auto-continue logic."""
        logger.debug(f"Starting auto-continue generator, max: {native_max_auto_continues}")
        # logger.debug(f"Config type in auto-continue generator: {type(config)}")
        
        # Ensure config is valid ProcessorConfig
        if not isinstance(config, ProcessorConfig):
            logger.error(f"Invalid config type in auto-continue: {type(config)}, creating new one")
            config = ProcessorConfig()
        
        while auto_continue_state['active'] and auto_continue_state['count'] < native_max_auto_continues:
            auto_continue_state['active'] = False  # Reset for this iteration
            
            try:
                response_gen = await self._execute_run(
                    thread_id, system_prompt, llm_model, llm_temperature, llm_max_tokens,
                    tool_choice, config, stream,
                    generation, auto_continue_state,
                    temporary_message if auto_continue_state['count'] == 0 else None
                )

                # Handle error responses
                if isinstance(response_gen, dict) and response_gen.get("status") == "error":
                    yield response_gen
                    break

                # Process streaming response
                if hasattr(response_gen, '__aiter__'):
                    async for chunk in cast(AsyncGenerator, response_gen):
                        # Check for auto-continue triggers
                        should_continue = self._check_auto_continue_trigger(
                            chunk, auto_continue_state, native_max_auto_continues
                        )
                        
                        # Skip finish chunks that trigger auto-continue
                        if should_continue:
                            if chunk.get('type') == 'finish' and chunk.get('finish_reason') == 'tool_calls':
                                continue
                            elif chunk.get('type') == 'status':
                                try:
                                    content = json.loads(chunk.get('content', '{}'))
                                    if content.get('finish_reason') == 'length':
                                        continue
                                except (json.JSONDecodeError, TypeError):
                                    pass
                        
                        yield chunk
                else:
                    yield response_gen

                if not auto_continue_state['active']:
                    break

            except Exception as e:
                if "AnthropicException - Overloaded" in str(e):
                    logger.error(f"Anthropic overloaded, falling back to OpenRouter")
                    llm_model = f"openrouter/{llm_model.replace('-20250514', '')}"
                    auto_continue_state['active'] = True
                    continue
                else:
                    processed_error = ErrorProcessor.process_system_error(e, context={"thread_id": thread_id})
                    ErrorProcessor.log_error(processed_error)
                    yield processed_error.to_stream_dict()
                    return

        # Handle max iterations reached
        if auto_continue_state['active'] and auto_continue_state['count'] >= native_max_auto_continues:
            logger.warning(f"Reached maximum auto-continue limit ({native_max_auto_continues})")
            yield {
                "type": "content",
                "content": f"\n[Agent reached maximum auto-continue limit of {native_max_auto_continues}]"
            }

>>>>>>> 552994a0
    def _check_auto_continue_trigger(
        self, chunk: Dict[str, Any], auto_continue_state: Dict[str, Any], 
        native_max_auto_continues: int
    ) -> bool:
        """Check if a response chunk should trigger auto-continue."""
        if chunk.get('type') == 'finish':
            if chunk.get('finish_reason') == 'tool_calls':
                if native_max_auto_continues > 0:
                    logger.debug(f"Auto-continuing for tool_calls ({auto_continue_state['count'] + 1}/{native_max_auto_continues})")
                    auto_continue_state['active'] = True
                    auto_continue_state['count'] += 1
                    return True
            elif chunk.get('finish_reason') == 'xml_tool_limit_reached':
                logger.debug("Stopping auto-continue due to XML tool limit")
                auto_continue_state['active'] = False

        elif chunk.get('type') == 'status':
            try:
                content = json.loads(chunk.get('content', '{}'))
                if content.get('finish_reason') == 'length':
                    logger.debug(f"Auto-continuing for length limit ({auto_continue_state['count'] + 1}/{native_max_auto_continues})")
                    auto_continue_state['active'] = True
                    auto_continue_state['count'] += 1
                    return True
            except (json.JSONDecodeError, TypeError):
                pass
                
        return False

    async def _create_single_error_generator(self, error_dict: Dict[str, Any]):
        """Create an async generator that yields a single error message."""
        yield error_dict<|MERGE_RESOLUTION|>--- conflicted
+++ resolved
@@ -18,10 +18,7 @@
 from core.services.langfuse import langfuse
 from datetime import datetime, timezone
 from core.billing.billing_integration import billing_integration
-<<<<<<< HEAD
-=======
 from litellm.utils import token_counter
->>>>>>> 552994a0
 
 ToolChoice = Literal["auto", "required", "none"]
 
@@ -106,20 +103,11 @@
 
         try:
             result = await client.table('messages').insert(data_to_insert).execute()
-<<<<<<< HEAD
-            # logger.debug(f"Successfully added message to thread {thread_id}")
-=======
->>>>>>> 552994a0
 
             if result.data and len(result.data) > 0 and 'message_id' in result.data[0]:
                 saved_message = result.data[0]
                 
-<<<<<<< HEAD
-                # Handle billing for assistant response end messages
-                if type == "assistant_response_end" and isinstance(content, dict):
-=======
                 if type == "llm_response_end" and isinstance(content, dict):
->>>>>>> 552994a0
                     await self._handle_billing(thread_id, content, saved_message)
                 
                 return saved_message
@@ -131,20 +119,6 @@
             raise
 
     async def _handle_billing(self, thread_id: str, content: dict, saved_message: dict):
-<<<<<<< HEAD
-        """Handle billing for LLM usage."""
-        try:
-            usage = content.get("usage", {})
-            
-            # DEBUG: Log the complete usage object to see what data we have
-            logger.info(f"🔍 THREAD MANAGER USAGE: {usage}")
-            logger.info(f"🔍 THREAD MANAGER CONTENT: {content}")
-            
-            prompt_tokens = int(usage.get("prompt_tokens", 0) or 0)
-            completion_tokens = int(usage.get("completion_tokens", 0) or 0)
-            
-            # Try cache_read_input_tokens first (Anthropic standard), then fallback to prompt_tokens_details.cached_tokens
-=======
         try:
             llm_response_id = content.get("llm_response_id", "unknown")
             logger.info(f"💰 Processing billing for LLM response: {llm_response_id}")
@@ -156,7 +130,6 @@
             is_estimated = usage.get("estimated", False)
             is_fallback = usage.get("fallback", False)
             
->>>>>>> 552994a0
             cache_read_tokens = int(usage.get("cache_read_input_tokens", 0) or 0)
             if cache_read_tokens == 0:
                 cache_read_tokens = int(usage.get("prompt_tokens_details", {}).get("cached_tokens", 0) or 0)
@@ -164,13 +137,8 @@
             cache_creation_tokens = int(usage.get("cache_creation_input_tokens", 0) or 0)
             model = content.get("model")
             
-<<<<<<< HEAD
-            # DEBUG: Log what we detected
-            logger.info(f"🔍 CACHE DETECTION: cache_read={cache_read_tokens}, cache_creation={cache_creation_tokens}, prompt={prompt_tokens}")
-=======
             usage_type = "FALLBACK ESTIMATE" if is_fallback else ("ESTIMATED" if is_estimated else "EXACT")
             logger.info(f"💰 Usage type: {usage_type} - prompt={prompt_tokens}, completion={completion_tokens}, cache_read={cache_read_tokens}, cache_creation={cache_creation_tokens}")
->>>>>>> 552994a0
             
             client = await self.db.client
             thread_row = await client.table('threads').select('account_id').eq('thread_id', thread_id).limit(1).execute()
@@ -192,65 +160,14 @@
                     completion_tokens=completion_tokens,
                     model=model or "unknown",
                     message_id=saved_message['message_id'],
-<<<<<<< HEAD
-                    thread_id=thread_id,
-=======
->>>>>>> 552994a0
                     cache_read_tokens=cache_read_tokens,
                     cache_creation_tokens=cache_creation_tokens
                 )
                 
                 if deduct_result.get('success'):
-<<<<<<< HEAD
-                    logger.info(f"✅ [BILLING] Successfully deducted ${deduct_result.get('cost', 0):.6f}")
-                else:
-                    # CRITICAL: Billing deduction failed after LLM call
-                    # This means we were charged by the provider but couldn't charge the user
-                    error_msg = deduct_result.get('error', 'Unknown billing error')
-                    logger.error(
-                        f"❌ [BILLING CRITICAL] Failed to deduct credits after LLM call: {error_msg}",
-                        extra={
-                            "user_id": user_id,
-                            "thread_id": thread_id,
-                            "message_id": saved_message['message_id'],
-                            "cost": deduct_result.get('cost', 0),
-                            "prompt_tokens": prompt_tokens,
-                            "completion_tokens": completion_tokens,
-                            "model": model
-                        }
-                    )
-                    
-                    # Add a status message to the thread indicating billing failure
-                    try:
-                        client = await self.db.client
-                        await client.table('messages').insert({
-                            'thread_id': thread_id,
-                            'type': 'status',
-                            'content': {
-                                'status_type': 'billing_failure',
-                                'message': f'Billing limit exceeded. {error_msg}',
-                                'severity': 'critical'
-                            },
-                            'is_llm_message': False
-                        }).execute()
-                    except Exception as msg_error:
-                        logger.error(f"Failed to add billing failure message: {msg_error}")
-                    
-                    # Raise exception to stop further execution
-                    # This will prevent additional LLM calls from being made
-                    raise ValueError(f"Billing deduction failed: {error_msg}")
-                    
-        except ValueError as e:
-            # Re-raise billing errors to stop execution
-            if "Billing deduction failed" in str(e):
-                logger.error(f"❌ [BILLING] Propagating billing error to stop execution: {e}")
-                raise
-            logger.error(f"Error handling billing: {str(e)}", exc_info=True)
-=======
                     logger.info(f"Successfully deducted ${deduct_result.get('cost', 0):.6f}")
                 else:
                     logger.error(f"Failed to deduct credits: {deduct_result}")
->>>>>>> 552994a0
         except Exception as e:
             logger.error(f"Error handling billing: {str(e)}", exc_info=True)
 
@@ -311,25 +228,10 @@
         tool_choice: ToolChoice = "auto",
         native_max_auto_continues: int = 25,
         max_xml_tool_calls: int = 0,
-<<<<<<< HEAD
-        enable_thinking: Optional[bool] = False,
-        reasoning_effort: Optional[str] = 'low',
-        generation: Optional[StatefulGenerationClient] = None,
-        enable_prompt_caching: bool = True,
-        enable_context_manager: Optional[bool] = None,
-=======
-        generation: Optional[StatefulGenerationClient] = None,
->>>>>>> 552994a0
     ) -> Union[Dict[str, Any], AsyncGenerator]:
         """Run a conversation thread with LLM integration and tool execution."""
         logger.debug(f"🚀 Starting thread execution for {thread_id} with model {llm_model}")
 
-<<<<<<< HEAD
-        # Determine if context manager should be used (default to True)
-        use_context_manager = enable_context_manager if enable_context_manager is not None else True
-
-=======
->>>>>>> 552994a0
         # Ensure we have a valid ProcessorConfig object
         if processor_config is None:
             config = ProcessorConfig()
@@ -347,161 +249,6 @@
             'active': True,
             'continuous_state': {'accumulated_content': '', 'thread_run_id': None}
         }
-<<<<<<< HEAD
-
-        # Single execution if auto-continue is disabled
-        if native_max_auto_continues == 0:
-            result = await self._execute_run(
-                thread_id, system_prompt, llm_model, llm_temperature, llm_max_tokens,
-                tool_choice, config, stream, enable_thinking, reasoning_effort,
-                generation, auto_continue_state, temporary_message, enable_prompt_caching,
-                use_context_manager
-            )
-            
-            # If result is an error dict, convert it to a generator that yields the error
-            if isinstance(result, dict) and result.get("status") == "error":
-                return self._create_single_error_generator(result)
-            
-            return result
-
-        # Auto-continue execution
-        return self._auto_continue_generator(
-            thread_id, system_prompt, llm_model, llm_temperature, llm_max_tokens,
-            tool_choice, config, stream, enable_thinking, reasoning_effort,
-            generation, auto_continue_state, temporary_message,
-            native_max_auto_continues, enable_prompt_caching, use_context_manager
-        )
-
-    async def _execute_run(
-        self, thread_id: str, system_prompt: Dict[str, Any], llm_model: str,
-        llm_temperature: float, llm_max_tokens: Optional[int], tool_choice: ToolChoice,
-        config: ProcessorConfig, stream: bool, enable_thinking: Optional[bool],
-        reasoning_effort: Optional[str], generation: Optional[StatefulGenerationClient],
-        auto_continue_state: Dict[str, Any], temporary_message: Optional[Dict[str, Any]] = None,
-        enable_prompt_caching: bool = False, use_context_manager: bool = True
-    ) -> Union[Dict[str, Any], AsyncGenerator]:
-        """Execute a single LLM run."""
-        
-        # CRITICAL: Ensure config is always a ProcessorConfig object
-        if not isinstance(config, ProcessorConfig):
-            logger.error(f"ERROR: config is {type(config)}, expected ProcessorConfig. Value: {config}")
-            config = ProcessorConfig()  # Create new instance as fallback
-            
-        try:
-            # Get and prepare messages
-            messages = await self.get_llm_messages(thread_id)
-            
-            # Handle auto-continue context
-            if auto_continue_state['count'] > 0 and auto_continue_state['continuous_state'].get('accumulated_content'):
-                partial_content = auto_continue_state['continuous_state']['accumulated_content']
-                messages.append({"role": "assistant", "content": partial_content})
-
-            # Apply context compression if enabled
-            if use_context_manager:
-                logger.debug(f"Context manager enabled, compressing {len(messages)} messages")
-                context_manager = ContextManager()
-                compressed_messages = context_manager.compress_messages(
-                    messages, llm_model, max_tokens=llm_max_tokens
-                )
-                logger.debug(f"Context compression completed: {len(messages)} -> {len(compressed_messages)} messages")
-                messages = compressed_messages
-            else:
-                logger.debug("Context manager disabled, using raw messages")
-
-            # Apply caching if enabled
-            if enable_prompt_caching:
-                prepared_messages = apply_anthropic_caching_strategy(system_prompt, messages, llm_model)
-                prepared_messages = validate_cache_blocks(prepared_messages, llm_model)
-            else:
-                prepared_messages = [system_prompt] + messages
-
-            # Get tool schemas if needed
-            openapi_tool_schemas = self.tool_registry.get_openapi_schemas() if config.native_tool_calling else None
-            if openapi_tool_schemas:
-                logger.debug(f"🔧 [TOOLS_SETUP] Using {len(openapi_tool_schemas)} native tool schemas for {llm_model}")
-            else:
-                logger.debug(f"🔧 [TOOLS_SETUP] No native tool schemas (native_tool_calling={config.native_tool_calling})")
-
-            # Update generation tracking
-            if generation:
-                try:
-                    # Convert tools to simple format for Langfuse (expects strings, not complex objects)
-                    tools_for_langfuse = None
-                    if openapi_tool_schemas:
-                        # Extract tool names from schema objects for Langfuse tracking
-                        tool_names = [
-                            tool.get("function", {}).get("name", "unknown_tool") 
-                            if isinstance(tool, dict) else str(tool)
-                            for tool in openapi_tool_schemas
-                        ]
-                        tools_for_langfuse = f"{len(tool_names)} tools: {', '.join(tool_names[:10])}" + ("..." if len(tool_names) > 10 else "")
-                    
-                    generation.update(
-                        input=prepared_messages,
-                        start_time=datetime.now(timezone.utc),
-                        model=llm_model,
-                        model_parameters={
-                            "max_tokens": llm_max_tokens,
-                            "temperature": llm_temperature,
-                            "enable_thinking": enable_thinking,
-                            "reasoning_effort": reasoning_effort,
-                            "tool_choice": tool_choice,
-                            "tools": tools_for_langfuse,
-                        }
-                    )
-                except Exception as e:
-                    logger.warning(f"Failed to update Langfuse generation: {e}")
-
-            # CRITICAL: Pre-flight billing check before EVERY LLM call
-            # This catches violations mid-execution (e.g., during auto-continue or tool loops)
-            try:
-                from core.billing.billing_integration import billing_integration
-                
-                # Get account_id for this thread
-                client = await self.db.client
-                thread_row = await client.table('threads').select('account_id').eq('thread_id', thread_id).limit(1).execute()
-                if thread_row.data and len(thread_row.data) > 0:
-                    account_id = thread_row.data[0]['account_id']
-                    
-                    # Check if user can proceed (with $5 threshold)
-                    can_run, message, reservation_id = await billing_integration.check_and_reserve_credits(account_id)
-                    
-                    if not can_run:
-                        error_message = f"Usage limit reached: {message}"
-                        logger.error(f"❌ [BILLING GUARD] Pre-flight check failed for account {account_id}: {message}")
-                        
-                        # Add status message to thread
-                        try:
-                            await client.table('messages').insert({
-                                'thread_id': thread_id,
-                                'type': 'status',
-                                'content': {
-                                    'status_type': 'billing_limit_reached',
-                                    'message': error_message,
-                                    'severity': 'error'
-                                },
-                                'is_llm_message': False
-                            }).execute()
-                        except Exception as msg_error:
-                            logger.error(f"Failed to add limit reached message: {msg_error}")
-                        
-                        return {
-                            "type": "status", 
-                            "status": "error", 
-                            "message": error_message
-                        }
-                    else:
-                        logger.debug(f"✅ [BILLING GUARD] Pre-flight check passed for account {account_id}")
-            except Exception as billing_error:
-                logger.error(f"❌ [BILLING GUARD] Error during pre-flight check: {billing_error}", exc_info=True)
-                # FAIL SAFE: If billing check fails, don't proceed
-                return {
-                    "type": "status",
-                    "status": "error",
-                    "message": f"Billing system error: {str(billing_error)}"
-                }
-
-=======
 
         # Single execution if auto-continue is disabled
         if native_max_auto_continues == 0:
@@ -598,7 +345,6 @@
             final_prepared_tokens = token_counter(model=llm_model, messages=prepared_messages)
             logger.info(f"📤 Final prepared messages being sent to LLM: {final_prepared_tokens} tokens")
 
->>>>>>> 552994a0
             # Make LLM call
             try:
                 llm_response = await make_llm_api_call(
@@ -607,13 +353,7 @@
                     max_tokens=llm_max_tokens,
                     tools=openapi_tool_schemas,
                     tool_choice=tool_choice if config.native_tool_calling else "none",
-<<<<<<< HEAD
-                    stream=stream,
-                    enable_thinking=enable_thinking,
-                    reasoning_effort=reasoning_effort
-=======
                     stream=stream
->>>>>>> 552994a0
                 )
             except LLMError as e:
                 return {"type": "status", "status": "error", "message": str(e)}
@@ -639,7 +379,6 @@
                 return self.response_processor.process_non_streaming_response(
                     llm_response, thread_id, prepared_messages, llm_model, config, generation
                 )
-<<<<<<< HEAD
 
         except Exception as e:
             processed_error = ErrorProcessor.process_system_error(e, context={"thread_id": thread_id})
@@ -649,11 +388,9 @@
     async def _auto_continue_generator(
         self, thread_id: str, system_prompt: Dict[str, Any], llm_model: str,
         llm_temperature: float, llm_max_tokens: Optional[int], tool_choice: ToolChoice,
-        config: ProcessorConfig, stream: bool, enable_thinking: Optional[bool],
-        reasoning_effort: Optional[str], generation: Optional[StatefulGenerationClient],
+        config: ProcessorConfig, stream: bool, generation: Optional[StatefulGenerationClient],
         auto_continue_state: Dict[str, Any], temporary_message: Optional[Dict[str, Any]],
-        native_max_auto_continues: int, enable_prompt_caching: bool = False,
-        use_context_manager: bool = True
+        native_max_auto_continues: int
     ) -> AsyncGenerator:
         """Generator that handles auto-continue logic."""
         logger.debug(f"Starting auto-continue generator, max: {native_max_auto_continues}")
@@ -670,10 +407,9 @@
             try:
                 response_gen = await self._execute_run(
                     thread_id, system_prompt, llm_model, llm_temperature, llm_max_tokens,
-                    tool_choice, config, stream, enable_thinking, reasoning_effort,
+                    tool_choice, config, stream,
                     generation, auto_continue_state,
-                    temporary_message if auto_continue_state['count'] == 0 else None,
-                    enable_prompt_caching, use_context_manager
+                    temporary_message if auto_continue_state['count'] == 0 else None
                 )
 
                 # Handle error responses
@@ -711,7 +447,7 @@
             except Exception as e:
                 if "AnthropicException - Overloaded" in str(e):
                     logger.error(f"Anthropic overloaded, falling back to OpenRouter")
-                    llm_model = f"openrouter/{llm_model.replace('-20250514', '')}"
+                    llm_model = f"openrouter/{llm_model.replace('-20250514', '')}")
                     auto_continue_state['active'] = True
                     continue
                 else:
@@ -728,93 +464,6 @@
                 "content": f"\n[Agent reached maximum auto-continue limit of {native_max_auto_continues}]"
             }
 
-=======
-
-        except Exception as e:
-            processed_error = ErrorProcessor.process_system_error(e, context={"thread_id": thread_id})
-            ErrorProcessor.log_error(processed_error)
-            return processed_error.to_stream_dict()
-
-    async def _auto_continue_generator(
-        self, thread_id: str, system_prompt: Dict[str, Any], llm_model: str,
-        llm_temperature: float, llm_max_tokens: Optional[int], tool_choice: ToolChoice,
-        config: ProcessorConfig, stream: bool, generation: Optional[StatefulGenerationClient],
-        auto_continue_state: Dict[str, Any], temporary_message: Optional[Dict[str, Any]],
-        native_max_auto_continues: int
-    ) -> AsyncGenerator:
-        """Generator that handles auto-continue logic."""
-        logger.debug(f"Starting auto-continue generator, max: {native_max_auto_continues}")
-        # logger.debug(f"Config type in auto-continue generator: {type(config)}")
-        
-        # Ensure config is valid ProcessorConfig
-        if not isinstance(config, ProcessorConfig):
-            logger.error(f"Invalid config type in auto-continue: {type(config)}, creating new one")
-            config = ProcessorConfig()
-        
-        while auto_continue_state['active'] and auto_continue_state['count'] < native_max_auto_continues:
-            auto_continue_state['active'] = False  # Reset for this iteration
-            
-            try:
-                response_gen = await self._execute_run(
-                    thread_id, system_prompt, llm_model, llm_temperature, llm_max_tokens,
-                    tool_choice, config, stream,
-                    generation, auto_continue_state,
-                    temporary_message if auto_continue_state['count'] == 0 else None
-                )
-
-                # Handle error responses
-                if isinstance(response_gen, dict) and response_gen.get("status") == "error":
-                    yield response_gen
-                    break
-
-                # Process streaming response
-                if hasattr(response_gen, '__aiter__'):
-                    async for chunk in cast(AsyncGenerator, response_gen):
-                        # Check for auto-continue triggers
-                        should_continue = self._check_auto_continue_trigger(
-                            chunk, auto_continue_state, native_max_auto_continues
-                        )
-                        
-                        # Skip finish chunks that trigger auto-continue
-                        if should_continue:
-                            if chunk.get('type') == 'finish' and chunk.get('finish_reason') == 'tool_calls':
-                                continue
-                            elif chunk.get('type') == 'status':
-                                try:
-                                    content = json.loads(chunk.get('content', '{}'))
-                                    if content.get('finish_reason') == 'length':
-                                        continue
-                                except (json.JSONDecodeError, TypeError):
-                                    pass
-                        
-                        yield chunk
-                else:
-                    yield response_gen
-
-                if not auto_continue_state['active']:
-                    break
-
-            except Exception as e:
-                if "AnthropicException - Overloaded" in str(e):
-                    logger.error(f"Anthropic overloaded, falling back to OpenRouter")
-                    llm_model = f"openrouter/{llm_model.replace('-20250514', '')}"
-                    auto_continue_state['active'] = True
-                    continue
-                else:
-                    processed_error = ErrorProcessor.process_system_error(e, context={"thread_id": thread_id})
-                    ErrorProcessor.log_error(processed_error)
-                    yield processed_error.to_stream_dict()
-                    return
-
-        # Handle max iterations reached
-        if auto_continue_state['active'] and auto_continue_state['count'] >= native_max_auto_continues:
-            logger.warning(f"Reached maximum auto-continue limit ({native_max_auto_continues})")
-            yield {
-                "type": "content",
-                "content": f"\n[Agent reached maximum auto-continue limit of {native_max_auto_continues}]"
-            }
-
->>>>>>> 552994a0
     def _check_auto_continue_trigger(
         self, chunk: Dict[str, Any], auto_continue_state: Dict[str, Any], 
         native_max_auto_continues: int
