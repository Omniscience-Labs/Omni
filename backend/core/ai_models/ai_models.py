--- conflicted
+++ resolved
@@ -71,12 +71,9 @@
     priority: int = 0
     recommended: bool = False
     
-<<<<<<< HEAD
-=======
     # NEW: Centralized model configuration
     config: Optional[ModelConfig] = None
     
->>>>>>> 552994a0
     def __post_init__(self):        
         if ModelCapability.CHAT not in self.capabilities:
             self.capabilities.insert(0, ModelCapability.CHAT)
