from typing import Optional, List, Dict, Any, Tuple
from .registry import registry
from .ai_models import Model, ModelCapability
from core.utils.logger import logger
from .registry import PREMIUM_MODEL_ID, FREE_MODEL_ID

class ModelManager:
    def __init__(self):
        self.registry = registry
    
    def get_model(self, model_id: str) -> Optional[Model]:
        return self.registry.get(model_id)
    
    def resolve_model_id(self, model_id: str) -> str:
        # logger.debug(f"resolve_model_id called with: '{model_id}' (type: {type(model_id)})")
        
        resolved = self.registry.resolve_model_id(model_id)
        if resolved:
            return resolved
            
        return model_id
    
    def validate_model(self, model_id: str) -> Tuple[bool, str]:
        model = self.get_model(model_id)
        
        if not model:
            return False, f"Model '{model_id}' not found"
        
        if not model.enabled:
            return False, f"Model '{model.name}' is currently disabled"
        
        return True, ""
    
    def calculate_cost(
        self,
        model_id: str,
        input_tokens: int,
        output_tokens: int
    ) -> Optional[float]:
        model = self.get_model(model_id)
        if not model or not model.pricing:
            logger.warning(f"No pricing available for model: {model_id}")
            return None
        
        input_cost = input_tokens * model.pricing.input_cost_per_token
        output_cost = output_tokens * model.pricing.output_cost_per_token
        total_cost = input_cost + output_cost
        
        # logger.debug(
        #     f"Cost calculation for {model.name}: "
        #     f"{input_tokens} input tokens (${input_cost:.6f}) + "
        #     f"{output_tokens} output tokens (${output_cost:.6f}) = "
        #     f"${total_cost:.6f}"
        # )
        
        return total_cost
    
    def get_models_for_tier(self, tier: str) -> List[Model]:
        return self.registry.get_by_tier(tier, enabled_only=True)
    
    def get_litellm_params(self, model_id: str, **override_params) -> Dict[str, Any]:
        """Get complete LiteLLM parameters for a model from the registry."""
        model = self.get_model(model_id)
        if not model:
            logger.warning(f"Model '{model_id}' not found in registry, using basic params")
            return {
                "model": model_id,
                "num_retries": 3,
                **override_params
            }
        
        # Get the complete configuration from the model
        params = model.get_litellm_params(**override_params)
        # logger.debug(f"Generated LiteLLM params for {model.name}: {list(params.keys())}")
        
        return params
    
    def get_models_with_capability(self, capability: ModelCapability) -> List[Model]:
        return self.registry.get_by_capability(capability, enabled_only=True)
    
    def select_best_model(
        self,
        tier: str,
        required_capabilities: Optional[List[ModelCapability]] = None,
        min_context_window: Optional[int] = None,
        prefer_cheaper: bool = False
    ) -> Optional[Model]:
        models = self.get_models_for_tier(tier)
        
        if required_capabilities:
            models = [
                m for m in models
                if all(cap in m.capabilities for cap in required_capabilities)
            ]
        
        if min_context_window:
            models = [m for m in models if m.context_window >= min_context_window]
        
        if not models:
            return None
        
        if prefer_cheaper and any(m.pricing for m in models):
            models_with_pricing = [m for m in models if m.pricing]
            if models_with_pricing:
                models = sorted(
                    models_with_pricing,
                    key=lambda m: m.pricing.input_cost_per_million_tokens
                )
        else:
            models = sorted(
                models,
                key=lambda m: (-m.priority, not m.recommended)
            )
        
        return models[0] if models else None
    
    def get_default_model(self, tier: str = "free") -> Optional[Model]:
        models = self.get_models_for_tier(tier)
        
        recommended = [m for m in models if m.recommended]
        if recommended:
            recommended = sorted(recommended, key=lambda m: -m.priority)
            return recommended[0]
        
        if models:
            models = sorted(models, key=lambda m: -m.priority)
            return models[0]
        
        return None
    
    def get_context_window(self, model_id: str, default: int = 31_000) -> int:
        return self.registry.get_context_window(model_id, default)
    
    def check_token_limit(
        self,
        model_id: str,
        token_count: int,
        is_input: bool = True
    ) -> Tuple[bool, int]:
        model = self.get_model(model_id)
        if not model:
            return False, 0
        
        if is_input:
            max_allowed = model.context_window
        else:
            max_allowed = model.max_output_tokens or model.context_window
        
        return token_count <= max_allowed, max_allowed
    
    def format_model_info(self, model_id: str) -> Dict[str, Any]:
        model = self.get_model(model_id)
        if not model:
            return {"error": f"Model '{model_id}' not found"}
        
        return {
            "id": model.id,
            "name": model.name,
            "provider": model.provider.value,
            "context_window": model.context_window,
            "max_output_tokens": model.max_output_tokens,
            "capabilities": [cap.value for cap in model.capabilities],
            "pricing": {
                "input_per_million": model.pricing.input_cost_per_million_tokens,
                "output_per_million": model.pricing.output_cost_per_million_tokens,
            } if model.pricing else None,
            "enabled": model.enabled,
            "beta": model.beta,
            "tier_availability": model.tier_availability,
            "priority": model.priority,
            "recommended": model.recommended,
        }
    
    def list_available_models(
        self,
        tier: Optional[str] = None,
        include_disabled: bool = False
    ) -> List[Dict[str, Any]]:
        # logger.debug(f"list_available_models called with tier='{tier}', include_disabled={include_disabled}")
        
        if tier:
            models = self.registry.get_by_tier(tier, enabled_only=not include_disabled)
            # logger.debug(f"Found {len(models)} models for tier '{tier}'")
        else:
            models = self.registry.get_all(enabled_only=not include_disabled)
            # logger.debug(f"Found {len(models)} total models")
        
        if models:
            model_names = [m.name for m in models]
            # logger.debug(f"Models: {model_names}")
        else:
            logger.warning(f"No models found for tier '{tier}' - this might indicate a configuration issue")
        
        models = sorted(
            models,
            key=lambda m: (not m.is_free_tier, -m.priority, m.name)
        )
        
        return [self.format_model_info(m.id) for m in models]
    
    def get_legacy_constants(self) -> Dict:
        return self.registry.to_legacy_format()
    
    async def get_default_model_for_user(self, client, user_id: str) -> str:
        try:
            from core.utils.config import config, EnvMode
            if config.ENV_MODE == EnvMode.LOCAL:
                return PREMIUM_MODEL_ID
                
            from core.billing.subscription_service import subscription_service
            
            subscription_info = await subscription_service.get_subscription(user_id)
            subscription = subscription_info.get('subscription')
            
            is_paid_tier = False
            if subscription:
                price_id = None
                if subscription.get('items') and subscription['items'].get('data') and len(subscription['items']['data']) > 0:
                    price_id = subscription['items']['data'][0]['price']['id']
                else:
                    price_id = subscription.get('price_id')
                
                # Check if this is a paid tier by looking at the tier info
                tier_info = subscription_info.get('tier', {})
                if tier_info and tier_info.get('name') != 'free' and tier_info.get('name') != 'none':
                    is_paid_tier = True
            
            if is_paid_tier:
                # logger.debug(f"Setting Default Premium Model for paid user {user_id}")
<<<<<<< HEAD
                return DEFAULT_PREMIUM_MODEL
            else:
                # logger.debug(f"Setting Default Free Model for free user {user_id}")
                return DEFAULT_FREE_MODEL
=======
                return PREMIUM_MODEL_ID
            else:
                # logger.debug(f"Setting Default Free Model for free user {user_id}")
                return FREE_MODEL_ID
>>>>>>> 552994a0
                
        except Exception as e:
            logger.warning(f"Failed to determine user tier for {user_id}: {e}")
            return FREE_MODEL_ID


model_manager = ModelManager() <|MERGE_RESOLUTION|>--- conflicted
+++ resolved
@@ -227,17 +227,10 @@
             
             if is_paid_tier:
                 # logger.debug(f"Setting Default Premium Model for paid user {user_id}")
-<<<<<<< HEAD
-                return DEFAULT_PREMIUM_MODEL
-            else:
-                # logger.debug(f"Setting Default Free Model for free user {user_id}")
-                return DEFAULT_FREE_MODEL
-=======
                 return PREMIUM_MODEL_ID
             else:
                 # logger.debug(f"Setting Default Free Model for free user {user_id}")
                 return FREE_MODEL_ID
->>>>>>> 552994a0
                 
         except Exception as e:
             logger.warning(f"Failed to determine user tier for {user_id}: {e}")
