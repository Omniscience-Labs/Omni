from typing import Dict, List, Optional, Set
from .ai_models import Model, ModelProvider, ModelCapability, ModelPricing, ModelConfig
from core.utils.config import config, EnvMode

<<<<<<< HEAD
DEFAULT_FREE_MODEL = "Claude Sonnet 4"
DEFAULT_PREMIUM_MODEL = "Claude Sonnet 4"
=======
FREE_MODEL_ID = "moonshotai/kimi-k2"

# Set premium model ID based on environment
if config.ENV_MODE == EnvMode.LOCAL:
    PREMIUM_MODEL_ID = "anthropic/claude-sonnet-4-20250514"
else:  # STAGING or PRODUCTION
    PREMIUM_MODEL_ID = "bedrock/anthropic.claude-sonnet-4-20250514-v1:0"

is_local = config.ENV_MODE == EnvMode.LOCAL
>>>>>>> 552994a0

class ModelRegistry:
    def __init__(self):
        self._models: Dict[str, Model] = {}
        self._aliases: Dict[str, str] = {}
        self._initialize_models()
    
    def _initialize_models(self):
        
        self.register(Model(
            id="anthropic/claude-sonnet-4-5-20250929" if is_local else "bedrock/converse/arn:aws:bedrock:us-west-2:935064898258:inference-profile/global.anthropic.claude-sonnet-4-5-20250929-v1:0",
            name="Sonnet 4.5",
            provider=ModelProvider.ANTHROPIC,
<<<<<<< HEAD
            aliases=["claude-sonnet-4", "anthropic/claude-sonnet-4", "Claude Sonnet 4", "claude-sonnet-4-20250514"],
=======
            aliases=["claude-sonnet-4.5", "anthropic/claude-sonnet-4.5", "Claude Sonnet 4.5", "claude-sonnet-4-5-20250929", "global.anthropic.claude-sonnet-4-5-20250929-v1:0", "arn:aws:bedrock:us-west-2:935064898258:inference-profile/global.anthropic.claude-sonnet-4-5-20250929-v1:0", "bedrock/anthropic.claude-sonnet-4-5-20250929-v1:0"],
>>>>>>> 552994a0
            context_window=1_000_000,
            capabilities=[
                ModelCapability.CHAT,
                ModelCapability.FUNCTION_CALLING,
                ModelCapability.VISION,
                ModelCapability.THINKING,
            ],
            pricing=ModelPricing(
                input_cost_per_million_tokens=4.50,
                output_cost_per_million_tokens=22.50
            ),
<<<<<<< HEAD
            tier_availability=["free", "paid"],
            priority=100,
=======
            tier_availability=["paid"],
            priority=101,
>>>>>>> 552994a0
            recommended=True,
            enabled=True,
            config=ModelConfig(
                extra_headers={
                    "anthropic-beta": "context-1m-2025-08-07" 
                },
            )
        ))
        
<<<<<<< HEAD
        # self.register(Model(
        #     id="anthropic/claude-3-7-sonnet-latest",
        #     name="Claude 3.7 Sonnet",
        #     provider=ModelProvider.ANTHROPIC,
        #     aliases=["sonnet-3.7", "claude-3.7", "Claude 3.7 Sonnet", "claude-3-7-sonnet-latest"],
        #     context_window=200_000,
        #     capabilities=[
        #         ModelCapability.CHAT,
        #         ModelCapability.FUNCTION_CALLING,
        #         ModelCapability.VISION,
        #     ],
        #     pricing=ModelPricing(
        #         input_cost_per_million_tokens=3.00,
        #         output_cost_per_million_tokens=15.00
        #     ),
        #     tier_availability=["paid"],
        #     priority=93,
        #     enabled=True
        # ))
        
=======
        self.register(Model(
            id="anthropic/claude-sonnet-4-20250514" if is_local else "bedrock/converse/arn:aws:bedrock:us-west-2:935064898258:inference-profile/us.anthropic.claude-sonnet-4-20250514-v1:0",
            name="Sonnet 4",
            provider=ModelProvider.ANTHROPIC,
            aliases=["claude-sonnet-4", "Claude Sonnet 4", "claude-sonnet-4-20250514", "arn:aws:bedrock:us-west-2:935064898258:inference-profile/us.anthropic.claude-sonnet-4-20250514-v1:0", "bedrock/anthropic.claude-sonnet-4-20250514-v1:0"],
            context_window=1_000_000,
            capabilities=[
                ModelCapability.CHAT,
                ModelCapability.FUNCTION_CALLING,
                ModelCapability.VISION,
                ModelCapability.THINKING,
            ],
            pricing=ModelPricing(
                input_cost_per_million_tokens=3.00,
                output_cost_per_million_tokens=15.00
            ),
            tier_availability=["paid"],
            priority=100,
            recommended=True,
            enabled=True,
            config=ModelConfig(
                extra_headers={
                    "anthropic-beta": "context-1m-2025-08-07" 
                },
            )
        ))
        
        self.register(Model(
            id="anthropic/claude-3-7-sonnet-latest" if is_local else "bedrock/converse/arn:aws:bedrock:us-west-2:935064898258:inference-profile/us.anthropic.claude-3-7-sonnet-20250219-v1:0",
            name="Sonnet 3.7",
            provider=ModelProvider.ANTHROPIC,
            aliases=["claude-3.7", "Claude 3.7 Sonnet", "claude-3-7-sonnet-latest", "arn:aws:bedrock:us-west-2:935064898258:inference-profile/us.anthropic.claude-3-7-sonnet-20250219-v1:0", "bedrock/anthropic.claude-3-7-sonnet-20250219-v1:0"],
            context_window=200_000,
            capabilities=[
                ModelCapability.CHAT,
                ModelCapability.FUNCTION_CALLING,
                ModelCapability.VISION,
            ],
            pricing=ModelPricing(
                input_cost_per_million_tokens=3.00,
                output_cost_per_million_tokens=15.00
            ),
            tier_availability=["paid"],
            priority=99,
            enabled=True,
            config=ModelConfig(
                extra_headers={
                    "anthropic-beta": "prompt-caching-2024-07-31"
                },
            )
        ))

        self.register(Model(
            id="xai/grok-4-fast-non-reasoning",
            name="Grok 4 Fast",
            provider=ModelProvider.XAI,
            aliases=["grok-4-fast-non-reasoning", "Grok 4 Fast"],
            context_window=2_000_000,
            capabilities=[
                ModelCapability.CHAT,
                ModelCapability.FUNCTION_CALLING,
            ],
            pricing=ModelPricing(
                input_cost_per_million_tokens=0.20,
                output_cost_per_million_tokens=0.50
            ),
            tier_availability=["paid"],
            priority=98,
            enabled=True
        ))        
        
>>>>>>> 552994a0
        # self.register(Model(
        #     id="anthropic/claude-3-5-sonnet-latest",
        #     name="Claude 3.5 Sonnet",
        #     provider=ModelProvider.ANTHROPIC,
        #     aliases=["sonnet-3.5", "claude-3.5", "Claude 3.5 Sonnet", "claude-3-5-sonnet-latest"],
        #     context_window=200_000,
        #     capabilities=[
        #         ModelCapability.CHAT,
        #         ModelCapability.FUNCTION_CALLING,
        #         ModelCapability.VISION,
        #     ],
        #     pricing=ModelPricing(
        #         input_cost_per_million_tokens=3.00,
        #         output_cost_per_million_tokens=15.00
        #     ),
        #     tier_availability=["paid"],
        #     priority=90,
        #     enabled=True
        # ))
        
        self.register(Model(
            id="openai/gpt-5",
            name="GPT-5",
            provider=ModelProvider.OPENAI,
            aliases=["gpt-5", "GPT-5", "openai/gpt-5"],
            context_window=400_000,
            capabilities=[
                ModelCapability.CHAT,
                ModelCapability.FUNCTION_CALLING,
                ModelCapability.VISION,
                ModelCapability.STRUCTURED_OUTPUT,
            ],
            pricing=ModelPricing(
                input_cost_per_million_tokens=1.25,
                output_cost_per_million_tokens=10.00
            ),
<<<<<<< HEAD
            tier_availability=["paid", "free"],
            priority=85,
            enabled=False,
            recommended=False
=======
            tier_availability=["paid"],
            priority=97,
            enabled=True
>>>>>>> 552994a0
        ))
        
        self.register(Model(
            id="openai/gpt-5-mini",
            name="GPT-5 Mini",
            provider=ModelProvider.OPENAI,
            aliases=["gpt-5-mini", "GPT-5 Mini"],
            context_window=400_000,
            capabilities=[
                ModelCapability.CHAT,
                ModelCapability.FUNCTION_CALLING,
                ModelCapability.STRUCTURED_OUTPUT,
            ],
            pricing=ModelPricing(
                input_cost_per_million_tokens=0.25,
                output_cost_per_million_tokens=2.00
            ),
            tier_availability=["free", "paid"],
            priority=96,
<<<<<<< HEAD
            enabled=False
        ))
        
        # self.register(Model(
        #     id="gemini/gemini-2.5-pro",
        #     name="Gemini 2.5 Pro",
        #     provider=ModelProvider.GOOGLE,
        #     aliases=["google/gemini-2.5-pro", "gemini-2.5-pro", "Gemini 2.5 Pro"],
        #     context_window=2_000_000,
        #     capabilities=[
        #         ModelCapability.CHAT,
        #         ModelCapability.FUNCTION_CALLING,
        #         ModelCapability.VISION,
        #         ModelCapability.STRUCTURED_OUTPUT,
        #     ],
        #     pricing=ModelPricing(
        #         input_cost_per_million_tokens=1.25,
        #         output_cost_per_million_tokens=10.00
        #     ),
        #     tier_availability=["paid"],
        #     priority=96,
        #     enabled=True
        # ))
        
        # self.register(Model(
        #     id="xai/grok-4",
        #     name="Grok 4",
        #     provider=ModelProvider.XAI,
        #     aliases=["grok-4", "x-ai/grok-4", "openrouter/x-ai/grok-4", "Grok 4"],
        #     context_window=128_000,
=======
            enabled=True
        ))
        
        self.register(Model(
            id="gemini/gemini-2.5-pro",
            name="Gemini 2.5 Pro",
            provider=ModelProvider.GOOGLE,
            aliases=["gemini-2.5-pro", "Gemini 2.5 Pro"],
            context_window=2_000_000,
            capabilities=[
                ModelCapability.CHAT,
                ModelCapability.FUNCTION_CALLING,
                ModelCapability.VISION,
                ModelCapability.STRUCTURED_OUTPUT,
            ],
            pricing=ModelPricing(
                input_cost_per_million_tokens=1.25,
                output_cost_per_million_tokens=10.00
            ),
            tier_availability=["paid"],
            priority=95,
            enabled=True
        ))
        
        
        # self.register(Model(
        #     id="openrouter/moonshotai/kimi-k2",
        #     name="Kimi K2",
        #     provider=ModelProvider.MOONSHOTAI,
        #     aliases=["kimi-k2", "Kimi K2", "moonshotai/kimi-k2"],
        #     context_window=200_000,
>>>>>>> 552994a0
        #     capabilities=[
        #         ModelCapability.CHAT,
        #         ModelCapability.FUNCTION_CALLING,
        #     ],
        #     pricing=ModelPricing(
<<<<<<< HEAD
        #         input_cost_per_million_tokens=5.00,
        #         output_cost_per_million_tokens=15.00
        #     ),
        #     tier_availability=["paid"],
        #     priority=94,
        #     enabled=True
        # ))
        
        # self.register(Model(
        #     id="openrouter/moonshotai/kimi-k2",
        #     name="Kimi K2",
        #     provider=ModelProvider.MOONSHOTAI,
        #     aliases=["moonshotai/kimi-k2", "kimi-k2", "Kimi K2"],
        #     context_window=200_000,
        #     capabilities=[
        #         ModelCapability.CHAT,
        #         ModelCapability.FUNCTION_CALLING,
        #     ],
        #     pricing=ModelPricing(
        #         input_cost_per_million_tokens=1.00,
        #         output_cost_per_million_tokens=3.00
        #     ),
        #     tier_availability=["free", "paid"],
        #     priority=100,
        #     enabled=True
        # ))

        """
        # DeepSeek Models
        self.register(Model(
            id="openrouter/deepseek/deepseek-chat",
            name="DeepSeek Chat",
            provider=ModelProvider.OPENROUTER,
            aliases=["deepseek", "deepseek-chat"],
            context_window=128_000,
            capabilities=[
                ModelCapability.CHAT, 
                ModelCapability.FUNCTION_CALLING
            ],
            pricing=ModelPricing(
                input_cost_per_million_tokens=0.38,
                output_cost_per_million_tokens=0.89
            ),
            tier_availability=["free", "paid"],
            priority=95,
            enabled=False  # Currently disabled
        ))
        
        # Qwen Models
        self.register(Model(
            id="openrouter/qwen/qwen3-235b-a22b",
            name="Qwen3 235B",
            provider=ModelProvider.OPENROUTER,
            aliases=["qwen3", "qwen-3"],
            context_window=128_000,
            capabilities=[
                ModelCapability.CHAT, 
                ModelCapability.FUNCTION_CALLING
            ],
            pricing=ModelPricing(
                input_cost_per_million_tokens=0.13,
                output_cost_per_million_tokens=0.60
            ),
            tier_availability=["free", "paid"],
            priority=90,
            enabled=False  # Currently disabled
        ))
        
        self.register(Model(
            id="openrouter/qwen/qwen3-vl-235b-a22b-thinking",
            name="Qwen3 VL 235B Thinking",
            provider=ModelProvider.OPENROUTER,
            aliases=["qwen3-vl-thinking", "qwen-vl-thinking"],
            context_window=131_072,
            capabilities=[
                ModelCapability.CHAT,
                ModelCapability.FUNCTION_CALLING,
                ModelCapability.VISION,
                ModelCapability.THINKING,
            ],
            pricing=ModelPricing(
                input_cost_per_million_tokens=0.30,
                output_cost_per_million_tokens=3.00
            ),
            tier_availability=["free", "paid"],
            priority=98,
            enabled=True,
            recommended=True
        ))
        """
=======
        #         input_cost_per_million_tokens=1.00,
        #         output_cost_per_million_tokens=3.00
        #     ),
        #     tier_availability=["free", "paid"],
        #     priority=94,
        #     enabled=True,
        #     config=ModelConfig(
        #         extra_headers={
        #             "HTTP-Referer": config.OR_SITE_URL if hasattr(config, 'OR_SITE_URL') and config.OR_SITE_URL else "",
        #             "X-Title": config.OR_APP_NAME if hasattr(config, 'OR_APP_NAME') and config.OR_APP_NAME else ""
        #         }
        #     )
        # ))
        
        # # DeepSeek Models
        # self.register(Model(
        #     id="openrouter/deepseek/deepseek-chat",
        #     name="DeepSeek Chat",
        #     provider=ModelProvider.OPENROUTER,
        #     aliases=["deepseek", "deepseek-chat"],
        #     context_window=128_000,
        #     capabilities=[
        #         ModelCapability.CHAT, 
        #         ModelCapability.FUNCTION_CALLING
        #     ],
        #     pricing=ModelPricing(
        #         input_cost_per_million_tokens=0.38,
        #         output_cost_per_million_tokens=0.89
        #     ),
        #     tier_availability=["free", "paid"],
        #     priority=95,
        #     enabled=False  # Currently disabled
        # ))
        
        # # Qwen Models
        # self.register(Model(
        #     id="openrouter/qwen/qwen3-235b-a22b",
        #     name="Qwen3 235B",
        #     provider=ModelProvider.OPENROUTER,
        #     aliases=["qwen3", "qwen-3"],
        #     context_window=128_000,
        #     capabilities=[
        #         ModelCapability.CHAT, 
        #         ModelCapability.FUNCTION_CALLING
        #     ],
        #     pricing=ModelPricing(
        #         input_cost_per_million_tokens=0.13,
        #         output_cost_per_million_tokens=0.60
        #     ),
        #     tier_availability=["free", "paid"],
        #     priority=90,
        #     enabled=False  # Currently disabled
        # ))
        
>>>>>>> 552994a0
    
    def register(self, model: Model) -> None:
        self._models[model.id] = model
        for alias in model.aliases:
            self._aliases[alias] = model.id
    
    def get(self, model_id: str) -> Optional[Model]:
        if model_id in self._models:
            return self._models[model_id]
        
        if model_id in self._aliases:
            actual_id = self._aliases[model_id]
            return self._models.get(actual_id)
        
        return None
    
    def get_all(self, enabled_only: bool = True) -> List[Model]:
        models = list(self._models.values())
        if enabled_only:
            models = [m for m in models if m.enabled]
        return models
    
    def get_by_tier(self, tier: str, enabled_only: bool = True) -> List[Model]:
        models = self.get_all(enabled_only)
        return [m for m in models if tier in m.tier_availability]
    
    def get_by_provider(self, provider: ModelProvider, enabled_only: bool = True) -> List[Model]:
        models = self.get_all(enabled_only)
        return [m for m in models if m.provider == provider]
    
    def get_by_capability(self, capability: ModelCapability, enabled_only: bool = True) -> List[Model]:
        models = self.get_all(enabled_only)
        return [m for m in models if capability in m.capabilities]
    
    def resolve_model_id(self, model_id: str) -> Optional[str]:
        model = self.get(model_id)
        return model.id if model else None
    
    
    def get_aliases(self, model_id: str) -> List[str]:
        model = self.get(model_id)
        return model.aliases if model else []
    
    def enable_model(self, model_id: str) -> bool:
        model = self.get(model_id)
        if model:
            model.enabled = True
            return True
        return False
    
    def disable_model(self, model_id: str) -> bool:
        model = self.get(model_id)
        if model:
            model.enabled = False
            return True
        return False
    
    def get_context_window(self, model_id: str, default: int = 31_000) -> int:
        model = self.get(model_id)
        return model.context_window if model else default
    
    def get_pricing(self, model_id: str) -> Optional[ModelPricing]:
        model = self.get(model_id)
        return model.pricing if model else None
    
    def to_legacy_format(self) -> Dict:
        models_dict = {}
        pricing_dict = {}
        context_windows_dict = {}
        
        for model in self.get_all(enabled_only=True):
            models_dict[model.id] = {
                "pricing": {
                    "input_cost_per_million_tokens": model.pricing.input_cost_per_million_tokens,
                    "output_cost_per_million_tokens": model.pricing.output_cost_per_million_tokens,
                } if model.pricing else None,
                "context_window": model.context_window,
                "tier_availability": model.tier_availability,
            }
            
            if model.pricing:
                pricing_dict[model.id] = {
                    "input_cost_per_million_tokens": model.pricing.input_cost_per_million_tokens,
                    "output_cost_per_million_tokens": model.pricing.output_cost_per_million_tokens,
                }
            
            context_windows_dict[model.id] = model.context_window
        
        free_models = [m.id for m in self.get_by_tier("free")]
        paid_models = [m.id for m in self.get_by_tier("paid")]
        
        # Debug logging
        from core.utils.logger import logger
        logger.debug(f"Legacy format generation: {len(free_models)} free models, {len(paid_models)} paid models")
        logger.debug(f"Free models: {free_models}")
        logger.debug(f"Paid models: {paid_models}")
        
        return {
            "MODELS": models_dict,
            "HARDCODED_MODEL_PRICES": pricing_dict,
            "MODEL_CONTEXT_WINDOWS": context_windows_dict,
            "FREE_TIER_MODELS": free_models,
            "PAID_TIER_MODELS": paid_models,
        }

registry = ModelRegistry() <|MERGE_RESOLUTION|>--- conflicted
+++ resolved
@@ -2,10 +2,6 @@
 from .ai_models import Model, ModelProvider, ModelCapability, ModelPricing, ModelConfig
 from core.utils.config import config, EnvMode
 
-<<<<<<< HEAD
-DEFAULT_FREE_MODEL = "Claude Sonnet 4"
-DEFAULT_PREMIUM_MODEL = "Claude Sonnet 4"
-=======
 FREE_MODEL_ID = "moonshotai/kimi-k2"
 
 # Set premium model ID based on environment
@@ -15,7 +11,6 @@
     PREMIUM_MODEL_ID = "bedrock/anthropic.claude-sonnet-4-20250514-v1:0"
 
 is_local = config.ENV_MODE == EnvMode.LOCAL
->>>>>>> 552994a0
 
 class ModelRegistry:
     def __init__(self):
@@ -29,11 +24,7 @@
             id="anthropic/claude-sonnet-4-5-20250929" if is_local else "bedrock/converse/arn:aws:bedrock:us-west-2:935064898258:inference-profile/global.anthropic.claude-sonnet-4-5-20250929-v1:0",
             name="Sonnet 4.5",
             provider=ModelProvider.ANTHROPIC,
-<<<<<<< HEAD
-            aliases=["claude-sonnet-4", "anthropic/claude-sonnet-4", "Claude Sonnet 4", "claude-sonnet-4-20250514"],
-=======
-            aliases=["claude-sonnet-4.5", "anthropic/claude-sonnet-4.5", "Claude Sonnet 4.5", "claude-sonnet-4-5-20250929", "global.anthropic.claude-sonnet-4-5-20250929-v1:0", "arn:aws:bedrock:us-west-2:935064898258:inference-profile/global.anthropic.claude-sonnet-4-5-20250929-v1:0", "bedrock/anthropic.claude-sonnet-4-5-20250929-v1:0"],
->>>>>>> 552994a0
+            aliases=["claude-sonnet-4.5", "anthropic/claude-sonnet-4.5", "Claude Sonnet 4.5", "claude-sonnet-4-5-20250929", "global.anthropic.claude-sonnet-4-5-20250929-v1:0", "arn:aws:bedrock:us-west-2:935064898258:inference-profile/global.anthropic.claude-sonnet-4-5-20250929-v1:0", "bedrock/anthropic.claude-sonnet-4-5-20250929-v1:0", "claude-sonnet-4", "anthropic/claude-sonnet-4", "Claude Sonnet 4"],
             context_window=1_000_000,
             capabilities=[
                 ModelCapability.CHAT,
@@ -45,13 +36,8 @@
                 input_cost_per_million_tokens=4.50,
                 output_cost_per_million_tokens=22.50
             ),
-<<<<<<< HEAD
             tier_availability=["free", "paid"],
-            priority=100,
-=======
-            tier_availability=["paid"],
             priority=101,
->>>>>>> 552994a0
             recommended=True,
             enabled=True,
             config=ModelConfig(
@@ -61,33 +47,11 @@
             )
         ))
         
-<<<<<<< HEAD
-        # self.register(Model(
-        #     id="anthropic/claude-3-7-sonnet-latest",
-        #     name="Claude 3.7 Sonnet",
-        #     provider=ModelProvider.ANTHROPIC,
-        #     aliases=["sonnet-3.7", "claude-3.7", "Claude 3.7 Sonnet", "claude-3-7-sonnet-latest"],
-        #     context_window=200_000,
-        #     capabilities=[
-        #         ModelCapability.CHAT,
-        #         ModelCapability.FUNCTION_CALLING,
-        #         ModelCapability.VISION,
-        #     ],
-        #     pricing=ModelPricing(
-        #         input_cost_per_million_tokens=3.00,
-        #         output_cost_per_million_tokens=15.00
-        #     ),
-        #     tier_availability=["paid"],
-        #     priority=93,
-        #     enabled=True
-        # ))
-        
-=======
         self.register(Model(
             id="anthropic/claude-sonnet-4-20250514" if is_local else "bedrock/converse/arn:aws:bedrock:us-west-2:935064898258:inference-profile/us.anthropic.claude-sonnet-4-20250514-v1:0",
             name="Sonnet 4",
             provider=ModelProvider.ANTHROPIC,
-            aliases=["claude-sonnet-4", "Claude Sonnet 4", "claude-sonnet-4-20250514", "arn:aws:bedrock:us-west-2:935064898258:inference-profile/us.anthropic.claude-sonnet-4-20250514-v1:0", "bedrock/anthropic.claude-sonnet-4-20250514-v1:0"],
+            aliases=["claude-sonnet-4-20250514", "arn:aws:bedrock:us-west-2:935064898258:inference-profile/us.anthropic.claude-sonnet-4-20250514-v1:0", "bedrock/anthropic.claude-sonnet-4-20250514-v1:0"],
             context_window=1_000_000,
             capabilities=[
                 ModelCapability.CHAT,
@@ -96,10 +60,10 @@
                 ModelCapability.THINKING,
             ],
             pricing=ModelPricing(
-                input_cost_per_million_tokens=3.00,
-                output_cost_per_million_tokens=15.00
-            ),
-            tier_availability=["paid"],
+                input_cost_per_million_tokens=4.50,
+                output_cost_per_million_tokens=22.50
+            ),
+            tier_availability=["free", "paid"],
             priority=100,
             recommended=True,
             enabled=True,
@@ -110,51 +74,26 @@
             )
         ))
         
-        self.register(Model(
-            id="anthropic/claude-3-7-sonnet-latest" if is_local else "bedrock/converse/arn:aws:bedrock:us-west-2:935064898258:inference-profile/us.anthropic.claude-3-7-sonnet-20250219-v1:0",
-            name="Sonnet 3.7",
-            provider=ModelProvider.ANTHROPIC,
-            aliases=["claude-3.7", "Claude 3.7 Sonnet", "claude-3-7-sonnet-latest", "arn:aws:bedrock:us-west-2:935064898258:inference-profile/us.anthropic.claude-3-7-sonnet-20250219-v1:0", "bedrock/anthropic.claude-3-7-sonnet-20250219-v1:0"],
-            context_window=200_000,
-            capabilities=[
-                ModelCapability.CHAT,
-                ModelCapability.FUNCTION_CALLING,
-                ModelCapability.VISION,
-            ],
-            pricing=ModelPricing(
-                input_cost_per_million_tokens=3.00,
-                output_cost_per_million_tokens=15.00
-            ),
-            tier_availability=["paid"],
-            priority=99,
-            enabled=True,
-            config=ModelConfig(
-                extra_headers={
-                    "anthropic-beta": "prompt-caching-2024-07-31"
-                },
-            )
-        ))
-
-        self.register(Model(
-            id="xai/grok-4-fast-non-reasoning",
-            name="Grok 4 Fast",
-            provider=ModelProvider.XAI,
-            aliases=["grok-4-fast-non-reasoning", "Grok 4 Fast"],
-            context_window=2_000_000,
-            capabilities=[
-                ModelCapability.CHAT,
-                ModelCapability.FUNCTION_CALLING,
-            ],
-            pricing=ModelPricing(
-                input_cost_per_million_tokens=0.20,
-                output_cost_per_million_tokens=0.50
-            ),
-            tier_availability=["paid"],
-            priority=98,
-            enabled=True
-        ))        
-        
->>>>>>> 552994a0
+        # self.register(Model(
+        #     id="anthropic/claude-3-7-sonnet-latest",
+        #     name="Claude 3.7 Sonnet",
+        #     provider=ModelProvider.ANTHROPIC,
+        #     aliases=["sonnet-3.7", "claude-3.7", "Claude 3.7 Sonnet", "claude-3-7-sonnet-latest"],
+        #     context_window=200_000,
+        #     capabilities=[
+        #         ModelCapability.CHAT,
+        #         ModelCapability.FUNCTION_CALLING,
+        #         ModelCapability.VISION,
+        #     ],
+        #     pricing=ModelPricing(
+        #         input_cost_per_million_tokens=3.00,
+        #         output_cost_per_million_tokens=15.00
+        #     ),
+        #     tier_availability=["paid"],
+        #     priority=93,
+        #     enabled=True
+        # ))
+        
         # self.register(Model(
         #     id="anthropic/claude-3-5-sonnet-latest",
         #     name="Claude 3.5 Sonnet",
@@ -191,16 +130,9 @@
                 input_cost_per_million_tokens=1.25,
                 output_cost_per_million_tokens=10.00
             ),
-<<<<<<< HEAD
-            tier_availability=["paid", "free"],
-            priority=85,
-            enabled=False,
-            recommended=False
-=======
             tier_availability=["paid"],
             priority=97,
             enabled=True
->>>>>>> 552994a0
         ))
         
         self.register(Model(
@@ -220,38 +152,6 @@
             ),
             tier_availability=["free", "paid"],
             priority=96,
-<<<<<<< HEAD
-            enabled=False
-        ))
-        
-        # self.register(Model(
-        #     id="gemini/gemini-2.5-pro",
-        #     name="Gemini 2.5 Pro",
-        #     provider=ModelProvider.GOOGLE,
-        #     aliases=["google/gemini-2.5-pro", "gemini-2.5-pro", "Gemini 2.5 Pro"],
-        #     context_window=2_000_000,
-        #     capabilities=[
-        #         ModelCapability.CHAT,
-        #         ModelCapability.FUNCTION_CALLING,
-        #         ModelCapability.VISION,
-        #         ModelCapability.STRUCTURED_OUTPUT,
-        #     ],
-        #     pricing=ModelPricing(
-        #         input_cost_per_million_tokens=1.25,
-        #         output_cost_per_million_tokens=10.00
-        #     ),
-        #     tier_availability=["paid"],
-        #     priority=96,
-        #     enabled=True
-        # ))
-        
-        # self.register(Model(
-        #     id="xai/grok-4",
-        #     name="Grok 4",
-        #     provider=ModelProvider.XAI,
-        #     aliases=["grok-4", "x-ai/grok-4", "openrouter/x-ai/grok-4", "Grok 4"],
-        #     context_window=128_000,
-=======
             enabled=True
         ))
         
@@ -276,111 +176,17 @@
             enabled=True
         ))
         
-        
         # self.register(Model(
         #     id="openrouter/moonshotai/kimi-k2",
         #     name="Kimi K2",
         #     provider=ModelProvider.MOONSHOTAI,
         #     aliases=["kimi-k2", "Kimi K2", "moonshotai/kimi-k2"],
         #     context_window=200_000,
->>>>>>> 552994a0
         #     capabilities=[
         #         ModelCapability.CHAT,
         #         ModelCapability.FUNCTION_CALLING,
         #     ],
         #     pricing=ModelPricing(
-<<<<<<< HEAD
-        #         input_cost_per_million_tokens=5.00,
-        #         output_cost_per_million_tokens=15.00
-        #     ),
-        #     tier_availability=["paid"],
-        #     priority=94,
-        #     enabled=True
-        # ))
-        
-        # self.register(Model(
-        #     id="openrouter/moonshotai/kimi-k2",
-        #     name="Kimi K2",
-        #     provider=ModelProvider.MOONSHOTAI,
-        #     aliases=["moonshotai/kimi-k2", "kimi-k2", "Kimi K2"],
-        #     context_window=200_000,
-        #     capabilities=[
-        #         ModelCapability.CHAT,
-        #         ModelCapability.FUNCTION_CALLING,
-        #     ],
-        #     pricing=ModelPricing(
-        #         input_cost_per_million_tokens=1.00,
-        #         output_cost_per_million_tokens=3.00
-        #     ),
-        #     tier_availability=["free", "paid"],
-        #     priority=100,
-        #     enabled=True
-        # ))
-
-        """
-        # DeepSeek Models
-        self.register(Model(
-            id="openrouter/deepseek/deepseek-chat",
-            name="DeepSeek Chat",
-            provider=ModelProvider.OPENROUTER,
-            aliases=["deepseek", "deepseek-chat"],
-            context_window=128_000,
-            capabilities=[
-                ModelCapability.CHAT, 
-                ModelCapability.FUNCTION_CALLING
-            ],
-            pricing=ModelPricing(
-                input_cost_per_million_tokens=0.38,
-                output_cost_per_million_tokens=0.89
-            ),
-            tier_availability=["free", "paid"],
-            priority=95,
-            enabled=False  # Currently disabled
-        ))
-        
-        # Qwen Models
-        self.register(Model(
-            id="openrouter/qwen/qwen3-235b-a22b",
-            name="Qwen3 235B",
-            provider=ModelProvider.OPENROUTER,
-            aliases=["qwen3", "qwen-3"],
-            context_window=128_000,
-            capabilities=[
-                ModelCapability.CHAT, 
-                ModelCapability.FUNCTION_CALLING
-            ],
-            pricing=ModelPricing(
-                input_cost_per_million_tokens=0.13,
-                output_cost_per_million_tokens=0.60
-            ),
-            tier_availability=["free", "paid"],
-            priority=90,
-            enabled=False  # Currently disabled
-        ))
-        
-        self.register(Model(
-            id="openrouter/qwen/qwen3-vl-235b-a22b-thinking",
-            name="Qwen3 VL 235B Thinking",
-            provider=ModelProvider.OPENROUTER,
-            aliases=["qwen3-vl-thinking", "qwen-vl-thinking"],
-            context_window=131_072,
-            capabilities=[
-                ModelCapability.CHAT,
-                ModelCapability.FUNCTION_CALLING,
-                ModelCapability.VISION,
-                ModelCapability.THINKING,
-            ],
-            pricing=ModelPricing(
-                input_cost_per_million_tokens=0.30,
-                output_cost_per_million_tokens=3.00
-            ),
-            tier_availability=["free", "paid"],
-            priority=98,
-            enabled=True,
-            recommended=True
-        ))
-        """
-=======
         #         input_cost_per_million_tokens=1.00,
         #         output_cost_per_million_tokens=3.00
         #     ),
@@ -435,7 +241,6 @@
         #     enabled=False  # Currently disabled
         # ))
         
->>>>>>> 552994a0
     
     def register(self, model: Model) -> None:
         self._models[model.id] = model
