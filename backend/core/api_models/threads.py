"""Thread-related API models."""

from pydantic import BaseModel
from typing import Optional


class AgentStartRequest(BaseModel):
    """Request model for starting an agent."""
    model_name: Optional[str] = None  # Will be set to default model in the endpoint
<<<<<<< HEAD
    enable_thinking: Optional[bool] = False
    reasoning_effort: Optional[str] = 'low'
    stream: Optional[bool] = True
    enable_context_manager: Optional[bool] = True
    enable_prompt_caching: Optional[bool] = True
=======
>>>>>>> 552994a0
    agent_id: Optional[str] = None  # Custom agent to use


class InitiateAgentResponse(BaseModel):
    """Response model for agent initiation."""
    thread_id: str
    agent_run_id: Optional[str] = None


class CreateThreadResponse(BaseModel):
    """Response model for thread creation."""
    thread_id: str
    project_id: str


class MessageCreateRequest(BaseModel):
    """Request model for creating a message."""
    type: str
    content: str
    is_llm_message: bool = True<|MERGE_RESOLUTION|>--- conflicted
+++ resolved
@@ -7,14 +7,6 @@
 class AgentStartRequest(BaseModel):
     """Request model for starting an agent."""
     model_name: Optional[str] = None  # Will be set to default model in the endpoint
-<<<<<<< HEAD
-    enable_thinking: Optional[bool] = False
-    reasoning_effort: Optional[str] = 'low'
-    stream: Optional[bool] = True
-    enable_context_manager: Optional[bool] = True
-    enable_prompt_caching: Optional[bool] = True
-=======
->>>>>>> 552994a0
     agent_id: Optional[str] = None  # Custom agent to use
 
 
