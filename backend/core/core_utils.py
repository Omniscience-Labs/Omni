--- conflicted
+++ resolved
@@ -102,300 +102,6 @@
     await redis.close()
     logger.debug("Completed cleanup of agent API resources")
 
-<<<<<<< HEAD
-async def stop_agent_run_with_helpers(agent_run_id: str, error_message: Optional[str] = None):
-    """Update database and publish stop signal to Redis."""
-    logger.debug(f"Stopping agent run: {agent_run_id}")
-    client = await db.client
-    final_status = "failed" if error_message else "stopped"
-
-    # Attempt to fetch final responses from Redis
-    response_list_key = f"agent_run:{agent_run_id}:responses"
-    all_responses = []
-    try:
-        all_responses_json = await redis.lrange(response_list_key, 0, -1)
-        all_responses = [json.loads(r) for r in all_responses_json]
-        logger.debug(f"Fetched {len(all_responses)} responses from Redis for DB update on stop/fail: {agent_run_id}")
-    except Exception as e:
-        logger.error(f"Failed to fetch responses from Redis for {agent_run_id} during stop/fail: {e}")
-        # Try fetching from DB as a fallback? Or proceed without responses? Proceeding without for now.
-
-    # Update the agent run status in the database
-    update_success = await update_agent_run_status(
-        client, agent_run_id, final_status, error=error_message
-    )
-
-    if not update_success:
-        logger.error(f"Failed to update database status for stopped/failed run {agent_run_id}")
-        raise HTTPException(status_code=500, detail="Failed to update agent run status in database")
-
-    # Send STOP signal to the global control channel
-    global_control_channel = f"agent_run:{agent_run_id}:control"
-    try:
-        await redis.publish(global_control_channel, "STOP")
-        logger.debug(f"Published STOP signal to global channel {global_control_channel}")
-    except Exception as e:
-        logger.error(f"Failed to publish STOP signal to global channel {global_control_channel}: {str(e)}")
-
-    # Find all instances handling this agent run and send STOP to instance-specific channels
-    try:
-        instance_keys = await redis.keys(f"active_run:*:{agent_run_id}")
-        logger.debug(f"Found {len(instance_keys)} active instance keys for agent run {agent_run_id}")
-
-        for key in instance_keys:
-            # Key format: active_run:{instance_id}:{agent_run_id}
-            parts = key.split(":")
-            if len(parts) == 3:
-                instance_id_from_key = parts[1]
-                instance_control_channel = f"agent_run:{agent_run_id}:control:{instance_id_from_key}"
-                try:
-                    await redis.publish(instance_control_channel, "STOP")
-                    logger.debug(f"Published STOP signal to instance channel {instance_control_channel}")
-                except Exception as e:
-                    logger.warning(f"Failed to publish STOP signal to instance channel {instance_control_channel}: {str(e)}")
-            else:
-                 logger.warning(f"Unexpected key format found: {key}")
-
-        # Clean up the response list immediately on stop/fail
-        await _cleanup_redis_response_list(agent_run_id)
-
-    except Exception as e:
-        logger.error(f"Failed to find or signal active instances for {agent_run_id}: {str(e)}")
-
-    logger.debug(f"Successfully initiated stop process for agent run: {agent_run_id}")
-
-async def get_agent_run_with_access_check(client, agent_run_id: str, user_id: str):
-    agent_run = await client.table('agent_runs').select('*, threads(account_id)').eq('id', agent_run_id).execute()
-    if not agent_run.data:
-        raise HTTPException(status_code=404, detail="Agent run not found")
-
-    agent_run_data = agent_run.data[0]
-    thread_id = agent_run_data['thread_id']
-    account_id = agent_run_data['threads']['account_id']
-    if account_id == user_id:
-        return agent_run_data
-    await verify_and_authorize_thread_access(client, thread_id, user_id)
-    return agent_run_data
-
-async def generate_and_update_project_name(project_id: str, prompt: str):
-    """Generates a project name and icon using an LLM and updates the database."""
-    logger.debug(f"Starting background task to generate name and icon for project: {project_id}")
-    try:
-        db_conn = DBConnection()
-        client = await db_conn.client
-
-        model_name = "openai/gpt-5-nano"
-        
-        # Use pre-loaded Lucide React icons (loaded once at module level)
-        relevant_icons = RELEVANT_ICONS
-        system_prompt = f"""You are a helpful assistant that generates extremely concise titles (2-4 words maximum) and selects appropriate icons for chat threads based on the user's message.
-
-        Available Lucide React icons to choose from:
-        {', '.join(relevant_icons)}
-
-        Respond with a JSON object containing:
-        - "title": A concise 2-4 word title for the thread
-        - "icon": The most appropriate icon name from the list above
-
-        Example response:
-        {{"title": "Code Review Help", "icon": "code"}}"""
-
-        user_message = f"Generate an extremely brief title (2-4 words only) and select the most appropriate icon for a chat thread that starts with this message: \"{prompt}\""
-        messages = [{"role": "system", "content": system_prompt}, {"role": "user", "content": user_message}]
-
-        logger.debug(f"Calling LLM ({model_name}) for project {project_id} naming and icon selection.")
-        response = await make_llm_api_call(
-            messages=messages, 
-            model_name=model_name, 
-            max_tokens=1000, 
-            temperature=0.7,
-            response_format={"type": "json_object"}
-        )
-
-        generated_name = None
-        selected_icon = None
-        
-        if response and response.get('choices') and response['choices'][0].get('message'):
-            raw_content = response['choices'][0]['message'].get('content', '').strip()
-            try:
-                parsed_response = json.loads(raw_content)
-                
-                if isinstance(parsed_response, dict):
-                    # Extract title
-                    title = parsed_response.get('title', '').strip()
-                    if title:
-                        generated_name = title.strip('\'" \n\t')
-                        logger.debug(f"LLM generated name for project {project_id}: '{generated_name}'")
-                    
-                    # Extract icon
-                    icon = parsed_response.get('icon', '').strip()
-                    if icon and icon in relevant_icons:
-                        selected_icon = icon
-                        logger.debug(f"LLM selected icon for project {project_id}: '{selected_icon}'")
-                    else:
-                        logger.warning(f"LLM selected invalid icon '{icon}' for project {project_id}, using default 'message-circle'")
-                        selected_icon = "message-circle"
-                else:
-                    logger.warning(f"LLM returned non-dict JSON for project {project_id}: {parsed_response}")
-                    
-            except json.JSONDecodeError as e:
-                logger.warning(f"Failed to parse LLM JSON response for project {project_id}: {e}. Raw content: {raw_content}")
-                # Fallback to extracting title from raw content
-                cleaned_content = raw_content.strip('\'" \n\t{}')
-                if cleaned_content:
-                    generated_name = cleaned_content[:50]  # Limit fallback title length
-                selected_icon = "message-circle"  # Default icon
-        else:
-            logger.warning(f"Failed to get valid response from LLM for project {project_id} naming. Response: {response}")
-
-        if generated_name:
-            # Store title in projects table (icon_name not supported for projects)
-            update_data = {"name": generated_name}
-            logger.debug(f"Storing project {project_id} with title: '{generated_name}' (project icons not supported)")
-            
-            update_result = await client.table('projects').update(update_data).eq("project_id", project_id).execute()
-            if hasattr(update_result, 'data') and update_result.data:
-                logger.debug(f"Successfully updated project {project_id} with clean title and dedicated icon field")
-            else:
-                logger.error(f"Failed to update project {project_id} in database. Update result: {update_result}")
-        else:
-            logger.warning(f"No generated name, skipping database update for project {project_id}.")
-
-    except Exception as e:
-        logger.error(f"Error in background naming task for project {project_id}: {str(e)}\n{traceback.format_exc()}")
-    finally:
-        # No need to disconnect DBConnection singleton instance here
-        logger.debug(f"Finished background naming and icon selection task for project: {project_id}")
-
-async def generate_agent_icon_and_colors(name: str, description: str = None) -> dict:
-    """Generates an agent icon and colors using an LLM based on agent name and description."""
-    logger.debug(f"Generating icon and colors for agent: {name}")
-    try:
-        model_name = "openai/gpt-5-nano"
-        
-        # Use pre-loaded Lucide React icons (loaded once at module level)
-        relevant_icons = RELEVANT_ICONS
-        
-        # Use exact colors from frontend presetColors array
-        frontend_colors = [
-            "#000000", "#FFFFFF", "#6366F1", "#10B981", "#F59E0B", 
-            "#EF4444", "#8B5CF6", "#EC4899", "#14B8A6", "#F97316",
-            "#06B6D4", "#84CC16", "#F43F5E", "#A855F7", "#3B82F6"
-        ]
-        
-        agent_context = f"Agent name: {name}"
-        if description:
-            agent_context += f"\nAgent description: {description}"
-            
-        system_prompt = f"""You are a helpful assistant that selects appropriate icons and colors for AI agents based on their name and description.
-
-        Available Lucide React icons to choose from:
-        {', '.join(relevant_icons)}
-
-        Available colors (hex codes):
-        {', '.join(frontend_colors)}
-
-        Respond with a JSON object containing:
-        - "icon": The most appropriate icon name from the available icons
-        - "background_color": A background color hex code from the available colors
-        - "text_color": A text color hex code from the available colors (choose one that contrasts well with the background)
-
-        Example response:
-        {{"icon": "youtube", "background_color": "#EF4444", "text_color": "#FFFFFF"}}"""
-
-        user_message = f"Select the most appropriate icon and color scheme for this AI agent:\n{agent_context}"
-        messages = [{"role": "system", "content": system_prompt}, {"role": "user", "content": user_message}]
-
-        logger.debug(f"Calling LLM ({model_name}) for agent icon and color generation.")
-        response = await make_llm_api_call(
-            messages=messages, 
-            model_name=model_name, 
-            max_tokens=4000, 
-            temperature=0.7,
-            response_format={"type": "json_object"}
-        )
-
-        # Default fallback values
-        result = {
-            "icon_name": "bot",
-            "icon_color": "#FFFFFF", 
-            "icon_background": "#6366F1"
-        }
-        
-        if response and response.get('choices') and response['choices'][0].get('message'):
-            raw_content = response['choices'][0]['message'].get('content', '').strip()
-            try:
-                parsed_response = json.loads(raw_content)
-                
-                if isinstance(parsed_response, dict):
-                    # Extract and validate icon
-                    icon = parsed_response.get('icon', '').strip()
-                    if icon and icon in relevant_icons:
-                        result["icon_name"] = icon
-                        logger.debug(f"LLM selected icon: '{icon}'")
-                    else:
-                        logger.warning(f"LLM selected invalid icon '{icon}', using default 'bot'")
-                    
-                    # Extract and validate colors
-                    bg_color = parsed_response.get('background_color', '').strip()
-                    text_color = parsed_response.get('text_color', '').strip()
-                    
-                    if bg_color in frontend_colors:
-                        result["icon_background"] = bg_color
-                        logger.debug(f"LLM selected background color: '{bg_color}'")
-                    else:
-                        logger.warning(f"LLM selected invalid background color '{bg_color}', using default")
-                    
-                    if text_color in frontend_colors:
-                        result["icon_color"] = text_color
-                        logger.debug(f"LLM selected text color: '{text_color}'")
-                    else:
-                        logger.warning(f"LLM selected invalid text color '{text_color}', using default")
-                        
-                else:
-                    logger.warning(f"LLM returned non-dict JSON: {parsed_response}")
-                    
-            except json.JSONDecodeError as e:
-                logger.warning(f"Failed to parse LLM JSON response: {e}. Raw content: {raw_content}")
-        else:
-            logger.warning(f"Failed to get valid response from LLM for agent icon generation. Response: {response}")
-
-        logger.debug(f"Generated agent styling: icon={result['icon_name']}, bg={result['icon_background']}, color={result['icon_color']}")
-        return result
-
-    except Exception as e:
-        logger.error(f"Error in agent icon generation: {str(e)}\n{traceback.format_exc()}")
-        # Return safe defaults on error (using Indigo theme)
-        return {
-            "icon_name": "bot",
-            "icon_color": "#FFFFFF", 
-            "icon_background": "#6366F1"
-        }
-
-def merge_custom_mcps(existing_mcps: List[Dict[str, Any]], new_mcps: List[Dict[str, Any]]) -> List[Dict[str, Any]]:
-    if not new_mcps:
-        return existing_mcps
-    
-    merged_mcps = existing_mcps.copy()
-    
-    for new_mcp in new_mcps:
-        new_mcp_name = new_mcp.get('name')
-        existing_index = None
-        
-        for i, existing_mcp in enumerate(merged_mcps):
-            if existing_mcp.get('name') == new_mcp_name:
-                existing_index = i
-                break
-        
-        if existing_index is not None:
-            merged_mcps[existing_index] = new_mcp
-        else:
-            merged_mcps.append(new_mcp)
-    
-    return merged_mcps
-
-=======
->>>>>>> 552994a0
 def initialize(
     _db: DBConnection,
     _instance_id: Optional[str] = None
@@ -415,537 +121,4 @@
         # Generate instance ID
         instance_id = str(uuid.uuid4())[:8]
 
-    logger.debug(f"Initialized agent API with instance ID: {instance_id}")
-
-<<<<<<< HEAD
-async def _cleanup_redis_response_list(agent_run_id: str):
-    try:
-        response_list_key = f"agent_run:{agent_run_id}:responses"
-        await redis.delete(response_list_key)
-        logger.debug(f"Cleaned up Redis response list for agent run {agent_run_id}")
-    except Exception as e:
-        logger.warning(f"Failed to clean up Redis response list for {agent_run_id}: {str(e)}")
-
-
-async def check_for_active_project_agent_run(client, project_id: str):
-    project_threads = await client.table('threads').select('thread_id').eq('project_id', project_id).execute()
-    project_thread_ids = [t['thread_id'] for t in project_threads.data]
-
-    if project_thread_ids:
-        from .utils.query_utils import batch_query_in
-        
-        active_runs = await batch_query_in(
-            client=client,
-            table_name='agent_runs',
-            select_fields='id',
-            in_field='thread_id',
-            in_values=project_thread_ids,
-            additional_filters={'status': 'running'}
-        )
-        
-        if active_runs:
-            return active_runs[0]['id']
-    return None
-
-
-async def stop_agent_run(db, agent_run_id: str, error_message: Optional[str] = None):
-    logger.debug(f"Stopping agent run: {agent_run_id}")
-    client = await db.client
-    final_status = "failed" if error_message else "stopped"
-
-    response_list_key = f"agent_run:{agent_run_id}:responses"
-    all_responses = []
-    try:
-        all_responses_json = await redis.lrange(response_list_key, 0, -1)
-        all_responses = [json.loads(r) for r in all_responses_json]
-        logger.debug(f"Fetched {len(all_responses)} responses from Redis for DB update on stop/fail: {agent_run_id}")
-    except Exception as e:
-        logger.error(f"Failed to fetch responses from Redis for {agent_run_id} during stop/fail: {e}")
-
-    update_success = await update_agent_run_status(
-        client, agent_run_id, final_status, error=error_message, responses=all_responses
-    )
-
-    if not update_success:
-        logger.error(f"Failed to update database status for stopped/failed run {agent_run_id}")
-
-    global_control_channel = f"agent_run:{agent_run_id}:control"
-    try:
-        await redis.publish(global_control_channel, "STOP")
-        logger.debug(f"Published STOP signal to global channel {global_control_channel}")
-    except Exception as e:
-        logger.error(f"Failed to publish STOP signal to global channel {global_control_channel}: {str(e)}")
-
-    try:
-        instance_keys = await redis.keys(f"active_run:*:{agent_run_id}")
-        logger.debug(f"Found {len(instance_keys)} active instance keys for agent run {agent_run_id}")
-
-        for key in instance_keys:
-            parts = key.split(":")
-            if len(parts) == 3:
-                instance_id_from_key = parts[1]
-                instance_control_channel = f"agent_run:{agent_run_id}:control:{instance_id_from_key}"
-                try:
-                    await redis.publish(instance_control_channel, "STOP")
-                    logger.debug(f"Published STOP signal to instance channel {instance_control_channel}")
-                except Exception as e:
-                    logger.warning(f"Failed to publish STOP signal to instance channel {instance_control_channel}: {str(e)}")
-            else:
-                logger.warning(f"Unexpected key format found: {key}")
-
-        await _cleanup_redis_response_list(agent_run_id)
-
-    except Exception as e:
-        logger.error(f"Failed to find or signal active instances for {agent_run_id}: {str(e)}")
-
-    logger.debug(f"Successfully initiated stop process for agent run: {agent_run_id}")
-
-
-async def check_agent_run_limit(client, account_id: str) -> Dict[str, Any]:
-    """
-    Check if the account has reached the limit of 3 parallel agent runs within the past 24 hours.
-    
-    Returns:
-        Dict with 'can_start' (bool), 'running_count' (int), 'running_thread_ids' (list)
-        
-    Note: This function does not use caching to ensure real-time limit checks.
-    """
-    try:
-
-        # Calculate 24 hours ago
-        twenty_four_hours_ago = datetime.now(timezone.utc) - timedelta(hours=24)
-        twenty_four_hours_ago_iso = twenty_four_hours_ago.isoformat()
-        
-        logger.debug(f"Checking agent run limit for account {account_id} since {twenty_four_hours_ago_iso}")
-        
-        # Get all threads for this account
-        threads_result = await client.table('threads').select('thread_id').eq('account_id', account_id).execute()
-        
-        if not threads_result.data:
-            logger.debug(f"No threads found for account {account_id}")
-            return {
-                'can_start': True,
-                'running_count': 0,
-                'running_thread_ids': []
-            }
-        
-        thread_ids = [thread['thread_id'] for thread in threads_result.data]
-        logger.debug(f"Found {len(thread_ids)} threads for account {account_id}")
-        
-        # Query for running agent runs within the past 24 hours for these threads
-        from .utils.query_utils import batch_query_in
-        
-        running_runs = await batch_query_in(
-            client=client,
-            table_name='agent_runs',
-            select_fields='id, thread_id, started_at',
-            in_field='thread_id',
-            in_values=thread_ids,
-            additional_filters={
-                'status': 'running',
-                'started_at_gte': twenty_four_hours_ago_iso
-            }
-        )
-        
-        running_count = len(running_runs)
-        running_thread_ids = [run['thread_id'] for run in running_runs]
-        
-        logger.debug(f"Account {account_id} has {running_count} running agent runs in the past 24 hours")
-        
-        result = {
-            'can_start': running_count < config.MAX_PARALLEL_AGENT_RUNS,
-            'running_count': running_count,
-            'running_thread_ids': running_thread_ids
-        }
-        return result
-
-    except Exception as e:
-        logger.error(f"Error checking agent run limit for account {account_id}: {str(e)}")
-        # In case of error, allow the run to proceed but log the error
-        return {
-            'can_start': True,
-            'running_count': 0,
-            'running_thread_ids': []
-        }
-
-
-async def check_agent_count_limit(client, account_id: str) -> Dict[str, Any]:
-    """
-    Check if a user can create more agents based on their subscription tier.
-    
-    Returns:
-        Dict containing:
-        - can_create: bool - whether user can create another agent
-        - current_count: int - current number of custom agents (excluding Suna defaults)
-        - limit: int - maximum agents allowed for this tier
-        - tier_name: str - subscription tier name
-    
-    Note: This function does not use caching to ensure real-time agent counts.
-    """
-    try:
-        # In local mode, allow practically unlimited custom agents
-        if config.ENV_MODE.value == "local":
-            return {
-                'can_create': True,
-                'current_count': 0,  # Return 0 to avoid showing any limit warnings
-                'limit': 999999,     # Practically unlimited
-                'tier_name': 'local'
-            }
-        
-        # In enterprise mode, use generous enterprise limits
-        if getattr(config, 'ENTERPRISE_MODE', False):
-            # Still count agents for tracking purposes
-            agents_result = await client.table('agents').select('agent_id, metadata').eq('account_id', account_id).execute()
-            
-            non_default_agents = []
-            for agent in agents_result.data or []:
-                metadata = agent.get('metadata', {}) or {}
-                is_default_agent = metadata.get('is_suna_default', False) or metadata.get('is_omni_default', False)
-                if not is_default_agent:
-                    non_default_agents.append(agent)
-                    
-            current_count = len(non_default_agents)
-            agent_limit = config.AGENT_LIMITS['enterprise']
-            
-            return {
-                'can_create': current_count < agent_limit,
-                'current_count': current_count,
-                'limit': agent_limit,
-                'tier_name': 'enterprise'
-            }
-        
-        # Always query fresh data from database to avoid stale cache issues
-        agents_result = await client.table('agents').select('agent_id, metadata').eq('account_id', account_id).execute()
-        
-        non_default_agents = []
-        for agent in agents_result.data or []:
-            metadata = agent.get('metadata', {}) or {}
-            is_default_agent = metadata.get('is_suna_default', False) or metadata.get('is_omni_default', False)
-            if not is_default_agent:
-                non_default_agents.append(agent)
-                
-        current_count = len(non_default_agents)
-        logger.debug(f"Account {account_id} has {current_count} custom agents (excluding default agents)")
-        
-        try:
-            from core.billing import subscription_service
-            tier_info = await subscription_service.get_user_subscription_tier(account_id)
-            tier_name = tier_info['name']
-            logger.debug(f"Account {account_id} subscription tier: {tier_name}")
-        except Exception as billing_error:
-            logger.warning(f"Could not get subscription tier for {account_id}: {str(billing_error)}, defaulting to free")
-            tier_name = 'free'
-        
-        agent_limit = config.AGENT_LIMITS.get(tier_name, config.AGENT_LIMITS['free'])
-        
-        can_create = current_count < agent_limit
-        
-        result = {
-            'can_create': can_create,
-            'current_count': current_count,
-            'limit': agent_limit,
-            'tier_name': tier_name
-        }
-        
-        logger.debug(f"Account {account_id} has {current_count}/{agent_limit} agents (tier: {tier_name}) - can_create: {can_create} (real-time count)")
-        
-        return result
-        
-    except Exception as e:
-        logger.error(f"Error checking agent count limit for account {account_id}: {str(e)}", exc_info=True)
-        return {
-            'can_create': True,
-            'current_count': 0,
-            'limit': config.AGENT_LIMITS['free'],
-            'tier_name': 'free'
-        }
-
-
-async def check_project_count_limit(client, account_id: str) -> Dict[str, Any]:
-    """
-    Check if a user can create more projects based on their subscription tier.
-    
-    Returns:
-        Dict containing:
-        - can_create: bool - whether user can create another project
-        - current_count: int - current number of projects
-        - limit: int - maximum projects allowed for this tier
-        - tier_name: str - subscription tier name
-    
-    Note: This function does not use caching to ensure real-time project counts,
-    preventing issues where deleted projects aren't immediately reflected in limits.
-    """
-    try:
-        # In local mode, allow practically unlimited projects
-        if config.ENV_MODE.value == "local":
-            return {
-                'can_create': True,
-                'current_count': 0,  # Return 0 to avoid showing any limit warnings
-                'limit': 999999,     # Practically unlimited
-                'tier_name': 'local'
-            }
-        
-        # In enterprise mode, give users 500 projects
-        if config.ENTERPRISE_MODE:
-            projects_result = await client.table('projects').select('project_id').eq('account_id', account_id).execute()
-            current_count = len(projects_result.data or [])
-            project_limit = 500  # Fixed limit for enterprise users
-            can_create = current_count < project_limit
-            
-            logger.debug(f"Enterprise mode: Account {account_id} has {current_count}/{project_limit} projects - can_create: {can_create}")
-            
-            return {
-                'can_create': can_create,
-                'current_count': current_count,
-                'limit': project_limit,
-                'tier_name': 'enterprise'
-            }
-        
-        try:
-            result = await Cache.get(f"project_count_limit:{account_id}")
-            if result:
-                logger.debug(f"Cache hit for project count limit: {account_id}")
-                return result
-        except Exception as cache_error:
-            logger.warning(f"Cache read failed for project count limit {account_id}: {str(cache_error)}")
-
-        projects_result = await client.table('projects').select('project_id').eq('account_id', account_id).execute()
-        current_count = len(projects_result.data or [])
-        logger.debug(f"Account {account_id} has {current_count} projects (real-time count)")
-        
-        try:
-            credit_result = await client.table('credit_accounts').select('tier').eq('account_id', account_id).single().execute()
-            tier_name = credit_result.data.get('tier', 'free') if credit_result.data else 'free'
-            logger.debug(f"Account {account_id} credit tier: {tier_name}")
-        except Exception as credit_error:
-            try:
-                logger.debug(f"Trying user_id fallback for account {account_id}")
-                credit_result = await client.table('credit_accounts').select('tier').eq('user_id', account_id).single().execute()
-                tier_name = credit_result.data.get('tier', 'free') if credit_result.data else 'free'
-                logger.debug(f"Account {account_id} credit tier (via fallback): {tier_name}")
-            except:
-                logger.debug(f"No credit account for {account_id}, defaulting to free tier")
-                tier_name = 'free'
-        
-        from core.billing.config import get_project_limit
-        project_limit = get_project_limit(tier_name)
-        can_create = current_count < project_limit
-        
-        result = {
-            'can_create': can_create,
-            'current_count': current_count,
-            'limit': project_limit,
-            'tier_name': tier_name
-        }
-        
-        logger.debug(f"Account {account_id} has {current_count}/{project_limit} projects (tier: {tier_name}) - can_create: {can_create}")
-        
-        return result
-        
-    except Exception as e:
-        logger.error(f"Error checking project count limit for account {account_id}: {str(e)}", exc_info=True)
-        return {
-            'can_create': False,
-            'current_count': 0,
-            'limit': config.PROJECT_LIMITS['free'],
-            'tier_name': 'free'
-        }
-
-
-if __name__ == "__main__":
-    import asyncio
-    import sys
-    import os
-    
-    # Add the backend directory to the Python path
-    sys.path.append(os.path.dirname(os.path.dirname(os.path.abspath(__file__))))
-    
-    from core.services.supabase import DBConnection
-    from .utils.logger import logger
-    
-    async def test_large_thread_count():
-        """Test the functions with a large number of threads to verify URI limit fixes."""
-        print("🧪 Testing URI limit fixes with large thread counts...")
-        
-        try:
-            # Initialize database connection
-            db = DBConnection()
-            client = await db.client
-            
-            # Test user ID (replace with actual user ID that has many threads)
-            test_user_id = "2558d81e-5008-46d6-b7d3-8cc62d44e4f6"  # The user from the error logs
-            
-            print(f"📊 Testing with user ID: {test_user_id}")
-            
-            # Test 1: check_agent_run_limit with many threads
-            print("\n1️⃣ Testing check_agent_run_limit...")
-            try:
-                result = await check_agent_run_limit(client, test_user_id)
-                print(f"✅ check_agent_run_limit succeeded:")
-                print(f"   - Can start: {result['can_start']}")
-                print(f"   - Running count: {result['running_count']}")
-                print(f"   - Running thread IDs: {len(result['running_thread_ids'])} threads")
-            except Exception as e:
-                print(f"❌ check_agent_run_limit failed: {str(e)}")
-            
-            # Test 2: Get a project ID to test check_for_active_project_agent_run
-            print("\n2️⃣ Testing check_for_active_project_agent_run...")
-            try:
-                # Get a project for this user
-                projects_result = await client.table('projects').select('project_id').eq('account_id', test_user_id).limit(1).execute()
-                
-                if projects_result.data and len(projects_result.data) > 0:
-                    test_project_id = projects_result.data[0]['project_id']
-                    print(f"   Using project ID: {test_project_id}")
-                    
-                    result = await check_for_active_project_agent_run(client, test_project_id)
-                    print(f"✅ check_for_active_project_agent_run succeeded:")
-                    print(f"   - Active run ID: {result}")
-                else:
-                    print("   ⚠️  No projects found for user, skipping this test")
-            except Exception as e:
-                print(f"❌ check_for_active_project_agent_run failed: {str(e)}")
-            
-            # Test 3: check_agent_count_limit (doesn't have URI issues but good to test)
-            print("\n3️⃣ Testing check_agent_count_limit...")
-            try:
-                result = await check_agent_count_limit(client, test_user_id)
-                print(f"✅ check_agent_count_limit succeeded:")
-                print(f"   - Can create: {result['can_create']}")
-                print(f"   - Current count: {result['current_count']}")
-                print(f"   - Limit: {result['limit']}")
-                print(f"   - Tier: {result['tier_name']}")
-            except Exception as e:
-                print(f"❌ check_agent_count_limit failed: {str(e)}")
-
-            print("\n🎉 All agent utils tests completed!")
-            
-        except Exception as e:
-            print(f"❌ Test setup failed: {str(e)}")
-            import traceback
-            traceback.print_exc()
-    
-    async def test_billing_integration():
-        """Test the billing integration to make sure it works with the fixed functions."""
-        print("\n💰 Testing billing integration...")
-        
-        try:
-            # Note: These functions may need to be implemented in new billing system
-            # from core.services.billing import calculate_monthly_usage, get_usage_logs
-            
-            db = DBConnection()
-            client = await db.client
-            
-            test_user_id = "2558d81e-5008-46d6-b7d3-8cc62d44e4f6"
-            
-            print(f"📊 Testing billing functions with user: {test_user_id}")
-            
-            # TODO: Update these tests to use new billing system
-            print("\n⚠️  Billing tests disabled - need to update for new billing system")
-            # # Test calculate_monthly_usage (which uses get_usage_logs internally)
-            # print("\n1️⃣ Testing calculate_monthly_usage...")
-            # try:
-            #     usage = await calculate_monthly_usage(client, test_user_id)
-            #     print(f"✅ calculate_monthly_usage succeeded: ${usage:.4f}")
-            # except Exception as e:
-            #     print(f"❌ calculate_monthly_usage failed: {str(e)}")
-            # 
-            # # Test get_usage_logs directly with pagination
-            # print("\n2️⃣ Testing get_usage_logs with pagination...")
-            # try:
-            #     logs = await get_usage_logs(client, test_user_id, page=0, items_per_page=10)
-            #     print(f"✅ get_usage_logs succeeded:")
-            #     print(f"   - Found {len(logs.get('logs', []))} log entries")
-            #     print(f"   - Has more: {logs.get('has_more', False)}")
-            #     print(f"   - Subscription limit: ${logs.get('subscription_limit', 0)}")
-            # except Exception as e:
-            #     print(f"❌ get_usage_logs failed: {str(e)}")
-                
-        except ImportError as e:
-            print(f"⚠️  Could not import billing functions: {str(e)}")
-        except Exception as e:
-            print(f"❌ Billing test failed: {str(e)}")
-    
-    async def test_api_functions():
-        """Test the API functions that were also fixed for URI limits."""
-        print("\n🔧 Testing API functions...")
-        
-        try:
-            # Import the API functions we fixed
-            import sys
-            sys.path.append('/app')  # Add the app directory to path
-            
-            db = DBConnection()
-            client = await db.client
-            
-            test_user_id = "2558d81e-5008-46d6-b7d3-8cc62d44e4f6"
-            
-            print(f"📊 Testing API functions with user: {test_user_id}")
-            
-            # Test 1: get_user_threads (which has the project batching fix)
-            print("\n1️⃣ Testing get_user_threads simulation...")
-            try:
-                # Get threads for the user
-                threads_result = await client.table('threads').select('*').eq('account_id', test_user_id).order('created_at', desc=True).execute()
-                
-                if threads_result.data:
-                    print(f"   - Found {len(threads_result.data)} threads")
-                    
-                    # Extract unique project IDs (this is what could cause URI issues)
-                    project_ids = [
-                        thread['project_id'] for thread in threads_result.data[:1000]  # Limit to first 1000
-                        if thread.get('project_id')
-                    ]
-                    unique_project_ids = list(set(project_ids)) if project_ids else []
-                    
-                    print(f"   - Found {len(unique_project_ids)} unique project IDs")
-                    
-                    if unique_project_ids:
-                        # Test the batching logic we implemented
-                        if len(unique_project_ids) > 100:
-                            print(f"   - Would use batching for {len(unique_project_ids)} project IDs")
-                        else:
-                            print(f"   - Would use direct query for {len(unique_project_ids)} project IDs")
-                        
-                        # Actually test a small batch to verify it works
-                        test_batch = unique_project_ids[:min(10, len(unique_project_ids))]
-                        projects_result = await client.table('projects').select('*').in_('project_id', test_batch).execute()
-                        print(f"✅ Project query test succeeded: found {len(projects_result.data or [])} projects")
-                    else:
-                        print("   - No project IDs to test")
-                else:
-                    print("   - No threads found for user")
-                    
-            except Exception as e:
-                print(f"❌ get_user_threads test failed: {str(e)}")
-            
-            # Test 2: Template service simulation
-            print("\n2️⃣ Testing template service simulation...")
-            try:
-                from core.templates.template_service import TemplateService
-                
-                # This would test the creator ID batching, but we'll just verify the import works
-                print("✅ Template service import succeeded")
-                
-            except ImportError as e:
-                print(f"⚠️  Could not import template service: {str(e)}")
-            except Exception as e:
-                print(f"❌ Template service test failed: {str(e)}")
-                
-        except Exception as e:
-            print(f"❌ API functions test failed: {str(e)}")
-    
-    async def main():
-        """Main test function."""
-        print("🚀 Starting URI limit fix tests...\n")
-        
-        await test_large_thread_count()
-        await test_billing_integration()
-        await test_api_functions()
-        
-        print("\n✨ Test suite completed!")
-    
-    # Run the tests
-    asyncio.run(main())
-=======
->>>>>>> 552994a0
+    logger.debug(f"Initialized agent API with instance ID: {instance_id}")