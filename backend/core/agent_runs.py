--- conflicted
+++ resolved
@@ -25,640 +25,6 @@
     _get_version_service, generate_and_update_project_name,
     check_agent_run_limit, check_project_count_limit
 )
-<<<<<<< HEAD
-from .config_helper import extract_agent_config
-from .core_utils import check_agent_run_limit, check_project_count_limit
-from core.utils.agent_default_files import AgentDefaultFilesManager
-=======
->>>>>>> 552994a0
-
-router = APIRouter(tags=["agent-runs"])
-
-
-async def _get_agent_run_with_access_check(client, agent_run_id: str, user_id: str):
-    """
-    Get an agent run and verify the user has access to it.
-    
-    Internal helper for this module only.
-    """
-    from core.utils.auth_utils import verify_and_authorize_thread_access
-    
-    agent_run = await client.table('agent_runs').select('*, threads(account_id)').eq('id', agent_run_id).execute()
-    if not agent_run.data:
-        raise HTTPException(status_code=404, detail="Agent run not found")
-
-    agent_run_data = agent_run.data[0]
-    thread_id = agent_run_data['thread_id']
-    account_id = agent_run_data['threads']['account_id']
-    
-    if account_id == user_id:
-        return agent_run_data
-        
-    await verify_and_authorize_thread_access(client, thread_id, user_id)
-    return agent_run_data
-
-<<<<<<< HEAD
-
-@router.post("/thread/{thread_id}/agent/start")
-=======
-@router.post("/thread/{thread_id}/agent/start", summary="Start Agent Run", operation_id="start_agent_run")
->>>>>>> 552994a0
-async def start_agent(
-    thread_id: str,
-    body: AgentStartRequest = Body(...),
-    user_id: str = Depends(verify_and_get_user_id_from_jwt)
-):
-    """Start an agent for a specific thread in the background"""
-    structlog.contextvars.bind_contextvars(
-        thread_id=thread_id,
-    )
-    if not utils.instance_id:
-        raise HTTPException(status_code=500, detail="Agent API not initialized with instance ID")
-
-    # Use model from config if not specified in the request
-    model_name = body.model_name
-    logger.debug(f"Original model_name from request: {model_name}")
-
-    # Log the model name after alias resolution using new model manager
-    from core.ai_models import model_manager
-    resolved_model = model_manager.resolve_model_id(model_name)
-    logger.debug(f"Resolved model name: {resolved_model}")
-
-    # Update model_name to use the resolved version
-    model_name = resolved_model
-
-    logger.debug(f"Starting new agent for thread: {thread_id} with config: model={model_name} (Instance: {utils.instance_id})")
-    client = await utils.db.client
-
-
-    thread_result = await client.table('threads').select('project_id', 'account_id', 'metadata').eq('thread_id', thread_id).execute()
-
-    if not thread_result.data:
-        raise HTTPException(status_code=404, detail="Thread not found")
-    thread_data = thread_result.data[0]
-    project_id = thread_data.get('project_id')
-    account_id = thread_data.get('account_id')
-    thread_metadata = thread_data.get('metadata', {})
-
-    if account_id != user_id:
-        await verify_and_authorize_thread_access(client, thread_id, user_id)
-
-    structlog.contextvars.bind_contextvars(
-        project_id=project_id,
-        account_id=account_id,
-        thread_metadata=thread_metadata,
-    )
-    
-    # Load agent configuration using unified loader
-    from .agent_loader import get_agent_loader
-    loader = await get_agent_loader()
-    
-    agent_data = None
-    effective_agent_id = body.agent_id
-    
-    logger.debug(f"[AGENT LOAD] Loading agent: {effective_agent_id or 'default'}")
-    
-    # Try to load specified agent
-    if effective_agent_id:
-        try:
-            agent_data = await loader.load_agent(effective_agent_id, user_id, load_config=True)
-            logger.debug(f"Using agent {agent_data.name} ({effective_agent_id}) version {agent_data.version_name}")
-        except HTTPException as e:
-            if body.agent_id:
-<<<<<<< HEAD
-                raise HTTPException(status_code=404, detail="Agent not found or access denied")
-            else:
-                logger.warning(f"Stored agent_id {effective_agent_id} not found, falling back to default")
-                effective_agent_id = None
-        else:
-            agent_data = agent_result.data[0]
-            version_data = None
-            if agent_data.get('current_version_id'):
-                try:
-                    version_service = await _get_version_service()
-                    version_obj = await version_service.get_version(
-                        agent_id=effective_agent_id,
-                        version_id=agent_data['current_version_id'],
-                        user_id=user_id
-                    )
-                    version_data = version_obj.to_dict()
-                    logger.debug(f"[AGENT LOAD] Got version data from version manager: {version_data.get('version_name')}")
-                except Exception as e:
-                    logger.warning(f"[AGENT LOAD] Failed to get version data: {e}")
-            
-            logger.debug(f"[AGENT LOAD] About to call extract_agent_config with agent_data keys: {list(agent_data.keys())}")
-            # logger.debug(f"[AGENT LOAD] version_data type: {type(version_data)}, has data: {version_data is not None}")
-            
-            agent_config = extract_agent_config(agent_data, version_data)
-            
-            if version_data:
-                logger.debug(f"Using agent {agent_config['name']} ({effective_agent_id}) version {agent_config.get('version_name', 'v1')}")
-            else:
-                logger.debug(f"Using agent {agent_config['name']} ({effective_agent_id}) - no version data")
-            source = "request" if body.agent_id else "fallback"
-    else:
-        logger.debug(f"[AGENT LOAD] No effective_agent_id, will try default agent")
-
-    if not agent_config:
-        logger.debug(f"[AGENT LOAD] No agent config yet, querying for default agent")
-        default_agent_result = await client.table('agents').select('*').eq('account_id', account_id).eq('is_default', True).execute()
-        logger.debug(f"[AGENT LOAD] Default agent query result: found {len(default_agent_result.data) if default_agent_result.data else 0} default agents")
-=======
-                raise  # Explicit agent not found - fail
-            logger.warning(f"Stored agent_id {effective_agent_id} not found, falling back to default")
-    
-    # Fall back to default agent
-    if not agent_data:
-        logger.debug(f"[AGENT LOAD] Loading default agent")
-        default_agent = await client.table('agents').select('agent_id').eq('account_id', account_id).eq('is_default', True).maybe_single().execute()
->>>>>>> 552994a0
-        
-        if default_agent.data:
-            agent_data = await loader.load_agent(default_agent.data['agent_id'], user_id, load_config=True)
-            logger.debug(f"Using default agent: {agent_data.name} ({agent_data.agent_id}) version {agent_data.version_name}")
-        else:
-            logger.warning(f"[AGENT LOAD] No default agent found for account {account_id}")
-    
-    # Convert to dict for backward compatibility with rest of function
-    agent_config = agent_data.to_dict() if agent_data else None
-    
-    if agent_config:
-        logger.debug(f"Using agent {agent_config['agent_id']} for this agent run (thread remains agent-agnostic)")
-
-    # Unified billing and model access check
-    can_proceed, error_message, context = await billing_integration.check_model_and_billing_access(
-        account_id, model_name, client
-    )
-    
-    if not can_proceed:
-        if context.get("error_type") == "model_access_denied":
-            raise HTTPException(status_code=403, detail={
-                "message": error_message, 
-                "allowed_models": context.get("allowed_models", [])
-            })
-        elif context.get("error_type") == "insufficient_credits":
-<<<<<<< HEAD
-            raise HTTPException(status_code=402, detail={
-                "message": error_message,
-                "is_enterprise": context.get("enterprise_mode", False)
-            })
-=======
-            raise HTTPException(status_code=402, detail={"message": error_message})
->>>>>>> 552994a0
-        else:
-            raise HTTPException(status_code=500, detail={"message": error_message})
-    
-    # Check agent run limits (only if not in local mode)
-    if config.ENV_MODE != EnvMode.LOCAL:
-        limit_check = await check_agent_run_limit(client, account_id)
-        if not limit_check['can_start']:
-            error_detail = {
-                "message": f"Maximum of {config.MAX_PARALLEL_AGENT_RUNS} parallel agent runs allowed within 24 hours. You currently have {limit_check['running_count']} running.",
-                "running_thread_ids": limit_check['running_thread_ids'],
-                "running_count": limit_check['running_count'],
-                "limit": config.MAX_PARALLEL_AGENT_RUNS
-            }
-            logger.warning(f"Agent run limit exceeded for account {account_id}: {limit_check['running_count']} running agents")
-            raise HTTPException(status_code=429, detail=error_detail)
-
-    effective_model = model_name
-    if not model_name and agent_config and agent_config.get('model'):
-        effective_model = agent_config['model']
-        logger.debug(f"No model specified by user, using agent's configured model: {effective_model}")
-    elif model_name:
-        logger.debug(f"Using user-selected model: {effective_model}")
-    else:
-        logger.debug(f"Using default model: {effective_model}")
-    
-    agent_run = await client.table('agent_runs').insert({
-        "thread_id": thread_id,
-        "status": "running",
-        "started_at": datetime.now(timezone.utc).isoformat(),
-        "agent_id": agent_config.get('agent_id') if agent_config else None,
-        "agent_version_id": agent_config.get('current_version_id') if agent_config else None,
-        "metadata": {
-            "model_name": effective_model
-        }
-    }).execute()
-
-    agent_run_id = agent_run.data[0]['id']
-    structlog.contextvars.bind_contextvars(
-        agent_run_id=agent_run_id,
-    )
-    logger.debug(f"Created new agent run: {agent_run_id}")
-
-    instance_key = f"active_run:{utils.instance_id}:{agent_run_id}"
-    try:
-        await redis.set(instance_key, "running", ex=redis.REDIS_KEY_TTL)
-    except Exception as e:
-        logger.warning(f"Failed to register agent run in Redis ({instance_key}): {str(e)}")
-
-    request_id = structlog.contextvars.get_contextvars().get('request_id')
-
-    run_agent_background.send(
-        agent_run_id=agent_run_id, thread_id=thread_id, instance_id=utils.instance_id,
-        project_id=project_id,
-        model_name=model_name,  # Already resolved above
-<<<<<<< HEAD
-        enable_thinking=body.enable_thinking, reasoning_effort=body.reasoning_effort,
-        stream=body.stream, enable_context_manager=body.enable_context_manager,
-        enable_prompt_caching=body.enable_prompt_caching,
-=======
->>>>>>> 552994a0
-        agent_config=agent_config,  # Pass agent configuration
-        request_id=request_id,
-    )
-
-    return {"agent_run_id": agent_run_id, "status": "running"}
-
-@router.post("/agent-run/{agent_run_id}/stop", summary="Stop Agent Run", operation_id="stop_agent_run")
-async def stop_agent(agent_run_id: str, user_id: str = Depends(verify_and_get_user_id_from_jwt)):
-    """Stop a running agent."""
-    structlog.contextvars.bind_contextvars(
-        agent_run_id=agent_run_id,
-    )
-    logger.debug(f"Received request to stop agent run: {agent_run_id}")
-    client = await utils.db.client
-    await _get_agent_run_with_access_check(client, agent_run_id, user_id)
-    await stop_agent_run(agent_run_id)
-    return {"status": "stopped"}
-
-@router.get("/thread/{thread_id}/agent-runs", summary="List Thread Agent Runs", operation_id="list_thread_agent_runs")
-async def get_agent_runs(thread_id: str, user_id: str = Depends(verify_and_get_user_id_from_jwt)):
-    """Get all agent runs for a thread."""
-    structlog.contextvars.bind_contextvars(
-        thread_id=thread_id,
-    )
-    logger.debug(f"Fetching agent runs for thread: {thread_id}")
-    client = await utils.db.client
-    await verify_and_authorize_thread_access(client, thread_id, user_id)
-    agent_runs = await client.table('agent_runs').select('id, thread_id, status, started_at, completed_at, error, created_at, updated_at').eq("thread_id", thread_id).order('created_at', desc=True).execute()
-    logger.debug(f"Found {len(agent_runs.data)} agent runs for thread: {thread_id}")
-    return {"agent_runs": agent_runs.data}
-
-@router.get("/agent-run/{agent_run_id}", summary="Get Agent Run", operation_id="get_agent_run")
-async def get_agent_run(agent_run_id: str, user_id: str = Depends(verify_and_get_user_id_from_jwt)):
-    """Get agent run status and responses."""
-    structlog.contextvars.bind_contextvars(
-        agent_run_id=agent_run_id,
-    )
-    logger.debug(f"Fetching agent run details: {agent_run_id}")
-    client = await utils.db.client
-    agent_run_data = await _get_agent_run_with_access_check(client, agent_run_id, user_id)
-    # Note: Responses are not included here by default, they are in the stream or DB
-    return {
-        "id": agent_run_data['id'],
-        "threadId": agent_run_data['thread_id'],
-        "status": agent_run_data['status'],
-        "startedAt": agent_run_data['started_at'],
-        "completedAt": agent_run_data['completed_at'],
-        "error": agent_run_data['error']
-    }
-
-@router.get("/thread/{thread_id}/agent", response_model=ThreadAgentResponse, summary="Get Thread Agent", operation_id="get_thread_agent")
-async def get_thread_agent(thread_id: str, user_id: str = Depends(verify_and_get_user_id_from_jwt)):
-    """Get the agent details for a specific thread. Since threads are fully agent-agnostic, 
-    this returns the most recently used agent from agent_runs only."""
-    structlog.contextvars.bind_contextvars(
-        thread_id=thread_id,
-    )
-    logger.debug(f"Fetching agent details for thread: {thread_id}")
-    client = await utils.db.client
-    
-    try:
-        # Verify thread access and get thread data
-        await verify_and_authorize_thread_access(client, thread_id, user_id)
-        thread_result = await client.table('threads').select('account_id').eq('thread_id', thread_id).execute()
-        
-        if not thread_result.data:
-            raise HTTPException(status_code=404, detail="Thread not found")
-        
-        thread_data = thread_result.data[0]
-        account_id = thread_data.get('account_id')
-        
-        effective_agent_id = None
-        agent_source = "none"
-        
-        # Get the most recently used agent from agent_runs
-        recent_agent_result = await client.table('agent_runs').select('agent_id', 'agent_version_id').eq('thread_id', thread_id).not_.is_('agent_id', 'null').order('created_at', desc=True).limit(1).execute()
-        if recent_agent_result.data:
-            effective_agent_id = recent_agent_result.data[0]['agent_id']
-            recent_version_id = recent_agent_result.data[0].get('agent_version_id')
-            agent_source = "recent"
-            logger.debug(f"Found most recently used agent: {effective_agent_id} (version: {recent_version_id})")
-        
-        # If no agent found in agent_runs
-        if not effective_agent_id:
-            return {
-                "agent": None,
-                "source": "none",
-                "message": "No agent has been used in this thread yet. Threads are agent-agnostic - use /agent/start to select an agent."
-            }
-        
-        # Fetch the agent details
-        agent_result = await client.table('agents').select('*').eq('agent_id', effective_agent_id).eq('account_id', account_id).execute()
-        
-        if not agent_result.data:
-            # Agent was deleted or doesn't exist
-            return {
-                "agent": None,
-                "source": "missing",
-                "message": f"Agent {effective_agent_id} not found or was deleted. You can select a different agent."
-            }
-        
-        agent_data = agent_result.data[0]
-        
-        # Use versioning system to get current version data
-        version_data = None
-        current_version = None
-        if agent_data.get('current_version_id'):
-            try:
-                version_service = await _get_version_service()
-                current_version_obj = await version_service.get_version(
-                    agent_id=effective_agent_id,
-                    version_id=agent_data['current_version_id'],
-                    user_id=user_id
-                )
-                current_version_data = current_version_obj.to_dict()
-                version_data = current_version_data
-                
-                # Create AgentVersionResponse from version data
-                current_version = AgentVersionResponse(
-                    version_id=current_version_data['version_id'],
-                    agent_id=current_version_data['agent_id'],
-                    version_number=current_version_data['version_number'],
-                    version_name=current_version_data['version_name'],
-                    system_prompt=current_version_data['system_prompt'],
-                    model=current_version_data.get('model'),
-                    configured_mcps=current_version_data.get('configured_mcps', []),
-                    custom_mcps=current_version_data.get('custom_mcps', []),
-                    agentpress_tools=current_version_data.get('agentpress_tools', {}),
-                    is_active=current_version_data.get('is_active', True),
-                    created_at=current_version_data['created_at'],
-                    updated_at=current_version_data.get('updated_at', current_version_data['created_at']),
-                    created_by=current_version_data.get('created_by')
-                )
-                
-                logger.debug(f"Using agent {agent_data['name']} version {current_version_data.get('version_name', 'v1')}")
-            except Exception as e:
-                logger.warning(f"Failed to get version data for agent {effective_agent_id}: {e}")
-        
-        version_data = None
-        if current_version:
-            version_data = {
-                'version_id': current_version.version_id,
-                'agent_id': current_version.agent_id,
-                'version_number': current_version.version_number,
-                'version_name': current_version.version_name,
-                'system_prompt': current_version.system_prompt,
-                'model': current_version.model,
-                'configured_mcps': current_version.configured_mcps,
-                'custom_mcps': current_version.custom_mcps,
-                'agentpress_tools': current_version.agentpress_tools,
-                'is_active': current_version.is_active,
-                'created_at': current_version.created_at,
-                'updated_at': current_version.updated_at,
-                'created_by': current_version.created_by
-            }
-        
-        # Load agent using unified loader
-        from .agent_loader import get_agent_loader
-        loader = await get_agent_loader()
-        agent_obj = await loader.load_agent(agent_data['agent_id'], user_id, load_config=True)
-        
-        return {
-<<<<<<< HEAD
-            "agent": AgentResponse(
-                agent_id=agent_data['agent_id'],
-                name=agent_data['name'],
-                description=agent_data.get('description'),
-                system_prompt=system_prompt,
-                configured_mcps=configured_mcps,
-                custom_mcps=custom_mcps,
-                agentpress_tools=agentpress_tools,
-                is_default=agent_data.get('is_default', False),
-                is_public=agent_data.get('is_public', False),
-                tags=agent_data.get('tags', []),
-                profile_image_url=agent_config.get('profile_image_url'),
-                created_at=agent_data['created_at'],
-                updated_at=agent_data.get('updated_at', agent_data['created_at']),
-                current_version_id=agent_data.get('current_version_id'),
-                version_count=agent_data.get('version_count', 1),
-                current_version=current_version,
-                metadata=agent_data.get('metadata')
-            ),
-=======
-            "agent": agent_obj.to_pydantic_model(),
->>>>>>> 552994a0
-            "source": agent_source,
-            "message": f"Using {agent_source} agent: {agent_data['name']}. Threads are agent-agnostic - you can change agents anytime."
-        }
-        
-    except HTTPException:
-        raise
-    except Exception as e:
-        logger.error(f"Error fetching agent for thread {thread_id}: {str(e)}")
-        raise HTTPException(status_code=500, detail=f"Failed to fetch thread agent: {str(e)}")
-
-@router.get("/agent-run/{agent_run_id}/stream", summary="Stream Agent Run", operation_id="stream_agent_run")
-async def stream_agent_run(
-    agent_run_id: str,
-    token: Optional[str] = None,
-    request: Request = None
-):
-    """Stream the responses of an agent run using Redis Lists and Pub/Sub."""
-    logger.debug(f"Starting stream for agent run: {agent_run_id}")
-    client = await utils.db.client
-
-    user_id = await get_user_id_from_stream_auth(request, token) # practically instant
-    agent_run_data = await _get_agent_run_with_access_check(client, agent_run_id, user_id) # 1 db query
-
-    structlog.contextvars.bind_contextvars(
-        agent_run_id=agent_run_id,
-        user_id=user_id,
-    )
-
-    response_list_key = f"agent_run:{agent_run_id}:responses"
-    response_channel = f"agent_run:{agent_run_id}:new_response"
-    control_channel = f"agent_run:{agent_run_id}:control" # Global control channel
-
-    async def stream_generator(agent_run_data):
-        logger.debug(f"Streaming responses for {agent_run_id} using Redis list {response_list_key} and channel {response_channel}")
-        last_processed_index = -1
-        # Single pubsub used for response + control
-        listener_task = None
-        terminate_stream = False
-        initial_yield_complete = False
-
-        try:
-            # 1. Fetch and yield initial responses from Redis list
-            initial_responses_json = await redis.lrange(response_list_key, 0, -1)
-            initial_responses = []
-            if initial_responses_json:
-                initial_responses = [json.loads(r) for r in initial_responses_json]
-                logger.debug(f"Sending {len(initial_responses)} initial responses for {agent_run_id}")
-                for response in initial_responses:
-                    yield f"data: {json.dumps(response)}\n\n"
-                last_processed_index = len(initial_responses) - 1
-            initial_yield_complete = True
-
-            # 2. Check run status
-            current_status = agent_run_data.get('status') if agent_run_data else None
-
-            if current_status != 'running':
-                logger.debug(f"Agent run {agent_run_id} is not running (status: {current_status}). Ending stream.")
-                yield f"data: {json.dumps({'type': 'status', 'status': 'completed'})}\n\n"
-                return
-          
-            structlog.contextvars.bind_contextvars(
-                thread_id=agent_run_data.get('thread_id'),
-            )
-
-            # 3. Use a single Pub/Sub connection subscribed to both channels
-            pubsub = await redis.create_pubsub()
-            await pubsub.subscribe(response_channel, control_channel)
-            logger.debug(f"Subscribed to channels: {response_channel}, {control_channel}")
-
-            # Queue to communicate between listeners and the main generator loop
-            message_queue = asyncio.Queue()
-
-            async def listen_messages():
-                try:
-                    listener = pubsub.listen()
-                    while not terminate_stream:
-                        try:
-                            message = await asyncio.wait_for(listener.__anext__(), timeout=30.0)
-                            if message and isinstance(message, dict) and message.get("type") == "message":
-                                channel = message.get("channel")
-                                data = message.get("data")
-                                if isinstance(data, bytes):
-                                    data = data.decode('utf-8')
-
-                                if channel == response_channel and data == "new":
-                                    await message_queue.put({"type": "new_response"})
-                                elif channel == control_channel and data in ["STOP", "END_STREAM", "ERROR"]:
-                                    logger.debug(f"Received control signal '{data}' for {agent_run_id}")
-                                    await message_queue.put({"type": "control", "data": data})
-                                    return  # Stop listening on control signal
-
-                        except asyncio.TimeoutError:
-                            # Timeout waiting for message, continue listening
-                            continue
-                        except StopAsyncIteration:
-                            logger.warning(f"Listener stopped for {agent_run_id}.")
-                            await message_queue.put({"type": "error", "data": "Listener stopped unexpectedly"})
-                            return
-                        except (ConnectionError, redis.ConnectionError, redis.TimeoutError) as e:
-                            logger.warning(f"Redis connection error in listener for {agent_run_id}: {e}")
-                            await message_queue.put({"type": "error", "data": "Redis connection lost"})
-                            return
-                        except Exception as e:
-                            logger.error(f"Error in listener for {agent_run_id}: {e}")
-                            await message_queue.put({"type": "error", "data": "Listener failed"})
-                            return
-                except Exception as e:
-                    logger.error(f"Failed to initialize listener for {agent_run_id}: {e}")
-                    await message_queue.put({"type": "error", "data": "Failed to initialize listener"})
-
-
-            listener_task = asyncio.create_task(listen_messages())
-
-            # 4. Main loop to process messages from the queue
-            while not terminate_stream:
-                try:
-                    queue_item = await message_queue.get()
-
-                    if queue_item["type"] == "new_response":
-                        # Fetch new responses from Redis list starting after the last processed index
-                        new_start_index = last_processed_index + 1
-                        new_responses_json = await redis.lrange(response_list_key, new_start_index, -1)
-
-                        if new_responses_json:
-                            new_responses = [json.loads(r) for r in new_responses_json]
-                            num_new = len(new_responses)
-                            # logger.debug(f"Received {num_new} new responses for {agent_run_id} (index {new_start_index} onwards)")
-                            for response in new_responses:
-                                yield f"data: {json.dumps(response)}\n\n"
-                                # Check if this response signals completion
-                                if response.get('type') == 'status' and response.get('status') in ['completed', 'failed', 'stopped']:
-                                    logger.debug(f"Detected run completion via status message in stream: {response.get('status')}")
-                                    terminate_stream = True
-                                    break # Stop processing further new responses
-                            last_processed_index += num_new
-                        if terminate_stream: break
-
-                    elif queue_item["type"] == "control":
-                        control_signal = queue_item["data"]
-                        terminate_stream = True # Stop the stream on any control signal
-                        yield f"data: {json.dumps({'type': 'status', 'status': control_signal})}\n\n"
-                        break
-
-                    elif queue_item["type"] == "error":
-                        logger.error(f"Listener error for {agent_run_id}: {queue_item['data']}")
-                        terminate_stream = True
-                        yield f"data: {json.dumps({'type': 'status', 'status': 'error'})}\n\n"
-                        break
-
-                except asyncio.CancelledError:
-                     logger.debug(f"Stream generator main loop cancelled for {agent_run_id}")
-                     terminate_stream = True
-                     break
-                except Exception as loop_err:
-                    logger.error(f"Error in stream generator main loop for {agent_run_id}: {loop_err}", exc_info=True)
-                    terminate_stream = True
-                    yield f"data: {json.dumps({'type': 'status', 'status': 'error', 'message': f'Stream failed: {loop_err}'})}\n\n"
-                    break
-
-        except Exception as e:
-            logger.error(f"Error setting up stream for agent run {agent_run_id}: {e}", exc_info=True)
-            # Only yield error if initial yield didn't happen
-            if not initial_yield_complete:
-                 yield f"data: {json.dumps({'type': 'status', 'status': 'error', 'message': f'Failed to start stream: {e}'})}\n\n"
-        finally:
-            terminate_stream = True
-            # Graceful shutdown order: unsubscribe → close → cancel
-            try:
-                if 'pubsub' in locals() and pubsub:
-                    await pubsub.unsubscribe(response_channel, control_channel)
-                    await pubsub.aclose()
-            except Exception as e:
-                logger.debug(f"Error during pubsub cleanup for {agent_run_id}: {e}")
-
-            if listener_task:
-                listener_task.cancel()
-                try:
-                    # Give the task a chance to clean up gracefully
-                    await asyncio.wait_for(listener_task, timeout=2.0)
-                except asyncio.CancelledError:
-                    logger.debug(f"Listener task cancelled successfully for {agent_run_id}")
-                except asyncio.TimeoutError:
-                    logger.warning(f"Listener task did not cancel within timeout for {agent_run_id}")
-                except Exception as e:
-                    logger.debug(f"listener_task ended with: {e}")
-            # Wait briefly for any remaining cleanup
-            await asyncio.sleep(0.1)
-            logger.debug(f"Streaming cleanup complete for agent run: {agent_run_id}")
-
-    return StreamingResponse(stream_generator(agent_run_data), media_type="text/event-stream", headers={
-        "Cache-Control": "no-cache, no-transform", "Connection": "keep-alive",
-        "X-Accel-Buffering": "no", "Content-Type": "text/event-stream",
-        "Access-Control-Allow-Origin": "*"
-    })
-
-
-
-@router.post("/agent/initiate", response_model=InitiateAgentResponse, summary="Initiate Agent Session", operation_id="initiate_agent_session")
-async def initiate_agent_with_files(
-    prompt: str = Form(...),
-    model_name: Optional[str] = Form(None),  # Default to None to use default model
-<<<<<<< HEAD
-    enable_thinking: Optional[bool] = Form(False),
-    reasoning_effort: Optional[str] = Form("low"),
-    stream: Optional[bool] = Form(True),
-    enable_context_manager: Optional[bool] = Form(False),
-    enable_prompt_caching: Optional[bool] = Form(False),
-=======
->>>>>>> 552994a0
     agent_id: Optional[str] = Form(None),  # Add agent_id parameter
     files: List[UploadFile] = File(default=[]),
     user_id: str = Depends(verify_and_get_user_id_from_jwt)
@@ -674,14 +40,8 @@
     # Use model from config if not specified in the request
     logger.debug(f"Original model_name from request: {model_name}")
 
-<<<<<<< HEAD
-    if model_name is None:
-        model_name = "Claude Sonnet 4"
-        logger.debug(f"Using default model: {model_name}")
-=======
     client = await utils.db.client
     account_id = user_id # In Basejump, personal account_id is the same as user_id
->>>>>>> 552994a0
 
     from core.ai_models import model_manager
     
@@ -697,17 +57,11 @@
     # Update model_name to use the resolved version
     model_name = resolved_model
 
-<<<<<<< HEAD
-    logger.debug(f"Initiating new agent with prompt and {len(files)} files (Instance: {utils.instance_id}), model: {model_name}, enable_thinking: {enable_thinking}")
-    client = await utils.db.client
-    account_id = user_id # In Basejump, personal account_id is the same as user_id
-=======
     logger.debug(f"Initiating new agent with prompt and {len(files)} files (Instance: {utils.instance_id}), model: {model_name}")
     
     # Load agent configuration using unified loader
     from .agent_loader import get_agent_loader
     loader = await get_agent_loader()
->>>>>>> 552994a0
     
     agent_data = None
     
@@ -728,14 +82,8 @@
         else:
             logger.warning(f"[AGENT INITIATE] No default agent found for account {account_id}")
     
-<<<<<<< HEAD
-    logger.debug(f"[AGENT INITIATE] Final agent_config: {agent_config is not None}")
-    if agent_config:
-        logger.debug(f"[AGENT INITIATE] Agent config keys: {list(agent_config.keys())}")
-=======
     # Convert to dict for backward compatibility with rest of function
     agent_config = agent_data.to_dict() if agent_data else None
->>>>>>> 552994a0
 
     # Unified billing and model access check
     can_proceed, error_message, context = await billing_integration.check_model_and_billing_access(
@@ -749,14 +97,10 @@
                 "allowed_models": context.get("allowed_models", [])
             })
         elif context.get("error_type") == "insufficient_credits":
-<<<<<<< HEAD
             raise HTTPException(status_code=402, detail={
                 "message": error_message,
                 "is_enterprise": context.get("enterprise_mode", False)
             })
-=======
-            raise HTTPException(status_code=402, detail={"message": error_message})
->>>>>>> 552994a0
         else:
             raise HTTPException(status_code=500, detail={"message": error_message})
     
@@ -1010,12 +354,6 @@
             agent_run_id=agent_run_id, thread_id=thread_id, instance_id=utils.instance_id,
             project_id=project_id,
             model_name=model_name,  # Already resolved above
-<<<<<<< HEAD
-            enable_thinking=enable_thinking, reasoning_effort=reasoning_effort,
-            stream=stream, enable_context_manager=enable_context_manager,
-            enable_prompt_caching=enable_prompt_caching,
-=======
->>>>>>> 552994a0
             agent_config=agent_config,  # Pass agent configuration
             request_id=request_id,
         )
