import json
import re
from dataclasses import dataclass, field
from datetime import datetime, timezone
from typing import Dict, List, Any, Optional
from uuid import uuid4
import secrets
import string

from core.services.supabase import DBConnection
from core.utils.logger import logger

ConfigType = Dict[str, Any]
ProfileId = str
QualifiedName = str

@dataclass(frozen=True)
class MCPRequirementValue:
    qualified_name: str
    display_name: str
    enabled_tools: List[str] = field(default_factory=list)
    required_config: List[str] = field(default_factory=list)
    custom_type: Optional[str] = None
    toolkit_slug: Optional[str] = None
    app_slug: Optional[str] = None
    source: Optional[str] = None
    trigger_index: Optional[int] = None
    
    def is_custom(self) -> bool:
        if self.custom_type == 'composio' or self.qualified_name.startswith('composio.'):
            return False
        return self.custom_type is not None and self.qualified_name.startswith('custom_')

@dataclass(frozen=True)
class AgentTemplate:
    template_id: str
    creator_id: str
    name: str
    config: ConfigType
    tags: List[str] = field(default_factory=list)
    is_public: bool = False
    is_kortix_team: bool = False
    marketplace_published_at: Optional[datetime] = None
    download_count: int = 0
    created_at: datetime = field(default_factory=lambda: datetime.now(timezone.utc))
    updated_at: datetime = field(default_factory=lambda: datetime.now(timezone.utc))
<<<<<<< HEAD
    profile_image_url: Optional[str] = None
=======
>>>>>>> 552994a0
    icon_name: Optional[str] = None
    icon_color: Optional[str] = None
    icon_background: Optional[str] = None
    metadata: ConfigType = field(default_factory=dict)
    creator_name: Optional[str] = None
<<<<<<< HEAD
    sharing_preferences: Optional[Dict[str, bool]] = None
    
=======
    usage_examples: List[Dict[str, Any]] = field(default_factory=list)
>>>>>>> 552994a0
    
    def with_public_status(self, is_public: bool, published_at: Optional[datetime] = None) -> 'AgentTemplate':
        return AgentTemplate(
            **{**self.__dict__, 
               'is_public': is_public, 
               'marketplace_published_at': published_at}
        )
    
    @property
    def system_prompt(self) -> str:
        return self.config.get('system_prompt', '')
    
    @property
    def agentpress_tools(self) -> Dict[str, Any]:
        return self.config.get('tools', {}).get('agentpress', {})
    
    
    @property
    def mcp_requirements(self) -> List[MCPRequirementValue]:
        requirements = []
        
        mcps = self.config.get('tools', {}).get('mcp', [])
        for mcp in mcps:
            if isinstance(mcp, dict) and mcp.get('name'):
                qualified_name = mcp.get('qualifiedName', mcp['name'])
                
                requirements.append(MCPRequirementValue(
                    qualified_name=qualified_name,
                    display_name=mcp.get('display_name') or mcp['name'],
                    enabled_tools=mcp.get('enabledTools', []),
                    required_config=mcp.get('requiredConfig', []),
                    source='tool'
                ))
        
        custom_mcps = self.config.get('tools', {}).get('custom_mcp', [])
        for mcp in custom_mcps:
            if isinstance(mcp, dict) and mcp.get('name'):
                mcp_type = mcp.get('type', 'sse')
                mcp_name = mcp['name']
                
                qualified_name = mcp.get('mcp_qualified_name') or mcp.get('qualifiedName')
                if not qualified_name:
                    if mcp_type == 'composio':
                        toolkit_slug = mcp.get('toolkit_slug') or mcp_name.lower().replace(' ', '_')
                        qualified_name = f"composio.{toolkit_slug}"
                    else:
                        safe_name = mcp_name.replace(' ', '_').lower()
                        qualified_name = f"custom_{mcp_type}_{safe_name}"
                
                if mcp_type == 'composio':
                    required_config = []
                elif mcp_type in ['http', 'sse', 'json']:
                    required_config = ['url']
                else:
                    required_config = mcp.get('requiredConfig', ['url'])
                
                requirements.append(MCPRequirementValue(
                    qualified_name=qualified_name,
                    display_name=mcp.get('display_name') or mcp_name,
                    enabled_tools=mcp.get('enabledTools', []),
                    required_config=required_config,
                    custom_type=mcp_type,
                    toolkit_slug=mcp.get('toolkit_slug') if mcp_type == 'composio' else None,
                    app_slug=None,
                    source='tool'
                ))
        
        triggers = self.config.get('triggers', [])
        
        for i, trigger in enumerate(triggers):
            config = trigger.get('config', {})
            provider_id = config.get('provider_id', '')
            
            if provider_id == 'composio':
                qualified_name = config.get('qualified_name')
                
                if not qualified_name:
                    trigger_slug = config.get('trigger_slug', '')
                    if trigger_slug:
                        app_name = trigger_slug.split('_')[0].lower() if '_' in trigger_slug else 'composio'
                        qualified_name = f'composio.{app_name}'
                    else:
                        qualified_name = 'composio'
                
                if qualified_name:
                    if qualified_name.startswith('composio.'):
                        app_name = qualified_name.split('.', 1)[1]
                    else:
                        app_name = 'composio'
                    
                    trigger_name = trigger.get('name', f'Trigger {i+1}')
                    
                    composio_req = MCPRequirementValue(
                        qualified_name=qualified_name,
                        display_name=f"{app_name.title()} ({trigger_name})",
                        enabled_tools=[],
                        required_config=[],
                        custom_type=None,
                        toolkit_slug=app_name,
                        app_slug=app_name,
                        source='trigger',
                        trigger_index=i
                    )
                    requirements.append(composio_req)
        
        return requirements

@dataclass
class TemplateCreationRequest:
    agent_id: str
    creator_id: str
    make_public: bool = False
    tags: Optional[List[str]] = None

class TemplateNotFoundError(Exception):
    pass

class TemplateAccessDeniedError(Exception):
    pass

class SunaDefaultAgentTemplateError(Exception):
    pass

class TemplateService:
    def __init__(self, db_connection: DBConnection):
        self._db = db_connection
    
    async def create_from_agent(
        self,
        agent_id: str,
        creator_id: str,
        make_public: bool = False,
        tags: Optional[List[str]] = None,
<<<<<<< HEAD
        sharing_preferences: Optional[Dict[str, bool]] = None,
        
=======
        usage_examples: Optional[List[Dict[str, Any]]] = None
>>>>>>> 552994a0
    ) -> str:
        logger.debug(f"Creating template from agent {agent_id} for user {creator_id}")
        
        agent = await self._get_agent_by_id(agent_id)
        if not agent:
            raise TemplateNotFoundError("Agent not found")
        
        if agent['account_id'] != creator_id:
            raise TemplateAccessDeniedError("You can only create templates from your own agents")
        
        if self._is_suna_default_agent(agent):
            raise SunaDefaultAgentTemplateError("Cannot create template from Suna default agent")
        
        version_config = await self._get_agent_version_config(agent)
        if not version_config:
            raise TemplateNotFoundError("Agent has no version configuration")
        
        # Set default sharing preferences if not provided
        if sharing_preferences is None:
            sharing_preferences = {
                "include_system_prompt": True,
                "include_model_settings": True,
                "include_default_tools": True,
                "include_integrations": True,
                "include_knowledge_bases": True,
                "include_playbooks": True,
                "include_triggers": True,
                "default_files": True
            }
        
        # Apply sharing preferences during sanitization
        sanitized_config = await self._sanitize_config_for_template(version_config, sharing_preferences, agent_id)
        
        template = AgentTemplate(
            template_id=str(uuid4()),
            creator_id=creator_id,
            name=agent['name'],
            config=sanitized_config,
            tags=tags or [],
            is_public=make_public,
            marketplace_published_at=datetime.now(timezone.utc) if make_public else None,
<<<<<<< HEAD
            profile_image_url=agent.get('profile_image_url'),
            icon_name=agent.get('icon_name'),
            icon_color=agent.get('icon_color'),
            icon_background=agent.get('icon_background'),
            metadata={
                **agent.get('metadata', {}),
                'source_agent_id': agent_id
            },
            sharing_preferences=sharing_preferences

=======
            icon_name=agent.get('icon_name'),
            icon_color=agent.get('icon_color'),
            icon_background=agent.get('icon_background'),
            metadata=agent.get('metadata', {}),
            usage_examples=usage_examples or []
>>>>>>> 552994a0
        )
        
        await self._save_template(template)
        
        logger.debug(f"Created template {template.template_id} from agent {agent_id}")
        return template.template_id
    
    async def get_template(self, template_id: str) -> Optional[AgentTemplate]:
        try:
            logger.debug(f"Querying database for template_id: {template_id}")
            client = await self._db.client
            result = await client.table('agent_templates').select('*')\
                .eq('template_id', template_id)\
                .maybe_single()\
                .execute()
            
            logger.debug(f"Database query result for {template_id}: {result.data is not None}")
            
            if not result.data:
                logger.debug(f"No template found with ID: {template_id}")
                return None
            
            creator_id = result.data['creator_id']
            logger.debug(f"Template {template_id} found, creator_id: {creator_id}")
            
            try:
                creator_result = await client.schema('basejump').from_('accounts').select('id, name, slug').eq('id', creator_id).execute()
                
                creator_name = None
                if creator_result.data and len(creator_result.data) > 0:
                    account = creator_result.data[0]
                    creator_name = account.get('name') or account.get('slug')
                
                result.data['creator_name'] = creator_name
                logger.debug(f"Creator name resolved for {template_id}: {creator_name}")
                
            except Exception as e:
                logger.warning(f"Failed to get creator name for template {template_id}: {e}")
                result.data['creator_name'] = None
            
            return self._map_to_template(result.data)
            
        except Exception as e:
            try:
                error_str = str(e)
            except Exception:
                error_str = f"Error of type {type(e).__name__}"
            logger.error(f"Error in get_template for {template_id}: {error_str}")
            raise
    
    async def get_user_templates(self, creator_id: str) -> List[AgentTemplate]:
        client = await self._db.client
        result = await client.table('agent_templates').select('*')\
            .eq('creator_id', creator_id)\
            .order('created_at', desc=True)\
            .execute()
        
        if not result.data:
            return []
        
        creator_result = await client.schema('basejump').from_('accounts').select('id, name, slug').eq('id', creator_id).execute()
        
        creator_name = None
        if creator_result.data:
            account = creator_result.data[0]
            creator_name = account.get('name') or account.get('slug')
        
        templates = []
        for template_data in result.data:
            template_data['creator_name'] = creator_name
            templates.append(self._map_to_template(template_data))
        
        return templates
    
    async def get_public_templates(
        self,
        is_kortix_team: Optional[bool] = None,
        limit: Optional[int] = None,
        offset: int = 0,
        search: Optional[str] = None,
        tags: Optional[List[str]] = None
    ) -> List[AgentTemplate]:
        client = await self._db.client
        
        query = client.table('agent_templates').select('*').eq('is_public', True)
        
        if is_kortix_team is not None:
            query = query.eq('is_kortix_team', is_kortix_team)
        
        if search:
            query = query.ilike("name", f"%{search}%")
        
        if tags:
            for tag in tags:
                query = query.contains('tags', [tag])
        
        query = query.order('download_count', desc=True)\
                    .order('marketplace_published_at', desc=True)
        
        if limit:
            query = query.limit(limit)
        if offset:
            query = query.offset(offset)
        
        result = await query.execute()
        
        if not result.data:
            return []
        
        creator_ids = list(set(template['creator_id'] for template in result.data))
        
        from core.utils.query_utils import batch_query_in
        
        accounts_data = await batch_query_in(
            client=client,
            table_name='accounts',
            select_fields='id, name, slug',
            in_field='id',
            in_values=creator_ids,
            schema='basejump'
        )
        
        creator_names = {}
        for account in accounts_data:
            creator_names[account['id']] = account.get('name') or account.get('slug')
        
        templates = []
        for template_data in result.data:
            creator_name = creator_names.get(template_data['creator_id'])
            template_data['creator_name'] = creator_name
            templates.append(self._map_to_template(template_data))
        
        return templates
    
    async def publish_template(
        self, 
        template_id: str, 
        creator_id: str,
<<<<<<< HEAD
        sharing_preferences: Optional[Dict[str, bool]] = None,
        
    ) -> bool:
        logger.info(f"Publishing template {template_id}")
        
        # Set default sharing preferences if not provided
        if sharing_preferences is None:
            sharing_preferences = {
                "include_system_prompt": True,
                "include_model_settings": True,
                "include_default_tools": True,
                "include_integrations": True,
                "include_knowledge_bases": True,
                "include_playbooks": True,
                "include_triggers": True,
                "default_files": True
            }
=======
        usage_examples: Optional[List[Dict[str, Any]]] = None
    ) -> bool:
        logger.debug(f"Publishing template {template_id}")
>>>>>>> 552994a0
        
        client = await self._db.client
        update_data = {
            'is_public': True,
            'marketplace_published_at': datetime.now(timezone.utc).isoformat(),
<<<<<<< HEAD
            'updated_at': datetime.now(timezone.utc).isoformat(),
            'sharing_preferences': sharing_preferences
        }).eq('template_id', template_id)\
=======
            'updated_at': datetime.now(timezone.utc).isoformat()
        }
        
        if usage_examples is not None:
            update_data['usage_examples'] = usage_examples
        
        result = await client.table('agent_templates').update(update_data)\
          .eq('template_id', template_id)\
>>>>>>> 552994a0
          .eq('creator_id', creator_id)\
          .execute()
        
        success = len(result.data) > 0
        if success:
            logger.debug(f"Published template {template_id}")
        
        return success
    
    async def unpublish_template(self, template_id: str, creator_id: str) -> bool:
        logger.debug(f"Unpublishing template {template_id}")
        
        client = await self._db.client
        result = await client.table('agent_templates').update({
            'is_public': False,
            'marketplace_published_at': None,
            'updated_at': datetime.now(timezone.utc).isoformat()
        }).eq('template_id', template_id)\
          .eq('creator_id', creator_id)\
          .execute()
        
        success = len(result.data) > 0
        if success:
            logger.debug(f"Unpublished template {template_id}")
        
        return success
    
    async def delete_template(self, template_id: str, creator_id: str) -> bool:
        """Delete a template. Only the creator can delete their templates."""
        logger.debug(f"Deleting template {template_id} for user {creator_id}")
        
        client = await self._db.client
        
        # First check if template exists and user owns it
        template_result = await client.table('agent_templates').select('*')\
            .eq('template_id', template_id)\
            .maybe_single()\
            .execute()
        
        if not template_result.data:
            logger.warning(f"Template {template_id} not found")
            return False
        
        template = template_result.data
        if template['creator_id'] != creator_id:
            logger.warning(f"User {creator_id} cannot delete template {template_id} (owned by {template['creator_id']})")
            return False
        
        # Delete the template
        result = await client.table('agent_templates').delete()\
            .eq('template_id', template_id)\
            .eq('creator_id', creator_id)\
            .execute()
        
        success = len(result.data) > 0
        if success:
            logger.debug(f"Successfully deleted template {template_id}")
        
        return success
    
    async def increment_download_count(self, template_id: str) -> None:
        client = await self._db.client
        await client.rpc('increment_template_download_count', {
            'template_id_param': template_id
        }).execute()
    
    async def validate_access(self, template: AgentTemplate, user_id: str) -> None:
        if template.creator_id != user_id and not template.is_public:
            raise TemplateAccessDeniedError("Access denied to template")
    
    async def _get_agent_by_id(self, agent_id: str) -> Optional[Dict[str, Any]]:
        client = await self._db.client
        result = await client.table('agents').select('*')\
            .eq('agent_id', agent_id)\
            .maybe_single()\
            .execute()
        
        return result.data
    
    async def _get_agent_version_config(self, agent: Dict[str, Any]) -> Optional[Dict[str, Any]]:
        version_id = agent.get('current_version_id')
        if version_id:
            client = await self._db.client
            result = await client.table('agent_versions').select('config')\
                .eq('version_id', version_id)\
                .maybe_single()\
                .execute()
            
            if result.data and result.data['config']:
                return result.data['config']
        
        return {}
    
    async def _sanitize_config_for_template(
        self, 
        config: Dict[str, Any], 
        sharing_preferences: Dict[str, bool], 
        agent_id: str
    ) -> Dict[str, Any]:
        sanitized = self._fallback_sanitize_config(config)
        
        # Apply sharing preferences to filter components
        sanitized = await self._apply_sharing_preferences(sanitized, sharing_preferences, agent_id)
        
        return sanitized
    
    async def _apply_sharing_preferences(
        self, 
        config: Dict[str, Any], 
        sharing_preferences: Dict[str, bool], 
        agent_id: str
    ) -> Dict[str, Any]:
        """Apply sharing preferences to filter what gets included in the template"""
        filtered_config = config.copy()
        
        # 1. System Prompt
        if not sharing_preferences.get('include_system_prompt', True):
            filtered_config['system_prompt'] = ''
            logger.info(f"Removed system prompt from template for agent {agent_id}")
        
        # 2. Model Settings
        if not sharing_preferences.get('include_model_settings', True):
            filtered_config['model'] = None
            logger.info(f"Removed model settings from template for agent {agent_id}")
        
        # 3. Default Tools (AgentPress tools)
        if not sharing_preferences.get('include_default_tools', True):
            if 'tools' in filtered_config:
                filtered_config['tools']['agentpress'] = {}
            logger.info(f"Removed default tools from template for agent {agent_id}")
        
        # 4. Integrations (MCP tools)
        if not sharing_preferences.get('include_integrations', True):
            if 'tools' in filtered_config:
                filtered_config['tools']['mcp'] = []
                filtered_config['tools']['custom_mcp'] = []
            logger.info(f"Removed integrations from template for agent {agent_id}")
        
        # 5. Knowledge Bases (will be handled during installation)
        # Note: Knowledge bases are stored in separate table, handled in installation service
        if not sharing_preferences.get('include_knowledge_bases', True):
            logger.info(f"Knowledge bases will be excluded during template installation for agent {agent_id}")
        
        # 6. Playbooks (Workflows)
        # Note: Workflows are stored in separate table, handled in installation service  
        if not sharing_preferences.get('include_playbooks', True):
            logger.info(f"Playbooks will be excluded during template installation for agent {agent_id}")
        
        # 7. Triggers
        # Note: Triggers are stored in separate table, handled in installation service
        if not sharing_preferences.get('include_triggers', True):
            logger.info(f"Triggers will be excluded during template installation for agent {agent_id}")
        
        return filtered_config
    
    def _fallback_sanitize_config(self, config: Dict[str, Any]) -> Dict[str, Any]:
        agentpress_tools = config.get('tools', {}).get('agentpress', {})
        sanitized_agentpress = {}
        
        for tool_name, tool_config in agentpress_tools.items():
            if isinstance(tool_config, dict):
                sanitized_agentpress[tool_name] = tool_config.get('enabled', False)
            elif isinstance(tool_config, bool):
                sanitized_agentpress[tool_name] = tool_config
            else:
                sanitized_agentpress[tool_name] = False
        
        triggers = config.get('triggers', [])
        sanitized_triggers = []
        for trigger in triggers:
            if isinstance(trigger, dict):
                trigger_config = trigger.get('config', {})
                provider_id = trigger_config.get('provider_id', '')
                
                agent_prompt = trigger_config.get('agent_prompt', '')
                
                sanitized_config = {
                    'provider_id': provider_id,
                    'agent_prompt': agent_prompt,
                }
                
                # Extract trigger variables if they exist in the prompt
                trigger_variables = trigger_config.get('trigger_variables', [])
                if not trigger_variables and agent_prompt:
                    # Extract variables from the prompt using regex
                    pattern = r'\{\{(\w+)\}\}'
                    matches = re.findall(pattern, agent_prompt)
                    if matches:
                        trigger_variables = list(set(matches))
                
                if trigger_variables:
                    sanitized_config['trigger_variables'] = trigger_variables
                
                if provider_id == 'schedule':
                    sanitized_config['cron_expression'] = trigger_config.get('cron_expression', '')
                    sanitized_config['timezone'] = trigger_config.get('timezone', 'UTC')
                elif provider_id == 'composio':
                    sanitized_config['trigger_slug'] = trigger_config.get('trigger_slug', '')
                    if 'qualified_name' in trigger_config:
                        sanitized_config['qualified_name'] = trigger_config['qualified_name']
                    
                    excluded_fields = {
                        'profile_id', 'composio_trigger_id', 'provider_id', 
                        'agent_prompt', 'trigger_slug', 'qualified_name', 'trigger_variables'
                    }
                    
                    trigger_fields = {}
                    for key, value in trigger_config.items():
                        if key not in excluded_fields:
                            if isinstance(value, bool):
                                trigger_fields[key] = {'type': 'boolean', 'required': True}
                            elif isinstance(value, (int, float)):
                                trigger_fields[key] = {'type': 'number', 'required': True}
                            elif isinstance(value, list):
                                trigger_fields[key] = {'type': 'array', 'required': True}
                            elif isinstance(value, dict):
                                trigger_fields[key] = {'type': 'object', 'required': True}
                            else:
                                trigger_fields[key] = {'type': 'string', 'required': True}
                    
                    if trigger_fields:
                        sanitized_config['trigger_fields'] = trigger_fields

                sanitized_trigger = {
                    'name': trigger.get('name'),
                    'description': trigger.get('description'),
                    'trigger_type': trigger.get('trigger_type'),
                    'is_active': trigger.get('is_active', True),
                    'config': sanitized_config
                }
                sanitized_triggers.append(sanitized_trigger)
        
        sanitized = {
            'system_prompt': config.get('system_prompt', ''),
            'model': config.get('model'),
            'tools': {
                'agentpress': sanitized_agentpress,
                'mcp': config.get('tools', {}).get('mcp', []),
                'custom_mcp': []
            },
            'triggers': sanitized_triggers,
            'metadata': {}
        }
        
        custom_mcps = config.get('tools', {}).get('custom_mcp', [])
        for mcp in custom_mcps:
            if isinstance(mcp, dict):
                mcp_name = mcp.get('name', '')
                mcp_type = mcp.get('type', 'sse')
                
                sanitized_mcp = {
                    'name': mcp_name,
                    'type': mcp_type,
                    'display_name': mcp.get('display_name') or mcp_name,
                    'enabledTools': mcp.get('enabledTools', [])
                }
                
                if mcp_type == 'composio':
                    original_config = mcp.get('config', {})
                    qualified_name = (
                        mcp.get('mcp_qualified_name') or 
                        original_config.get('mcp_qualified_name') or
                        mcp.get('qualifiedName') or
                        original_config.get('qualifiedName')
                    )
                    toolkit_slug = (
                        mcp.get('toolkit_slug') or 
                        original_config.get('toolkit_slug')
                    )
                    
                    if not qualified_name:
                        if not toolkit_slug:
                            toolkit_slug = mcp_name.lower().replace(' ', '_')
                        qualified_name = f"composio.{toolkit_slug}"
                    else:
                        if not toolkit_slug:
                            if qualified_name.startswith('composio.'):
                                toolkit_slug = qualified_name[9:]
                            else:
                                toolkit_slug = mcp_name.lower().replace(' ', '_')
                    
                    sanitized_mcp['mcp_qualified_name'] = qualified_name
                    sanitized_mcp['toolkit_slug'] = toolkit_slug
                    sanitized_mcp['config'] = {}
                
                else:
                    qualified_name = mcp.get('qualifiedName')
                    if not qualified_name:
                        safe_name = mcp_name.replace(' ', '_').lower()
                        qualified_name = f"custom_{mcp_type}_{safe_name}"
                    
                    sanitized_mcp['qualifiedName'] = qualified_name
                    sanitized_mcp['config'] = {}
                
                sanitized['tools']['custom_mcp'].append(sanitized_mcp)
        
        return sanitized
    
    def _is_suna_default_agent(self, agent: Dict[str, Any]) -> bool:
        metadata = agent.get('metadata', {})
        return metadata.get('is_suna_default', False) or metadata.get('is_omni_default', False)
    
    async def _save_template(self, template: AgentTemplate) -> None:
        client = await self._db.client
        
        template_data = {
            'template_id': template.template_id,
            'creator_id': template.creator_id,
            'name': template.name,
            'config': template.config,
            'tags': template.tags,
            'is_public': template.is_public,
            'marketplace_published_at': template.marketplace_published_at.isoformat() if template.marketplace_published_at else None,
            'download_count': template.download_count,
            'created_at': template.created_at.isoformat(),
            'updated_at': template.updated_at.isoformat(),
<<<<<<< HEAD
            'profile_image_url': template.profile_image_url,
=======
>>>>>>> 552994a0
            'icon_name': template.icon_name,
            'icon_color': template.icon_color,
            'icon_background': template.icon_background,
            'metadata': template.metadata,
<<<<<<< HEAD
            'sharing_preferences': template.sharing_preferences

=======
            'usage_examples': template.usage_examples
>>>>>>> 552994a0
        }
        
        await client.table('agent_templates').insert(template_data).execute()
    
    def _map_to_template(self, data: Dict[str, Any]) -> AgentTemplate:
        creator_name = data.get('creator_name')
        
        usage_examples = data.get('usage_examples', [])
        logger.debug(f"Mapping template {data.get('template_id')}: usage_examples from DB = {usage_examples}")
        logger.debug(f"Raw data keys: {list(data.keys())}")
        
        return AgentTemplate(
            template_id=data['template_id'],
            creator_id=data['creator_id'],
            name=data['name'],
            config=data.get('config', {}),
            tags=data.get('tags', []),
            is_public=data.get('is_public', False),
            is_kortix_team=data.get('is_kortix_team', False),
            marketplace_published_at=datetime.fromisoformat(data['marketplace_published_at'].replace('Z', '+00:00')) if data.get('marketplace_published_at') else None,
            download_count=data.get('download_count', 0),
            created_at=datetime.fromisoformat(data['created_at'].replace('Z', '+00:00')),
            updated_at=datetime.fromisoformat(data['updated_at'].replace('Z', '+00:00')),
<<<<<<< HEAD
            profile_image_url=data.get('profile_image_url'),
=======
>>>>>>> 552994a0
            icon_name=data.get('icon_name'),
            icon_color=data.get('icon_color'),
            icon_background=data.get('icon_background'),
            metadata=data.get('metadata', {}),
            creator_name=creator_name,
<<<<<<< HEAD
            sharing_preferences=data.get('sharing_preferences')
=======
            usage_examples=usage_examples
>>>>>>> 552994a0
        )
    
    # Share link functionality removed - now using direct template ID URLs for simplicity

def get_template_service(db_connection: DBConnection) -> TemplateService:
    return TemplateService(db_connection) <|MERGE_RESOLUTION|>--- conflicted
+++ resolved
@@ -44,729 +44,16 @@
     download_count: int = 0
     created_at: datetime = field(default_factory=lambda: datetime.now(timezone.utc))
     updated_at: datetime = field(default_factory=lambda: datetime.now(timezone.utc))
-<<<<<<< HEAD
-    profile_image_url: Optional[str] = None
-=======
->>>>>>> 552994a0
     icon_name: Optional[str] = None
     icon_color: Optional[str] = None
     icon_background: Optional[str] = None
     metadata: ConfigType = field(default_factory=dict)
     creator_name: Optional[str] = None
-<<<<<<< HEAD
-    sharing_preferences: Optional[Dict[str, bool]] = None
-    
-=======
-    usage_examples: List[Dict[str, Any]] = field(default_factory=list)
->>>>>>> 552994a0
-    
-    def with_public_status(self, is_public: bool, published_at: Optional[datetime] = None) -> 'AgentTemplate':
-        return AgentTemplate(
-            **{**self.__dict__, 
-               'is_public': is_public, 
-               'marketplace_published_at': published_at}
-        )
-    
-    @property
-    def system_prompt(self) -> str:
-        return self.config.get('system_prompt', '')
-    
-    @property
-    def agentpress_tools(self) -> Dict[str, Any]:
-        return self.config.get('tools', {}).get('agentpress', {})
-    
-    
-    @property
-    def mcp_requirements(self) -> List[MCPRequirementValue]:
-        requirements = []
-        
-        mcps = self.config.get('tools', {}).get('mcp', [])
-        for mcp in mcps:
-            if isinstance(mcp, dict) and mcp.get('name'):
-                qualified_name = mcp.get('qualifiedName', mcp['name'])
-                
-                requirements.append(MCPRequirementValue(
-                    qualified_name=qualified_name,
-                    display_name=mcp.get('display_name') or mcp['name'],
-                    enabled_tools=mcp.get('enabledTools', []),
-                    required_config=mcp.get('requiredConfig', []),
-                    source='tool'
-                ))
-        
-        custom_mcps = self.config.get('tools', {}).get('custom_mcp', [])
-        for mcp in custom_mcps:
-            if isinstance(mcp, dict) and mcp.get('name'):
-                mcp_type = mcp.get('type', 'sse')
-                mcp_name = mcp['name']
-                
-                qualified_name = mcp.get('mcp_qualified_name') or mcp.get('qualifiedName')
-                if not qualified_name:
-                    if mcp_type == 'composio':
-                        toolkit_slug = mcp.get('toolkit_slug') or mcp_name.lower().replace(' ', '_')
-                        qualified_name = f"composio.{toolkit_slug}"
-                    else:
-                        safe_name = mcp_name.replace(' ', '_').lower()
-                        qualified_name = f"custom_{mcp_type}_{safe_name}"
-                
-                if mcp_type == 'composio':
-                    required_config = []
-                elif mcp_type in ['http', 'sse', 'json']:
-                    required_config = ['url']
-                else:
-                    required_config = mcp.get('requiredConfig', ['url'])
-                
-                requirements.append(MCPRequirementValue(
-                    qualified_name=qualified_name,
-                    display_name=mcp.get('display_name') or mcp_name,
-                    enabled_tools=mcp.get('enabledTools', []),
-                    required_config=required_config,
-                    custom_type=mcp_type,
-                    toolkit_slug=mcp.get('toolkit_slug') if mcp_type == 'composio' else None,
-                    app_slug=None,
-                    source='tool'
-                ))
-        
-        triggers = self.config.get('triggers', [])
-        
-        for i, trigger in enumerate(triggers):
-            config = trigger.get('config', {})
-            provider_id = config.get('provider_id', '')
-            
-            if provider_id == 'composio':
-                qualified_name = config.get('qualified_name')
-                
-                if not qualified_name:
-                    trigger_slug = config.get('trigger_slug', '')
-                    if trigger_slug:
-                        app_name = trigger_slug.split('_')[0].lower() if '_' in trigger_slug else 'composio'
-                        qualified_name = f'composio.{app_name}'
-                    else:
-                        qualified_name = 'composio'
-                
-                if qualified_name:
-                    if qualified_name.startswith('composio.'):
-                        app_name = qualified_name.split('.', 1)[1]
-                    else:
-                        app_name = 'composio'
-                    
-                    trigger_name = trigger.get('name', f'Trigger {i+1}')
-                    
-                    composio_req = MCPRequirementValue(
-                        qualified_name=qualified_name,
-                        display_name=f"{app_name.title()} ({trigger_name})",
-                        enabled_tools=[],
-                        required_config=[],
-                        custom_type=None,
-                        toolkit_slug=app_name,
-                        app_slug=app_name,
-                        source='trigger',
-                        trigger_index=i
-                    )
-                    requirements.append(composio_req)
-        
-        return requirements
-
-@dataclass
-class TemplateCreationRequest:
-    agent_id: str
-    creator_id: str
-    make_public: bool = False
-    tags: Optional[List[str]] = None
-
-class TemplateNotFoundError(Exception):
-    pass
-
-class TemplateAccessDeniedError(Exception):
-    pass
-
-class SunaDefaultAgentTemplateError(Exception):
-    pass
-
-class TemplateService:
-    def __init__(self, db_connection: DBConnection):
-        self._db = db_connection
-    
-    async def create_from_agent(
-        self,
-        agent_id: str,
-        creator_id: str,
-        make_public: bool = False,
-        tags: Optional[List[str]] = None,
-<<<<<<< HEAD
-        sharing_preferences: Optional[Dict[str, bool]] = None,
-        
-=======
-        usage_examples: Optional[List[Dict[str, Any]]] = None
->>>>>>> 552994a0
-    ) -> str:
-        logger.debug(f"Creating template from agent {agent_id} for user {creator_id}")
-        
-        agent = await self._get_agent_by_id(agent_id)
-        if not agent:
-            raise TemplateNotFoundError("Agent not found")
-        
-        if agent['account_id'] != creator_id:
-            raise TemplateAccessDeniedError("You can only create templates from your own agents")
-        
-        if self._is_suna_default_agent(agent):
-            raise SunaDefaultAgentTemplateError("Cannot create template from Suna default agent")
-        
-        version_config = await self._get_agent_version_config(agent)
-        if not version_config:
-            raise TemplateNotFoundError("Agent has no version configuration")
-        
-        # Set default sharing preferences if not provided
-        if sharing_preferences is None:
-            sharing_preferences = {
-                "include_system_prompt": True,
-                "include_model_settings": True,
-                "include_default_tools": True,
-                "include_integrations": True,
-                "include_knowledge_bases": True,
-                "include_playbooks": True,
-                "include_triggers": True,
-                "default_files": True
-            }
-        
-        # Apply sharing preferences during sanitization
-        sanitized_config = await self._sanitize_config_for_template(version_config, sharing_preferences, agent_id)
-        
-        template = AgentTemplate(
-            template_id=str(uuid4()),
-            creator_id=creator_id,
-            name=agent['name'],
-            config=sanitized_config,
-            tags=tags or [],
-            is_public=make_public,
-            marketplace_published_at=datetime.now(timezone.utc) if make_public else None,
-<<<<<<< HEAD
-            profile_image_url=agent.get('profile_image_url'),
-            icon_name=agent.get('icon_name'),
-            icon_color=agent.get('icon_color'),
-            icon_background=agent.get('icon_background'),
-            metadata={
-                **agent.get('metadata', {}),
-                'source_agent_id': agent_id
-            },
-            sharing_preferences=sharing_preferences
-
-=======
-            icon_name=agent.get('icon_name'),
-            icon_color=agent.get('icon_color'),
-            icon_background=agent.get('icon_background'),
-            metadata=agent.get('metadata', {}),
-            usage_examples=usage_examples or []
->>>>>>> 552994a0
-        )
-        
-        await self._save_template(template)
-        
-        logger.debug(f"Created template {template.template_id} from agent {agent_id}")
-        return template.template_id
-    
-    async def get_template(self, template_id: str) -> Optional[AgentTemplate]:
-        try:
-            logger.debug(f"Querying database for template_id: {template_id}")
-            client = await self._db.client
-            result = await client.table('agent_templates').select('*')\
-                .eq('template_id', template_id)\
-                .maybe_single()\
-                .execute()
-            
-            logger.debug(f"Database query result for {template_id}: {result.data is not None}")
-            
-            if not result.data:
-                logger.debug(f"No template found with ID: {template_id}")
-                return None
-            
-            creator_id = result.data['creator_id']
-            logger.debug(f"Template {template_id} found, creator_id: {creator_id}")
-            
-            try:
-                creator_result = await client.schema('basejump').from_('accounts').select('id, name, slug').eq('id', creator_id).execute()
-                
-                creator_name = None
-                if creator_result.data and len(creator_result.data) > 0:
-                    account = creator_result.data[0]
-                    creator_name = account.get('name') or account.get('slug')
-                
-                result.data['creator_name'] = creator_name
-                logger.debug(f"Creator name resolved for {template_id}: {creator_name}")
-                
-            except Exception as e:
-                logger.warning(f"Failed to get creator name for template {template_id}: {e}")
-                result.data['creator_name'] = None
-            
-            return self._map_to_template(result.data)
-            
-        except Exception as e:
-            try:
-                error_str = str(e)
-            except Exception:
-                error_str = f"Error of type {type(e).__name__}"
-            logger.error(f"Error in get_template for {template_id}: {error_str}")
-            raise
-    
-    async def get_user_templates(self, creator_id: str) -> List[AgentTemplate]:
-        client = await self._db.client
-        result = await client.table('agent_templates').select('*')\
-            .eq('creator_id', creator_id)\
-            .order('created_at', desc=True)\
-            .execute()
-        
-        if not result.data:
-            return []
-        
-        creator_result = await client.schema('basejump').from_('accounts').select('id, name, slug').eq('id', creator_id).execute()
-        
-        creator_name = None
-        if creator_result.data:
-            account = creator_result.data[0]
-            creator_name = account.get('name') or account.get('slug')
-        
-        templates = []
-        for template_data in result.data:
-            template_data['creator_name'] = creator_name
-            templates.append(self._map_to_template(template_data))
-        
-        return templates
-    
-    async def get_public_templates(
-        self,
-        is_kortix_team: Optional[bool] = None,
-        limit: Optional[int] = None,
-        offset: int = 0,
-        search: Optional[str] = None,
-        tags: Optional[List[str]] = None
-    ) -> List[AgentTemplate]:
-        client = await self._db.client
-        
-        query = client.table('agent_templates').select('*').eq('is_public', True)
-        
-        if is_kortix_team is not None:
-            query = query.eq('is_kortix_team', is_kortix_team)
-        
-        if search:
-            query = query.ilike("name", f"%{search}%")
-        
-        if tags:
-            for tag in tags:
-                query = query.contains('tags', [tag])
-        
-        query = query.order('download_count', desc=True)\
-                    .order('marketplace_published_at', desc=True)
-        
-        if limit:
-            query = query.limit(limit)
-        if offset:
-            query = query.offset(offset)
-        
-        result = await query.execute()
-        
-        if not result.data:
-            return []
-        
-        creator_ids = list(set(template['creator_id'] for template in result.data))
-        
-        from core.utils.query_utils import batch_query_in
-        
-        accounts_data = await batch_query_in(
-            client=client,
-            table_name='accounts',
-            select_fields='id, name, slug',
-            in_field='id',
-            in_values=creator_ids,
-            schema='basejump'
-        )
-        
-        creator_names = {}
-        for account in accounts_data:
-            creator_names[account['id']] = account.get('name') or account.get('slug')
-        
-        templates = []
-        for template_data in result.data:
-            creator_name = creator_names.get(template_data['creator_id'])
-            template_data['creator_name'] = creator_name
-            templates.append(self._map_to_template(template_data))
-        
-        return templates
-    
-    async def publish_template(
-        self, 
-        template_id: str, 
-        creator_id: str,
-<<<<<<< HEAD
-        sharing_preferences: Optional[Dict[str, bool]] = None,
-        
-    ) -> bool:
-        logger.info(f"Publishing template {template_id}")
-        
-        # Set default sharing preferences if not provided
-        if sharing_preferences is None:
-            sharing_preferences = {
-                "include_system_prompt": True,
-                "include_model_settings": True,
-                "include_default_tools": True,
-                "include_integrations": True,
-                "include_knowledge_bases": True,
-                "include_playbooks": True,
-                "include_triggers": True,
-                "default_files": True
-            }
-=======
-        usage_examples: Optional[List[Dict[str, Any]]] = None
-    ) -> bool:
-        logger.debug(f"Publishing template {template_id}")
->>>>>>> 552994a0
-        
-        client = await self._db.client
-        update_data = {
-            'is_public': True,
-            'marketplace_published_at': datetime.now(timezone.utc).isoformat(),
-<<<<<<< HEAD
-            'updated_at': datetime.now(timezone.utc).isoformat(),
-            'sharing_preferences': sharing_preferences
-        }).eq('template_id', template_id)\
-=======
-            'updated_at': datetime.now(timezone.utc).isoformat()
-        }
-        
-        if usage_examples is not None:
-            update_data['usage_examples'] = usage_examples
-        
-        result = await client.table('agent_templates').update(update_data)\
-          .eq('template_id', template_id)\
->>>>>>> 552994a0
-          .eq('creator_id', creator_id)\
-          .execute()
-        
-        success = len(result.data) > 0
-        if success:
-            logger.debug(f"Published template {template_id}")
-        
-        return success
-    
-    async def unpublish_template(self, template_id: str, creator_id: str) -> bool:
-        logger.debug(f"Unpublishing template {template_id}")
-        
-        client = await self._db.client
-        result = await client.table('agent_templates').update({
-            'is_public': False,
-            'marketplace_published_at': None,
-            'updated_at': datetime.now(timezone.utc).isoformat()
-        }).eq('template_id', template_id)\
-          .eq('creator_id', creator_id)\
-          .execute()
-        
-        success = len(result.data) > 0
-        if success:
-            logger.debug(f"Unpublished template {template_id}")
-        
-        return success
-    
-    async def delete_template(self, template_id: str, creator_id: str) -> bool:
-        """Delete a template. Only the creator can delete their templates."""
-        logger.debug(f"Deleting template {template_id} for user {creator_id}")
-        
-        client = await self._db.client
-        
-        # First check if template exists and user owns it
-        template_result = await client.table('agent_templates').select('*')\
-            .eq('template_id', template_id)\
-            .maybe_single()\
-            .execute()
-        
-        if not template_result.data:
-            logger.warning(f"Template {template_id} not found")
-            return False
-        
-        template = template_result.data
-        if template['creator_id'] != creator_id:
-            logger.warning(f"User {creator_id} cannot delete template {template_id} (owned by {template['creator_id']})")
-            return False
-        
-        # Delete the template
-        result = await client.table('agent_templates').delete()\
-            .eq('template_id', template_id)\
-            .eq('creator_id', creator_id)\
-            .execute()
-        
-        success = len(result.data) > 0
-        if success:
-            logger.debug(f"Successfully deleted template {template_id}")
-        
-        return success
-    
-    async def increment_download_count(self, template_id: str) -> None:
-        client = await self._db.client
-        await client.rpc('increment_template_download_count', {
-            'template_id_param': template_id
-        }).execute()
-    
-    async def validate_access(self, template: AgentTemplate, user_id: str) -> None:
-        if template.creator_id != user_id and not template.is_public:
-            raise TemplateAccessDeniedError("Access denied to template")
-    
-    async def _get_agent_by_id(self, agent_id: str) -> Optional[Dict[str, Any]]:
-        client = await self._db.client
-        result = await client.table('agents').select('*')\
-            .eq('agent_id', agent_id)\
-            .maybe_single()\
-            .execute()
-        
-        return result.data
-    
-    async def _get_agent_version_config(self, agent: Dict[str, Any]) -> Optional[Dict[str, Any]]:
-        version_id = agent.get('current_version_id')
-        if version_id:
-            client = await self._db.client
-            result = await client.table('agent_versions').select('config')\
-                .eq('version_id', version_id)\
-                .maybe_single()\
-                .execute()
-            
-            if result.data and result.data['config']:
-                return result.data['config']
-        
-        return {}
-    
-    async def _sanitize_config_for_template(
-        self, 
-        config: Dict[str, Any], 
-        sharing_preferences: Dict[str, bool], 
-        agent_id: str
-    ) -> Dict[str, Any]:
-        sanitized = self._fallback_sanitize_config(config)
-        
-        # Apply sharing preferences to filter components
-        sanitized = await self._apply_sharing_preferences(sanitized, sharing_preferences, agent_id)
-        
-        return sanitized
-    
-    async def _apply_sharing_preferences(
-        self, 
-        config: Dict[str, Any], 
-        sharing_preferences: Dict[str, bool], 
-        agent_id: str
-    ) -> Dict[str, Any]:
-        """Apply sharing preferences to filter what gets included in the template"""
-        filtered_config = config.copy()
-        
-        # 1. System Prompt
-        if not sharing_preferences.get('include_system_prompt', True):
-            filtered_config['system_prompt'] = ''
-            logger.info(f"Removed system prompt from template for agent {agent_id}")
-        
-        # 2. Model Settings
-        if not sharing_preferences.get('include_model_settings', True):
-            filtered_config['model'] = None
-            logger.info(f"Removed model settings from template for agent {agent_id}")
-        
-        # 3. Default Tools (AgentPress tools)
-        if not sharing_preferences.get('include_default_tools', True):
-            if 'tools' in filtered_config:
-                filtered_config['tools']['agentpress'] = {}
-            logger.info(f"Removed default tools from template for agent {agent_id}")
-        
-        # 4. Integrations (MCP tools)
-        if not sharing_preferences.get('include_integrations', True):
-            if 'tools' in filtered_config:
-                filtered_config['tools']['mcp'] = []
-                filtered_config['tools']['custom_mcp'] = []
-            logger.info(f"Removed integrations from template for agent {agent_id}")
-        
-        # 5. Knowledge Bases (will be handled during installation)
-        # Note: Knowledge bases are stored in separate table, handled in installation service
-        if not sharing_preferences.get('include_knowledge_bases', True):
-            logger.info(f"Knowledge bases will be excluded during template installation for agent {agent_id}")
-        
-        # 6. Playbooks (Workflows)
-        # Note: Workflows are stored in separate table, handled in installation service  
-        if not sharing_preferences.get('include_playbooks', True):
-            logger.info(f"Playbooks will be excluded during template installation for agent {agent_id}")
-        
-        # 7. Triggers
-        # Note: Triggers are stored in separate table, handled in installation service
-        if not sharing_preferences.get('include_triggers', True):
-            logger.info(f"Triggers will be excluded during template installation for agent {agent_id}")
-        
-        return filtered_config
-    
-    def _fallback_sanitize_config(self, config: Dict[str, Any]) -> Dict[str, Any]:
-        agentpress_tools = config.get('tools', {}).get('agentpress', {})
-        sanitized_agentpress = {}
-        
-        for tool_name, tool_config in agentpress_tools.items():
-            if isinstance(tool_config, dict):
-                sanitized_agentpress[tool_name] = tool_config.get('enabled', False)
-            elif isinstance(tool_config, bool):
-                sanitized_agentpress[tool_name] = tool_config
-            else:
-                sanitized_agentpress[tool_name] = False
-        
-        triggers = config.get('triggers', [])
-        sanitized_triggers = []
-        for trigger in triggers:
-            if isinstance(trigger, dict):
-                trigger_config = trigger.get('config', {})
-                provider_id = trigger_config.get('provider_id', '')
-                
-                agent_prompt = trigger_config.get('agent_prompt', '')
-                
-                sanitized_config = {
-                    'provider_id': provider_id,
-                    'agent_prompt': agent_prompt,
-                }
-                
-                # Extract trigger variables if they exist in the prompt
-                trigger_variables = trigger_config.get('trigger_variables', [])
-                if not trigger_variables and agent_prompt:
-                    # Extract variables from the prompt using regex
-                    pattern = r'\{\{(\w+)\}\}'
-                    matches = re.findall(pattern, agent_prompt)
-                    if matches:
-                        trigger_variables = list(set(matches))
-                
-                if trigger_variables:
-                    sanitized_config['trigger_variables'] = trigger_variables
-                
-                if provider_id == 'schedule':
-                    sanitized_config['cron_expression'] = trigger_config.get('cron_expression', '')
-                    sanitized_config['timezone'] = trigger_config.get('timezone', 'UTC')
-                elif provider_id == 'composio':
-                    sanitized_config['trigger_slug'] = trigger_config.get('trigger_slug', '')
-                    if 'qualified_name' in trigger_config:
-                        sanitized_config['qualified_name'] = trigger_config['qualified_name']
-                    
-                    excluded_fields = {
-                        'profile_id', 'composio_trigger_id', 'provider_id', 
-                        'agent_prompt', 'trigger_slug', 'qualified_name', 'trigger_variables'
-                    }
-                    
-                    trigger_fields = {}
-                    for key, value in trigger_config.items():
-                        if key not in excluded_fields:
-                            if isinstance(value, bool):
-                                trigger_fields[key] = {'type': 'boolean', 'required': True}
-                            elif isinstance(value, (int, float)):
-                                trigger_fields[key] = {'type': 'number', 'required': True}
-                            elif isinstance(value, list):
-                                trigger_fields[key] = {'type': 'array', 'required': True}
-                            elif isinstance(value, dict):
-                                trigger_fields[key] = {'type': 'object', 'required': True}
-                            else:
-                                trigger_fields[key] = {'type': 'string', 'required': True}
-                    
-                    if trigger_fields:
-                        sanitized_config['trigger_fields'] = trigger_fields
-
-                sanitized_trigger = {
-                    'name': trigger.get('name'),
-                    'description': trigger.get('description'),
-                    'trigger_type': trigger.get('trigger_type'),
-                    'is_active': trigger.get('is_active', True),
-                    'config': sanitized_config
-                }
-                sanitized_triggers.append(sanitized_trigger)
-        
-        sanitized = {
-            'system_prompt': config.get('system_prompt', ''),
-            'model': config.get('model'),
-            'tools': {
-                'agentpress': sanitized_agentpress,
-                'mcp': config.get('tools', {}).get('mcp', []),
-                'custom_mcp': []
-            },
-            'triggers': sanitized_triggers,
-            'metadata': {}
-        }
-        
-        custom_mcps = config.get('tools', {}).get('custom_mcp', [])
-        for mcp in custom_mcps:
-            if isinstance(mcp, dict):
-                mcp_name = mcp.get('name', '')
-                mcp_type = mcp.get('type', 'sse')
-                
-                sanitized_mcp = {
-                    'name': mcp_name,
-                    'type': mcp_type,
-                    'display_name': mcp.get('display_name') or mcp_name,
-                    'enabledTools': mcp.get('enabledTools', [])
-                }
-                
-                if mcp_type == 'composio':
-                    original_config = mcp.get('config', {})
-                    qualified_name = (
-                        mcp.get('mcp_qualified_name') or 
-                        original_config.get('mcp_qualified_name') or
-                        mcp.get('qualifiedName') or
-                        original_config.get('qualifiedName')
-                    )
-                    toolkit_slug = (
-                        mcp.get('toolkit_slug') or 
-                        original_config.get('toolkit_slug')
-                    )
-                    
-                    if not qualified_name:
-                        if not toolkit_slug:
-                            toolkit_slug = mcp_name.lower().replace(' ', '_')
-                        qualified_name = f"composio.{toolkit_slug}"
-                    else:
-                        if not toolkit_slug:
-                            if qualified_name.startswith('composio.'):
-                                toolkit_slug = qualified_name[9:]
-                            else:
-                                toolkit_slug = mcp_name.lower().replace(' ', '_')
-                    
-                    sanitized_mcp['mcp_qualified_name'] = qualified_name
-                    sanitized_mcp['toolkit_slug'] = toolkit_slug
-                    sanitized_mcp['config'] = {}
-                
-                else:
-                    qualified_name = mcp.get('qualifiedName')
-                    if not qualified_name:
-                        safe_name = mcp_name.replace(' ', '_').lower()
-                        qualified_name = f"custom_{mcp_type}_{safe_name}"
-                    
-                    sanitized_mcp['qualifiedName'] = qualified_name
-                    sanitized_mcp['config'] = {}
-                
-                sanitized['tools']['custom_mcp'].append(sanitized_mcp)
-        
-        return sanitized
-    
-    def _is_suna_default_agent(self, agent: Dict[str, Any]) -> bool:
-        metadata = agent.get('metadata', {})
-        return metadata.get('is_suna_default', False) or metadata.get('is_omni_default', False)
-    
-    async def _save_template(self, template: AgentTemplate) -> None:
-        client = await self._db.client
-        
-        template_data = {
-            'template_id': template.template_id,
-            'creator_id': template.creator_id,
-            'name': template.name,
-            'config': template.config,
-            'tags': template.tags,
-            'is_public': template.is_public,
-            'marketplace_published_at': template.marketplace_published_at.isoformat() if template.marketplace_published_at else None,
-            'download_count': template.download_count,
-            'created_at': template.created_at.isoformat(),
-            'updated_at': template.updated_at.isoformat(),
-<<<<<<< HEAD
-            'profile_image_url': template.profile_image_url,
-=======
->>>>>>> 552994a0
             'icon_name': template.icon_name,
             'icon_color': template.icon_color,
             'icon_background': template.icon_background,
             'metadata': template.metadata,
-<<<<<<< HEAD
-            'sharing_preferences': template.sharing_preferences
-
-=======
             'usage_examples': template.usage_examples
->>>>>>> 552994a0
         }
         
         await client.table('agent_templates').insert(template_data).execute()
@@ -790,20 +77,12 @@
             download_count=data.get('download_count', 0),
             created_at=datetime.fromisoformat(data['created_at'].replace('Z', '+00:00')),
             updated_at=datetime.fromisoformat(data['updated_at'].replace('Z', '+00:00')),
-<<<<<<< HEAD
-            profile_image_url=data.get('profile_image_url'),
-=======
->>>>>>> 552994a0
             icon_name=data.get('icon_name'),
             icon_color=data.get('icon_color'),
             icon_background=data.get('icon_background'),
             metadata=data.get('metadata', {}),
             creator_name=creator_name,
-<<<<<<< HEAD
-            sharing_preferences=data.get('sharing_preferences')
-=======
             usage_examples=usage_examples
->>>>>>> 552994a0
         )
     
     # Share link functionality removed - now using direct template ID URLs for simplicity
