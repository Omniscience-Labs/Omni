--- conflicted
+++ resolved
@@ -425,18 +425,7 @@
             'icon_name': template.icon_name or 'brain',
             'icon_color': template.icon_color or '#000000',
             'icon_background': template.icon_background or '#F3F4F6',
-<<<<<<< HEAD
-            'metadata': {
-                **metadata,  # Use Suna's improved metadata (includes kortix_team, etc.)
-                'marketplace_install': {  # Add your marketplace install tracking
-                    'template_id': template.template_id,
-                    'template_name': template.name,
-                    'installed_at': datetime.now(timezone.utc).isoformat()
-                }
-            },
-=======
             'metadata': metadata,
->>>>>>> 552994a0
             'created_at': datetime.now(timezone.utc).isoformat(),
             'updated_at': datetime.now(timezone.utc).isoformat()
         }
