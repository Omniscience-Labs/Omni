--- conflicted
+++ resolved
@@ -28,20 +28,8 @@
 from core.utils.logger import logger
 
 from core.billing.billing_integration import billing_integration
-<<<<<<< HEAD
 from core.tools.sb_vision_tool import SandboxVisionTool
 from core.tools.sb_image_edit_tool import SandboxImageEditTool
-from core.tools.sb_video_avatar_tool import SandboxVideoAvatarTool
-from core.tools.sb_presentation_outline_tool import SandboxPresentationOutlineTool
-from core.tools.sb_presentation_tool import SandboxPresentationTool
-from core.services.billing_wrapper import check_billing_status_unified
-from core.tools.sb_vision_tool import SandboxVisionTool
-from core.tools.sb_image_edit_tool import SandboxImageEditTool
-from core.tools.sb_video_avatar_tool import SandboxVideoAvatarTool
-=======
-from core.tools.sb_vision_tool import SandboxVisionTool
-from core.tools.sb_image_edit_tool import SandboxImageEditTool
->>>>>>> 552994a0
 from core.tools.sb_designer_tool import SandboxDesignerTool
 from core.tools.sb_presentation_outline_tool import SandboxPresentationOutlineTool
 from core.tools.sb_presentation_tool import SandboxPresentationTool
@@ -59,117 +47,11 @@
 from core.tools.sb_custom_automation_tool import SandboxCustomAutomationTool
 from core.tools.podcast_tool import SandboxPodcastTool
 from core.tools.sb_docs_tool import SandboxDocsTool
-<<<<<<< HEAD
-=======
-from core.tools.people_search_tool import PeopleSearchTool
-from core.tools.company_search_tool import CompanySearchTool
-from core.tools.paper_search_tool import PaperSearchTool
->>>>>>> 552994a0
-from core.ai_models.manager import model_manager
-
-load_dotenv()
-
-
-@dataclass
-class AgentConfig:
-    thread_id: str
-    project_id: str
-    native_max_auto_continues: int = 25
-    max_iterations: int = 100
-<<<<<<< HEAD
-    model_name: str = "Qwen3 VL 235B Thinking"
-    enable_thinking: Optional[bool] = False
-    reasoning_effort: Optional[str] = 'low'
-    enable_context_manager: bool = True
-=======
-    model_name: str = "openai/gpt-5-mini"
->>>>>>> 552994a0
-    agent_config: Optional[dict] = None
-    trace: Optional[StatefulTraceClient] = None
-    enable_prompt_caching: bool = True
-    is_agent_builder: Optional[bool] = False
-    target_agent_id: Optional[str] = None
-
-class ToolManager:
-    def __init__(self, thread_manager: ThreadManager, project_id: str, thread_id: str, agent_config: Optional[dict] = None):
-        self.thread_manager = thread_manager
-        self.project_id = project_id
-        self.thread_id = thread_id
-        self.agent_config = agent_config
-    
-    def register_all_tools(self, agent_id: Optional[str] = None, disabled_tools: Optional[List[str]] = None):
-        """Register all available tools by default, with optional exclusions.
-        
-        Args:
-            agent_id: Optional agent ID for agent builder tools
-            disabled_tools: List of tool names to exclude from registration
-        """
-        disabled_tools = disabled_tools or []
-        
-        # logger.debug(f"Registering tools with disabled list: {disabled_tools}")
-        
-        # Core tools - always enabled
-        self._register_core_tools()
-        
-        # Sandbox tools
-        self._register_sandbox_tools(disabled_tools)
-        
-        # Data and utility tools
-        self._register_utility_tools(disabled_tools)
-        
-        # Agent builder tools - register if agent_id provided
-        if agent_id:
-            self._register_agent_builder_tools(agent_id, disabled_tools)
-        
-        # Browser tool
-        self._register_browser_tool(disabled_tools)
-        
-        # logger.debug(f"Tool registration complete. Registered {len(self.thread_manager.tool_registry.tools)} tools")
-    
-    def _register_core_tools(self):
-        """Register core tools that are always available."""
-        self.thread_manager.add_tool(ExpandMessageTool, thread_id=self.thread_id, thread_manager=self.thread_manager)
-        self.thread_manager.add_tool(MessageTool)
-        self.thread_manager.add_tool(TaskListTool, project_id=self.project_id, thread_manager=self.thread_manager, thread_id=self.thread_id)
-    
-    def _register_sandbox_tools(self, disabled_tools: List[str]):
-        """Register sandbox-related tools with granular control."""
-        sandbox_tools = [
-            ('sb_shell_tool', SandboxShellTool, {'project_id': self.project_id, 'thread_manager': self.thread_manager}),
-            ('sb_files_tool', SandboxFilesTool, {'project_id': self.project_id, 'thread_manager': self.thread_manager}),
-            ('sb_deploy_tool', SandboxDeployTool, {'project_id': self.project_id, 'thread_manager': self.thread_manager}),
-            ('sb_expose_tool', SandboxExposeTool, {'project_id': self.project_id, 'thread_manager': self.thread_manager}),
-            ('web_search_tool', SandboxWebSearchTool, {'project_id': self.project_id, 'thread_manager': self.thread_manager}),
-            ('image_search_tool', SandboxImageSearchTool, {'project_id': self.project_id, 'thread_manager': self.thread_manager}),
-            ('sb_vision_tool', SandboxVisionTool, {'project_id': self.project_id, 'thread_id': self.thread_id, 'thread_manager': self.thread_manager}),
-            ('sb_image_edit_tool', SandboxImageEditTool, {'project_id': self.project_id, 'thread_id': self.thread_id, 'thread_manager': self.thread_manager}),
-            ('sb_kb_tool', SandboxKbTool, {'project_id': self.project_id, 'thread_manager': self.thread_manager}),
-            ('sb_design_tool', SandboxDesignerTool, {'project_id': self.project_id, 'thread_id': self.thread_id, 'thread_manager': self.thread_manager}),
-            ('sb_presentation_outline_tool', SandboxPresentationOutlineTool, {'project_id': self.project_id, 'thread_manager': self.thread_manager}),
-            ('sb_presentation_tool', SandboxPresentationTool, {'project_id': self.project_id, 'thread_manager': self.thread_manager}),
-<<<<<<< HEAD
-            ('sb_video_avatar_tool', SandboxVideoAvatarTool, {'project_id': self.project_id, 'thread_manager': self.thread_manager}),
-=======
->>>>>>> 552994a0
-            ('sb_sheets_tool', SandboxSheetsTool, {'project_id': self.project_id, 'thread_manager': self.thread_manager}),
-            # ('sb_web_dev_tool', SandboxWebDevTool, {'project_id': self.project_id, 'thread_id': self.thread_id, 'thread_manager': self.thread_manager}),  # DEACTIVATED
-            ('sb_upload_file_tool', SandboxUploadFileTool, {'project_id': self.project_id, 'thread_manager': self.thread_manager}),
-            ('sb_custom_automation_tool', SandboxCustomAutomationTool, {'project_id': self.project_id, 'thread_manager': self.thread_manager}),
-            ('podcast_tool', SandboxPodcastTool, {'project_id': self.project_id, 'thread_manager': self.thread_manager}),
-            ('sb_docs_tool', SandboxDocsTool, {'project_id': self.project_id, 'thread_manager': self.thread_manager}),
-
-<<<<<<< HEAD
-=======
             # ('sb_document_parser_tool', SandboxDocumentParserTool, {'project_id': self.project_id, 'thread_manager': self.thread_manager}),
->>>>>>> 552994a0
         ]
         
         for tool_name, tool_class, kwargs in sandbox_tools:
             if tool_name not in disabled_tools:
-<<<<<<< HEAD
-                self.thread_manager.add_tool(tool_class, **kwargs)
-                # logger.debug(f"Registered {tool_name}")
-=======
                 # Check for granular method control
                 enabled_methods = self._get_enabled_methods_for_tool(tool_name)
                 if enabled_methods is not None:
@@ -180,14 +62,9 @@
                     # Register all methods (backward compatibility)
                     self.thread_manager.add_tool(tool_class, **kwargs)
                     # logger.debug(f"Registered {tool_name} (all methods)")
->>>>>>> 552994a0
     
     def _register_utility_tools(self, disabled_tools: List[str]):
         if config.RAPID_API_KEY and 'data_providers_tool' not in disabled_tools:
-<<<<<<< HEAD
-            self.thread_manager.add_tool(DataProvidersTool)
-            # logger.debug("Registered data_providers_tool")
-=======
             # Check for granular method control
             enabled_methods = self._get_enabled_methods_for_tool('data_providers_tool')
             if enabled_methods is not None:
@@ -227,7 +104,6 @@
                 else:
                     self.thread_manager.add_tool(PaperSearchTool, thread_manager=self.thread_manager)
                     logger.debug("Registered paper_search_tool (all methods)")
->>>>>>> 552994a0
     
     def _register_agent_builder_tools(self, agent_id: str, disabled_tools: List[str]):
         """Register agent builder tools."""
@@ -245,22 +121,6 @@
             ('credential_profile_tool', CredentialProfileTool),
             ('trigger_tool', TriggerTool),
         ]
-<<<<<<< HEAD
-        
-        # logger.debug(f"Registering agent builder tools for agent_id: {agent_id}")
-        # logger.debug(f"Disabled tools list: {disabled_tools}")
-        
-        for tool_name, tool_class in agent_builder_tools:
-            if tool_name not in disabled_tools:
-                try:
-                    self.thread_manager.add_tool(tool_class, thread_manager=self.thread_manager, db_connection=db, agent_id=agent_id)
-                    # logger.debug(f"✅ Registered {tool_name}")
-                    pass
-                except Exception as e:
-                    logger.warning(f"❌ Failed to register {tool_name}: {e}")
-            else:
-                # logger.debug(f"⏭️ Skipping {tool_name} - disabled")
-=======
 
         for tool_name, tool_class in agent_builder_tools:
             if tool_name not in disabled_tools:
@@ -274,7 +134,6 @@
                 except Exception as e:
                     logger.warning(f"❌ Failed to register {tool_name}: {e}")
             else:
->>>>>>> 552994a0
                 pass
     
     def _register_suna_specific_tools(self, disabled_tools: List[str]):
@@ -298,10 +157,6 @@
     def _register_browser_tool(self, disabled_tools: List[str]):
         if 'browser_tool' not in disabled_tools:
             from core.tools.browser_tool import BrowserTool
-<<<<<<< HEAD
-            self.thread_manager.add_tool(BrowserTool, project_id=self.project_id, thread_id=self.thread_id, thread_manager=self.thread_manager)
-            # logger.debug("Registered browser_tool")
-=======
             
             # Check for granular method control
             enabled_methods = self._get_enabled_methods_for_tool('browser_tool')
@@ -311,7 +166,6 @@
             else:
                 self.thread_manager.add_tool(BrowserTool, project_id=self.project_id, thread_id=self.thread_id, thread_manager=self.thread_manager)
                 # logger.debug("Registered browser_tool (all methods)")
->>>>>>> 552994a0
     
     def _get_enabled_methods_for_tool(self, tool_name: str) -> Optional[List[str]]:
         if not self.agent_config or 'agentpress_tools' not in self.agent_config:
@@ -401,10 +255,6 @@
                                   mcp_wrapper_instance: Optional[MCPToolWrapper],
                                   client=None,
                                   tool_registry=None,
-<<<<<<< HEAD
-                                  include_xml_examples: bool = False,
-=======
->>>>>>> 552994a0
                                   xml_tool_calling: bool = True) -> dict:
         
         default_system_content = get_system_prompt()
@@ -514,29 +364,13 @@
             system_content += mcp_info
         
         # Add XML tool calling instructions to system prompt if requested
-<<<<<<< HEAD
-        if include_xml_examples and xml_tool_calling and tool_registry:
-            openapi_schemas = tool_registry.get_openapi_schemas()
-            usage_examples = tool_registry.get_usage_examples()
-=======
         if xml_tool_calling and tool_registry:
             openapi_schemas = tool_registry.get_openapi_schemas()
->>>>>>> 552994a0
             
             if openapi_schemas:
                 # Convert schemas to JSON string
                 schemas_json = json.dumps(openapi_schemas, indent=2)
                 
-<<<<<<< HEAD
-                # Build usage examples section if any exist
-                usage_examples_section = ""
-                if usage_examples:
-                    usage_examples_section = "\n\nUsage Examples:\n"
-                    for func_name, example in usage_examples.items():
-                        usage_examples_section += f"\n{func_name}:\n{example}\n"
-                
-=======
->>>>>>> 552994a0
                 examples_content = f"""
 
 In this environment you have access to a set of tools you can use to answer the user's question.
@@ -563,10 +397,6 @@
 - Include all required parameters as specified in the schema
 - Format complex data (objects, arrays) as JSON strings within the parameter tags
 - Boolean values should be "true" or "false" (lowercase)
-<<<<<<< HEAD
-{usage_examples_section}
-=======
->>>>>>> 552994a0
 """
                 
                 system_content += examples_content
@@ -662,19 +492,7 @@
             logger.debug(f"No sandbox found for project {self.config.project_id}; will create lazily when needed")
     
     async def setup_tools(self):
-<<<<<<< HEAD
-        # Enrich agent config with LlamaCloud knowledge bases if agent exists
-        if self.config.agent_config and self.config.agent_config.get('agent_id'):
-            try:
-                from core.config_helper import enrich_agent_config_with_llamacloud_kb
-                self.config.agent_config = await enrich_agent_config_with_llamacloud_kb(self.config.agent_config)
-            except Exception as e:
-                logger.error(f"Failed to enrich agent config with LlamaCloud knowledge bases: {e}")
-        
-        tool_manager = ToolManager(self.thread_manager, self.config.project_id, self.config.thread_id)
-=======
         tool_manager = ToolManager(self.thread_manager, self.config.project_id, self.config.thread_id, self.config.agent_config)
->>>>>>> 552994a0
         
         agent_id = None
         if self.config.agent_config and (self.config.agent_config.get('is_suna_default', False) or self.config.agent_config.get('is_omni_default', False)):
@@ -766,17 +584,11 @@
         all_tools = [
             'sb_shell_tool', 'sb_files_tool', 'sb_deploy_tool', 'sb_expose_tool',
             'web_search_tool', 'image_search_tool', 'sb_vision_tool', 'sb_presentation_tool', 'sb_image_edit_tool',
-<<<<<<< HEAD
-            'sb_sheets_tool', 'sb_web_dev_tool', 'data_providers_tool', 'browser_tool',
-            'agent_config_tool', 'mcp_search_tool', 'credential_profile_tool', 
-            'workflow_tool', 'trigger_tool'
-=======
             'sb_sheets_tool', 'sb_kb_tool', 'sb_design_tool', 'sb_presentation_outline_tool', 'sb_upload_file_tool',
             'sb_docs_tool', 'sb_browser_tool', 'sb_templates_tool', 'computer_use_tool', 'sb_web_dev_tool', 
             'data_providers_tool', 'browser_tool', 'people_search_tool', 'company_search_tool', 
             'agent_config_tool', 'mcp_search_tool', 'credential_profile_tool', 'trigger_tool',
             'agent_creation_tool'
->>>>>>> 552994a0
         ]
         
         for tool_name in all_tools:
@@ -822,10 +634,6 @@
             self.config.thread_id, 
             mcp_wrapper_instance, self.client,
             tool_registry=self.thread_manager.tool_registry,
-<<<<<<< HEAD
-            include_xml_examples=True,
-=======
->>>>>>> 552994a0
             xml_tool_calling=True
         )
         logger.info(f"📝 System message built once: {len(str(system_message.get('content', '')))} chars")
@@ -887,15 +695,7 @@
                         xml_adding_strategy="user_message"
                     ),
                     native_max_auto_continues=self.config.native_max_auto_continues,
-<<<<<<< HEAD
-                    enable_thinking=self.config.enable_thinking,
-                    reasoning_effort=self.config.reasoning_effort,
-                    generation=generation,
-                    enable_prompt_caching=self.config.enable_prompt_caching,
-                    enable_context_manager=self.config.enable_context_manager
-=======
                     generation=generation
->>>>>>> 552994a0
                 )
 
                 last_tool_call = None
@@ -1017,15 +817,7 @@
     thread_manager: Optional[ThreadManager] = None,
     native_max_auto_continues: int = 25,
     max_iterations: int = 100,
-<<<<<<< HEAD
-    model_name: str = "Qwen3 VL 235B Thinking",
-    enable_thinking: Optional[bool] = False,
-    reasoning_effort: Optional[str] = 'low',
-    enable_context_manager: bool = False,
-    enable_prompt_caching: bool = False,
-=======
     model_name: str = "openai/gpt-5-mini",
->>>>>>> 552994a0
     agent_config: Optional[dict] = None,    
     trace: Optional[StatefulTraceClient] = None,
     is_agent_builder: Optional[bool] = False,
@@ -1034,10 +826,6 @@
     effective_model = model_name
 
     # is_tier_default = model_name in ["Kimi K2", "Claude Sonnet 4", "openai/gpt-5-mini"]
-<<<<<<< HEAD
-    
-=======
->>>>>>> 552994a0
     # if is_tier_default and agent_config and agent_config.get('model'):
     #     effective_model = agent_config['model']
     #     logger.debug(f"Using model from agent config: {effective_model} (tier default was {model_name})")
@@ -1052,13 +840,6 @@
         native_max_auto_continues=native_max_auto_continues,
         max_iterations=max_iterations,
         model_name=effective_model,
-<<<<<<< HEAD
-        enable_thinking=enable_thinking,
-        reasoning_effort=reasoning_effort,
-        enable_context_manager=enable_context_manager,
-        enable_prompt_caching=enable_prompt_caching,
-=======
->>>>>>> 552994a0
         agent_config=agent_config,
         trace=trace,
         is_agent_builder=is_agent_builder,
