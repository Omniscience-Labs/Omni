--- conflicted
+++ resolved
@@ -256,89 +256,12 @@
     # Verify the user has access to this sandbox
     await verify_sandbox_access_optional(client, sandbox_id, user_id)
     
-    max_retries = 2
-    last_error = None
-
-    for attempt in range(max_retries):
+    try:
+        # Get sandbox using the safer method
+        sandbox = await get_sandbox_by_id_safely(client, sandbox_id)
+        
+        # Read file directly - don't check existence first with a separate call
         try:
-<<<<<<< HEAD
-            # Get sandbox using the safer method
-            sandbox = await get_sandbox_by_id_safely(client, sandbox_id)
-
-            # Verify sandbox is in a running state before attempting file operations
-            if hasattr(sandbox, 'state') and str(sandbox.state) not in ['RUNNING', 'STARTING']:
-                logger.warning(f"Sandbox {sandbox_id} is in state {sandbox.state}, not running. Attempting to restart...")
-
-                # Try to restart the sandbox
-                try:
-                    from core.sandbox.sandbox import get_or_start_sandbox
-                    sandbox = await get_or_start_sandbox(sandbox_id)
-                    logger.info(f"Successfully restarted sandbox {sandbox_id}")
-                except Exception as restart_error:
-                    logger.error(f"Failed to restart sandbox {sandbox_id}: {str(restart_error)}")
-                    raise HTTPException(
-                        status_code=503,
-                        detail=f"Sandbox is not available and could not be restarted: {str(restart_error)}"
-                    )
-
-            # Read file directly - don't check existence first with a separate call
-            try:
-                content = await sandbox.fs.download_file(path)
-                logger.debug(f"Successfully downloaded file {path} from sandbox {sandbox_id} on attempt {attempt + 1}")
-                break  # Success, exit retry loop
-
-            except Exception as download_err:
-                last_error = download_err
-                error_msg = str(download_err)
-
-                # Check if this is a "sandbox not running" error
-                if "Sandbox is not running" in error_msg or "not running" in error_msg.lower():
-                    logger.warning(f"Sandbox {sandbox_id} became unavailable during file download on attempt {attempt + 1}. Error: {error_msg}")
-
-                    if attempt < max_retries - 1:  # Don't retry on last attempt
-                        logger.info(f"Retrying file download for sandbox {sandbox_id}, attempt {attempt + 2}/{max_retries}")
-                        # brief backoff to allow sandbox/filesystem to fully start
-                        await asyncio.sleep(0.4)
-                        continue  # Retry the operation
-                    else:
-                        logger.error(f"All retry attempts failed for sandbox {sandbox_id}. Final error: {error_msg}")
-                        raise HTTPException(
-                            status_code=503,
-                            detail=f"Sandbox became unavailable during file access: {error_msg}"
-                        )
-                else:
-                    # For other types of errors, don't retry
-                    logger.error(f"Error downloading file {path} from sandbox {sandbox_id}: {error_msg}")
-                    raise HTTPException(
-                        status_code=404,
-                        detail=f"Failed to download file: {error_msg}"
-                    )
-
-        except HTTPException:
-            # Re-raise HTTP exceptions as-is
-            raise
-        except Exception as e:
-            last_error = e
-            if attempt < max_retries - 1:
-                logger.warning(f"Attempt {attempt + 1} failed for sandbox {sandbox_id}, will retry: {str(e)}")
-                # brief backoff between retries
-                await asyncio.sleep(0.4)
-                continue
-            else:
-                logger.error(f"All attempts failed for sandbox {sandbox_id}. Final error: {str(e)}")
-                raise HTTPException(
-                    status_code=500,
-                    detail=f"Failed to access sandbox after {max_retries} attempts: {str(e)}"
-                )
-
-    # Guard: if content was never set, error out clearly
-    try:
-        content  # type: ignore[name-defined]
-    except NameError:
-        raise HTTPException(
-            status_code=500 if last_error else 404,
-            detail=(f"Failed to access sandbox after {max_retries} attempts: {str(last_error)}" if last_error else "File content not available")
-=======
             content = await sandbox.fs.download_file(path)
         except Exception as download_err:
             logger.error(f"Error downloading file {path} from sandbox {sandbox_id}: {str(download_err)}")
@@ -361,29 +284,13 @@
             content=content,
             media_type="application/octet-stream",
             headers={"Content-Disposition": content_disposition}
->>>>>>> afabb62f
         )
-
-    # Return a Response object with the content directly
-    filename = os.path.basename(path)
-    logger.debug(f"Successfully read file {filename} from sandbox {sandbox_id}")
-    
-    # Ensure proper encoding by explicitly using UTF-8 for the filename in Content-Disposition header
-    # This applies RFC 5987 encoding for the filename to support non-ASCII characters
-    import urllib.parse
-    encoded_filename = urllib.parse.quote(filename, safe='')
-    content_disposition = f"attachment; filename*=UTF-8''{encoded_filename}"
-    
-    # Best-effort content type detection
-    import mimetypes
-    guessed_type, _ = mimetypes.guess_type(filename)
-    media_type = guessed_type or "application/octet-stream"
-    
-    return Response(
-        content=content,
-        media_type=media_type,
-        headers={"Content-Disposition": content_disposition}
-    )
+    except HTTPException:
+        # Re-raise HTTP exceptions without wrapping
+        raise
+    except Exception as e:
+        logger.error(f"Error reading file in sandbox {sandbox_id}: {str(e)}")
+        raise HTTPException(status_code=500, detail=str(e))
 
 @router.delete("/sandboxes/{sandbox_id}/files")
 async def delete_file(
