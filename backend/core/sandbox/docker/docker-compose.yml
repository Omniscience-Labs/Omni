--- conflicted
+++ resolved
@@ -6,11 +6,7 @@
       dockerfile: ${DOCKERFILE:-Dockerfile}
       args:
         TARGETPLATFORM: ${TARGETPLATFORM:-linux/amd64}
-<<<<<<< HEAD
-    image: kortix/suna:0.1.3.19
-=======
     image: kortix/suna:0.1.3.21
->>>>>>> 552994a0
     ports:
       - "6080:6080"  # noVNC web interface
       - "5901:5901"  # VNC port
