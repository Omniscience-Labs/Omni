from daytona_sdk import AsyncDaytona, DaytonaConfig, CreateSandboxFromSnapshotParams, AsyncSandbox, SessionExecuteRequest, Resources, SandboxState
from dotenv import load_dotenv
from core.utils.logger import logger
from core.utils.config import config
from core.utils.config import Configuration

load_dotenv()

# logger.debug("Initializing Daytona sandbox configuration")
daytona_config = DaytonaConfig(
    api_key=config.DAYTONA_API_KEY,
    api_url=config.DAYTONA_SERVER_URL, 
    target=config.DAYTONA_TARGET,
)

if daytona_config.api_key:
    logger.debug("Daytona sandbox configured successfully")
else:
    logger.warning("No Daytona API key found in environment variables")

if daytona_config.api_url:
    logger.debug(f"Daytona API URL set to: {daytona_config.api_url}")
else:
    logger.warning("No Daytona API URL found in environment variables")

if daytona_config.target:
    logger.debug(f"Daytona target set to: {daytona_config.target}")
else:
    logger.warning("No Daytona target found in environment variables")

daytona = AsyncDaytona(daytona_config)

async def get_or_start_sandbox(sandbox_id: str) -> AsyncSandbox:
    """Retrieve a sandbox by ID, check its state, and start it if needed."""
    
    logger.info(f"Getting or starting sandbox with ID: {sandbox_id}")

    try:
        sandbox = await daytona.get(sandbox_id)
        
        # Check if sandbox needs to be started
<<<<<<< HEAD
        if sandbox.state == SandboxState.ARCHIVED or sandbox.state == SandboxState.STOPPED:
=======
        if sandbox.state in [SandboxState.ARCHIVED, SandboxState.STOPPED, SandboxState.ARCHIVING]:
>>>>>>> afabb62f
            logger.info(f"Sandbox is in {sandbox.state} state. Starting...")
            try:
                await daytona.start(sandbox)
                # Wait a moment for the sandbox to initialize
                # sleep(5)
                # Refresh sandbox state after starting
                sandbox = await daytona.get(sandbox_id)
                
                # Start supervisord in a session when restarting
                await start_supervisord_session(sandbox)
            except Exception as e:
                logger.error(f"Error starting sandbox: {e}")
                raise e
        
        logger.info(f"Sandbox {sandbox_id} is ready")
        return sandbox
        
    except Exception as e:
        logger.error(f"Error retrieving or starting sandbox: {str(e)}")
        raise e

async def start_supervisord_session(sandbox: AsyncSandbox):
    """Start supervisord in a session."""
    session_id = "supervisord-session"
    try:
        # logger.debug(f"Creating session {session_id} for supervisord")
        await sandbox.process.create_session(session_id)
        
        # Execute supervisord command
        await sandbox.process.execute_session_command(session_id, SessionExecuteRequest(
            command="exec /usr/bin/supervisord -n -c /etc/supervisor/conf.d/supervisord.conf",
            var_async=True
        ))
        # logger.debug(f"Supervisord started in session {session_id}")
    except Exception as e:
        logger.error(f"Error starting supervisord session: {str(e)}")
        raise e

async def create_sandbox(password: str, project_id: str = None) -> AsyncSandbox:
    """Create a new sandbox with all required services configured and running."""
    
    logger.info("Creating new Daytona sandbox environment")
    # logger.debug("Configuring sandbox with snapshot and environment variables")
    
    labels = None
    if project_id:
        # logger.debug(f"Using sandbox_id as label: {project_id}")
        labels = {'id': project_id}
        
    params = CreateSandboxFromSnapshotParams(
        snapshot=Configuration.SANDBOX_SNAPSHOT_NAME,
        public=True,
        labels=labels,
        env_vars={
            "CHROME_PERSISTENT_SESSION": "true",
            "RESOLUTION": "1048x768x24",
            "RESOLUTION_WIDTH": "1048",
            "RESOLUTION_HEIGHT": "768",
            "VNC_PASSWORD": password,
            "ANONYMIZED_TELEMETRY": "false",
            "CHROME_PATH": "",
            "CHROME_USER_DATA": "",
            "CHROME_DEBUGGING_PORT": "9222",
            "CHROME_DEBUGGING_HOST": "localhost",
            "CHROME_CDP": ""
        },
        # resources=Resources(
        #     cpu=2,
        #     memory=4,
        #     disk=5,
        # ),
        auto_stop_interval=15,
        auto_archive_interval=30,
    )
    
    # Create the sandbox
    sandbox = await daytona.create(params)
    logger.info(f"Sandbox created with ID: {sandbox.id}")
    
    # Start supervisord in a session for new sandbox
    await start_supervisord_session(sandbox)
    
    logger.info(f"Sandbox environment successfully initialized")
    return sandbox

async def delete_sandbox(sandbox_id: str) -> bool:
    """Delete a sandbox by its ID."""
    logger.info(f"Deleting sandbox with ID: {sandbox_id}")

    try:
        # Get the sandbox
        sandbox = await daytona.get(sandbox_id)
        
        # Delete the sandbox
        await daytona.delete(sandbox)
        
        logger.info(f"Successfully deleted sandbox {sandbox_id}")
        return True
    except Exception as e:
        logger.error(f"Error deleting sandbox {sandbox_id}: {str(e)}")
        raise e<|MERGE_RESOLUTION|>--- conflicted
+++ resolved
@@ -39,11 +39,7 @@
         sandbox = await daytona.get(sandbox_id)
         
         # Check if sandbox needs to be started
-<<<<<<< HEAD
-        if sandbox.state == SandboxState.ARCHIVED or sandbox.state == SandboxState.STOPPED:
-=======
         if sandbox.state in [SandboxState.ARCHIVED, SandboxState.STOPPED, SandboxState.ARCHIVING]:
->>>>>>> afabb62f
             logger.info(f"Sandbox is in {sandbox.state} state. Starting...")
             try:
                 await daytona.start(sandbox)
