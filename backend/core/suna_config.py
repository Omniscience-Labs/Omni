--- conflicted
+++ resolved
@@ -4,11 +4,7 @@
 SUNA_CONFIG = {
     "name": "Suna",
     "description": "Suna is your AI assistant with access to various tools and integrations to help you with tasks across domains.",
-<<<<<<< HEAD
-    "model": "Qwen3 VL 235B Thinking",
-=======
     "model": "claude-sonnet-4.5",
->>>>>>> 552994a0
     "system_prompt": SYSTEM_PROMPT,
     "configured_mcps": [],
     "custom_mcps": [],
@@ -23,12 +19,9 @@
         # Search and research tools
         "web_search_tool": True,
         "image_search_tool": True,
-<<<<<<< HEAD
-=======
         "data_providers_tool": True,
         
         # AI vision and image tools
->>>>>>> 552994a0
         "sb_vision_tool": True,
         "sb_image_edit_tool": True,
         "sb_design_tool": True,
@@ -36,16 +29,6 @@
         # Document and content creation
         "sb_docs_tool": True,
         "sb_presentation_outline_tool": False,
-<<<<<<< HEAD
-        "sb_presentation_tool": False,
-        "sb_video_avatar_tool": False,
-        "sb_sheets_tool": True,
-        "podcast_tool": True,
-        "browser_tool": True,
-        "data_providers_tool": True,
-        "sb_design_tool": True,
-        # "sb_web_dev_tool": True,
-=======
         "sb_presentation_tool": True,
         "sb_sheets_tool": False,
         "sb_kb_tool": True,
@@ -66,7 +49,6 @@
         "computer_use_tool": True,
         
         # Agent builder tools
->>>>>>> 552994a0
         "agent_config_tool": True,
         "agent_creation_tool": True,
         "mcp_search_tool": True,
