from datetime import datetime, timezone
from typing import Optional, Dict, List, Any
from fastapi import APIRouter, HTTPException, Depends
from uuid import uuid4

from core.utils.auth_utils import verify_and_get_user_id_from_jwt
from core.utils.logger import logger
from core.templates.template_service import MCPRequirementValue, ConfigType, ProfileId, QualifiedName

from .api_models import JsonAnalysisRequest, JsonAnalysisResponse, JsonImportRequestModel, JsonImportResponse
from . import core_utils as utils

router = APIRouter(tags=["agents"])

class JsonImportError(Exception):
    pass

class JsonImportService:
    def __init__(self, db_connection):
        self._db = db_connection
    
    async def analyze_json(self, json_data: Dict[str, Any], account_id: str) -> JsonAnalysisResponse:
        logger.debug(f"Analyzing imported JSON for user {account_id}")
        
        mcp_requirements = self._extract_mcp_requirements_from_json(json_data)
        
        missing_profiles, missing_configs = await self._validate_requirements(
            mcp_requirements, 
            account_id,
            profile_mappings=None,
            custom_configs=None
        )
        
        agent_info = {
            'name': json_data.get('name', 'Imported Agent'),
            'description': json_data.get('description', ''),
<<<<<<< HEAD
            'profile_image_url': json_data.get('profile_image_url') or json_data.get('metadata', {}).get('profile_image_url'),
=======
>>>>>>> 552994a0
            'icon_name': json_data.get('icon_name', 'brain'),
            'icon_color': json_data.get('icon_color', '#000000'),
            'icon_background': json_data.get('icon_background', '#F3F4F6')
        }
        
        return JsonAnalysisResponse(
            requires_setup=bool(missing_profiles or missing_configs),
            missing_regular_credentials=missing_profiles,
            missing_custom_configs=missing_configs,
            agent_info=agent_info
        )
    
    async def import_json(self, request: JsonImportRequestModel, account_id: str) -> JsonImportResponse:
        logger.debug(f"Importing agent from JSON for user {account_id}")
        
        json_data = request.json_data
        
        if not self._validate_json_structure(json_data):
            raise JsonImportError("Invalid JSON structure")
        
        mcp_requirements = self._extract_mcp_requirements_from_json(json_data)
        
        missing_profiles, missing_configs = await self._validate_requirements(
            mcp_requirements,
            account_id,
            request.profile_mappings,
            request.custom_mcp_configs
        )
        
        if missing_profiles or missing_configs:
            return JsonImportResponse(
                status='configs_required',
                missing_regular_credentials=missing_profiles,
                missing_custom_configs=missing_configs,
                agent_info={
                    'name': json_data.get('name', 'Imported Agent'),
                    'description': json_data.get('description', ''),
<<<<<<< HEAD
                    'profile_image_url': json_data.get('profile_image_url') or json_data.get('metadata', {}).get('profile_image_url'),
=======
>>>>>>> 552994a0
                    'icon_name': json_data.get('icon_name', 'brain'),
                    'icon_color': json_data.get('icon_color', '#000000'),
                    'icon_background': json_data.get('icon_background', '#F3F4F6')
                }
            )
        
        agent_config = await self._build_agent_config_from_json(
            json_data,
            request,
            account_id,
            mcp_requirements
        )
        
        agent_id = await self._create_agent_from_json(
            json_data,
            request,
            account_id,
            agent_config
        )
        
        await self._create_initial_version(
            agent_id,
            account_id,
            agent_config,
            request.custom_system_prompt or json_data.get('system_prompt', '')
        )
        
        from core.utils.cache import Cache
        await Cache.invalidate(f"agent_count_limit:{account_id}")
        
        logger.debug(f"Successfully imported agent {agent_id} from JSON")
        
        return JsonImportResponse(
            status='success',
            instance_id=agent_id,
            name=request.instance_name or json_data.get('name', 'Imported Agent')
        )
    
    def _validate_json_structure(self, json_data: Dict[str, Any]) -> bool:
        required_fields = ['tools', 'system_prompt']
        for field in required_fields:
            if field not in json_data:
                logger.error(f"Missing required field: {field}")
                return False
        
        tools = json_data.get('tools', {})
        if not isinstance(tools, dict):
            logger.error("tools field must be a dictionary")
            return False
        
        return True
    
    def _extract_mcp_requirements_from_json(self, json_data: Dict[str, Any]) -> List[MCPRequirementValue]:
        requirements = []
        
        tools = json_data.get('tools', {})

        mcps = tools.get('mcp', [])
        for mcp in mcps:
            if isinstance(mcp, dict):
                req = MCPRequirementValue(
                    qualified_name=mcp.get('qualifiedName', ''),
                    display_name=mcp.get('name', ''),
                    enabled_tools=mcp.get('enabledTools', []),
                    custom_type=None,
                    toolkit_slug=None,
                    app_slug=None
                )
                requirements.append(req)
        
        custom_mcps = tools.get('custom_mcp', [])
        for mcp in custom_mcps:
            if isinstance(mcp, dict):
                mcp_type = mcp.get('type', 'sse')
                
                if mcp_type == 'composio':
                    req = MCPRequirementValue(
                        qualified_name=mcp.get('mcp_qualified_name', ''),
                        display_name=mcp.get('display_name') or mcp.get('name', ''),
                        enabled_tools=mcp.get('enabledTools', []),
                        custom_type='composio',
                        toolkit_slug=mcp.get('toolkit_slug'),
                        app_slug=mcp.get('toolkit_slug')
                    )
                    requirements.append(req)
                
                else:
                    req = MCPRequirementValue(
                        qualified_name=mcp.get('qualifiedName', ''),
                        display_name=mcp.get('display_name') or mcp.get('name', ''),
                        enabled_tools=mcp.get('enabledTools', []),
                        custom_type=mcp_type,
                        toolkit_slug=None,
                        app_slug=None
                    )
                    requirements.append(req)
        
        return requirements
    
    async def _validate_requirements(
        self,
        requirements: List[MCPRequirementValue],
        account_id: str,
        profile_mappings: Optional[Dict[str, str]],
        custom_configs: Optional[Dict[str, Dict[str, Any]]]
    ) -> tuple[List[Dict[str, Any]], List[Dict[str, Any]]]:
        
        missing_profiles = []
        missing_configs = []
        
        from core.templates.installation_service import InstallationService
        installation_service = InstallationService(self._db)
        
        return await installation_service._validate_installation_requirements(
            requirements,
            profile_mappings,
            custom_configs
        )
    
    async def _build_agent_config_from_json(
        self,
        json_data: Dict[str, Any],
        request: JsonImportRequestModel,
        account_id: str,
        requirements: List[MCPRequirementValue]
    ) -> Dict[str, Any]:
        
        tools = json_data.get('tools', {})
        
        agentpress_tools = {}
        json_agentpress = tools.get('agentpress', {})
        for tool_name, tool_config in json_agentpress.items():
            if isinstance(tool_config, dict):
                agentpress_tools[tool_name] = tool_config.get('enabled', True)
            else:
                agentpress_tools[tool_name] = bool(tool_config)
        
        agent_config = {
            'tools': {
                'agentpress': agentpress_tools,
                'mcp': [],
                'custom_mcp': []
            },
            'metadata': json_data.get('metadata', {}),
            'system_prompt': request.custom_system_prompt or json_data.get('system_prompt', '')
        }
        
        from core.credentials import get_profile_service
        profile_service = get_profile_service(self._db)
        
        for req in requirements:
            if req.custom_type == 'composio':
                profile_id = request.profile_mappings.get(req.qualified_name) if request.profile_mappings else None
                if profile_id:
                    from core.composio_integration.composio_profile_service import ComposioProfileService
                    composio_service = ComposioProfileService(self._db)
                    mcp_config = await composio_service.get_mcp_config_for_agent(profile_id)
                    if mcp_config:
                        mcp_config['enabledTools'] = req.enabled_tools
                        agent_config['tools']['custom_mcp'].append(mcp_config)
            
            elif not req.custom_type:
                profile_id = request.profile_mappings.get(req.qualified_name) if request.profile_mappings else None
                if profile_id:
                    profile = await profile_service.get_profile_by_id(profile_id)
                    if profile:
                        mcp_config = {
                            'name': req.display_name,
                            'qualifiedName': req.qualified_name,
                            'config': profile.config,
                            'enabledTools': req.enabled_tools,
                            'selectedProfileId': profile_id
                        }
                        agent_config['tools']['mcp'].append(mcp_config)
            
            else:
                custom_config = request.custom_mcp_configs.get(req.qualified_name) if request.custom_mcp_configs else None
                if custom_config:
                    mcp_config = {
                        'name': req.display_name,
                        'type': req.custom_type,
                        'customType': req.custom_type,
                        'qualifiedName': req.qualified_name,
                        'config': custom_config,
                        'enabledTools': req.enabled_tools
                    }
                    agent_config['tools']['custom_mcp'].append(mcp_config)
        
        return agent_config
    
    async def _create_agent_from_json(
        self,
        json_data: Dict[str, Any],
        request: JsonImportRequestModel,
        account_id: str,
        agent_config: Dict[str, Any]
    ) -> str:
        
        client = await self._db.client
        
        agent_name = request.instance_name or json_data.get('name', 'Imported Agent')
        
        insert_data = {
            "account_id": account_id,
            "name": agent_name,
            "description": json_data.get('description', ''),
            "icon_name": json_data.get('icon_name', 'brain'),
            "icon_color": json_data.get('icon_color', '#000000'),
            "icon_background": json_data.get('icon_background', '#F3F4F6'),
            "is_default": False,
            "tags": json_data.get('tags', []),
            "version_count": 1,
            "metadata": {
                "imported_from_json": True,
                "import_date": datetime.now(timezone.utc).isoformat()
            }
        }
        
        result = await client.table('agents').insert(insert_data).execute()
        
        if not result.data:
            raise JsonImportError("Failed to create agent from JSON")
        
        return result.data[0]['agent_id']
    
    async def _create_initial_version(
        self,
        agent_id: str,
        account_id: str,
        agent_config: Dict[str, Any],
        system_prompt: str
    ) -> None:
        try:
            logger.debug(f"Creating initial version for JSON imported agent {agent_id} with system_prompt: {system_prompt[:100]}...")
            
            from .versioning.version_service import VersionService
            version_service = VersionService()
            
            version = await version_service.create_version(
                agent_id=agent_id,
                user_id=account_id,
                system_prompt=system_prompt,
                agentpress_tools=agent_config['tools']['agentpress'],
                configured_mcps=agent_config['tools']['mcp'],
                custom_mcps=agent_config['tools']['custom_mcp'],
                change_description="Initial version from JSON import"
            )
            
            logger.info(f"Successfully created initial version {version.version_id} for JSON imported agent {agent_id}")
            
            # Verify the agent was updated with current_version_id
            client = await self._db.client
            agent_check = await client.table('agents').select('current_version_id').eq('agent_id', agent_id).execute()
            if agent_check.data and agent_check.data[0].get('current_version_id'):
                logger.debug(f"Agent {agent_id} current_version_id updated to: {agent_check.data[0]['current_version_id']}")
            else:
                logger.error(f"Agent {agent_id} current_version_id was not updated after version creation!")
                
        except Exception as e:
            logger.error(f"Failed to create initial version for JSON imported agent {agent_id}: {e}", exc_info=True)
            raise  # Re-raise the exception to ensure import fails if version creation fails

@router.get("/agents/{agent_id}/export", summary="Export Agent as JSON", operation_id="export_agent_json")
async def export_agent(agent_id: str, user_id: str = Depends(verify_and_get_user_id_from_jwt)):
    """Export an agent configuration as JSON"""
    logger.debug(f"Exporting agent {agent_id} for user: {user_id}")
    
    try:
        client = await utils.db.client
        
        # Get agent data
        agent_result = await client.table('agents').select('*').eq('agent_id', agent_id).eq('account_id', user_id).execute()
        if not agent_result.data:
            raise HTTPException(status_code=404, detail="Agent not found")
        
        agent = agent_result.data[0]
        
        # Get current version data if available
        current_version = None
        if agent.get('current_version_id'):
            version_result = await client.table('agent_versions').select('*').eq('version_id', agent['current_version_id']).execute()
            if version_result.data:
                current_version = version_result.data[0]

        from .config_helper import extract_agent_config
        config = extract_agent_config(agent, current_version)
        
        from core.templates.template_service import TemplateService
        template_service = TemplateService(utils.db)
        
        full_config = {
            'system_prompt': config.get('system_prompt', ''),
            'tools': {
                'agentpress': config.get('agentpress_tools', {}),
                'mcp': config.get('configured_mcps', []),
                'custom_mcp': config.get('custom_mcps', [])
            },
<<<<<<< HEAD
            'metadata': {
                # include profile image url in metadata for completeness
                'profile_image_url': agent.get('profile_image_url')
            }
=======
            'metadata': {}
>>>>>>> 552994a0
        }
        
        sanitized_config = template_service._fallback_sanitize_config(full_config)
        
        export_metadata = {}
        if agent.get('metadata'):
            export_metadata = {k: v for k, v in agent['metadata'].items() 
                             if k not in ['is_suna_default', 'centrally_managed', 'installation_date', 'last_central_update']}
        
        export_data = {
            "tools": sanitized_config['tools'],
            "metadata": sanitized_config['metadata'],
            "system_prompt": sanitized_config['system_prompt'],
            "name": config.get('name', ''),
            "description": config.get('description', ''),
            "tags": agent.get('tags', []),
            "export_metadata": export_metadata,
            "exported_at": datetime.now(timezone.utc).isoformat()
        }
        
        logger.debug(f"Successfully exported agent {agent_id}")
        return export_data
        
    except Exception as e:
        logger.error(f"Error exporting agent {agent_id}: {str(e)}")
        raise HTTPException(status_code=500, detail=f"Failed to export agent: {str(e)}")

@router.post("/agents/json/analyze", response_model=JsonAnalysisResponse, summary="Analyze Agent JSON", operation_id="analyze_agent_json")
async def analyze_json_for_import(
    request: JsonAnalysisRequest,
    user_id: str = Depends(verify_and_get_user_id_from_jwt)
):
    """Analyze imported JSON to determine required credentials and configurations"""
    logger.debug(f"Analyzing JSON for import - user: {user_id}")
    
    
    try:
        import_service = JsonImportService(utils.db)
        
        analysis = await import_service.analyze_json(request.json_data, user_id)
        
        return analysis
        
    except Exception as e:
        logger.error(f"Error analyzing JSON: {str(e)}")
        raise HTTPException(status_code=400, detail=f"Failed to analyze JSON: {str(e)}")

@router.post("/agents/json/import", response_model=JsonImportResponse, summary="Import Agent from JSON", operation_id="import_agent_json")
async def import_agent_from_json(
    request: JsonImportRequestModel,
    user_id: str = Depends(verify_and_get_user_id_from_jwt)
):
    logger.debug(f"Importing agent from JSON - user: {user_id}")
    
    
    client = await utils.db.client
    from .core_utils import check_agent_count_limit
    limit_check = await check_agent_count_limit(client, user_id)
    
    if not limit_check['can_create']:
        error_detail = {
            "message": f"Maximum of {limit_check['limit']} agents allowed for your current plan. You have {limit_check['current_count']} agents.",
            "current_count": limit_check['current_count'],
            "limit": limit_check['limit'],
            "tier_name": limit_check['tier_name'],
            "error_code": "AGENT_LIMIT_EXCEEDED"
        }
        logger.warning(f"Agent limit exceeded for account {user_id}: {limit_check['current_count']}/{limit_check['limit']} agents")
        raise HTTPException(status_code=402, detail=error_detail)
    
    try:
        import_service = JsonImportService(utils.db)
        
        result = await import_service.import_json(request, user_id)
        
        return result
        
    except Exception as e:
        logger.error(f"Error importing agent from JSON: {str(e)}")
        raise HTTPException(status_code=400, detail=f"Failed to import agent: {str(e)}")<|MERGE_RESOLUTION|>--- conflicted
+++ resolved
@@ -34,10 +34,6 @@
         agent_info = {
             'name': json_data.get('name', 'Imported Agent'),
             'description': json_data.get('description', ''),
-<<<<<<< HEAD
-            'profile_image_url': json_data.get('profile_image_url') or json_data.get('metadata', {}).get('profile_image_url'),
-=======
->>>>>>> 552994a0
             'icon_name': json_data.get('icon_name', 'brain'),
             'icon_color': json_data.get('icon_color', '#000000'),
             'icon_background': json_data.get('icon_background', '#F3F4F6')
@@ -75,10 +71,6 @@
                 agent_info={
                     'name': json_data.get('name', 'Imported Agent'),
                     'description': json_data.get('description', ''),
-<<<<<<< HEAD
-                    'profile_image_url': json_data.get('profile_image_url') or json_data.get('metadata', {}).get('profile_image_url'),
-=======
->>>>>>> 552994a0
                     'icon_name': json_data.get('icon_name', 'brain'),
                     'icon_color': json_data.get('icon_color', '#000000'),
                     'icon_background': json_data.get('icon_background', '#F3F4F6')
@@ -376,14 +368,7 @@
                 'mcp': config.get('configured_mcps', []),
                 'custom_mcp': config.get('custom_mcps', [])
             },
-<<<<<<< HEAD
-            'metadata': {
-                # include profile image url in metadata for completeness
-                'profile_image_url': agent.get('profile_image_url')
-            }
-=======
             'metadata': {}
->>>>>>> 552994a0
         }
         
         sanitized_config = template_service._fallback_sanitize_config(full_config)
