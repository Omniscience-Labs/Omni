--- conflicted
+++ resolved
@@ -29,10 +29,6 @@
     # Debug logging for icon fields
     if config.ENV_MODE == EnvMode.STAGING:
         print(f"[DEBUG] update_agent: Received icon fields - icon_name={agent_data.icon_name}, icon_color={agent_data.icon_color}, icon_background={agent_data.icon_background}")
-<<<<<<< HEAD
-        print(f"[DEBUG] update_agent: Also received - profile_image_url={agent_data.profile_image_url}")
-=======
->>>>>>> 552994a0
     
     client = await utils.db.client
     
@@ -137,10 +133,6 @@
                     agentpress_tools=initial_version_data["agentpress_tools"],
                     configured_mcps=initial_version_data["configured_mcps"],
                     custom_mcps=initial_version_data["custom_mcps"],
-<<<<<<< HEAD
-                    workflows=workflows,
-=======
->>>>>>> 552994a0
                     triggers=triggers
                 )
                 initial_version_data["config"] = initial_config
@@ -263,10 +255,7 @@
             current_custom_mcps = current_version_data.get('custom_mcps', [])
 
         current_agentpress_tools = agent_data.agentpress_tools if agent_data.agentpress_tools is not None else current_version_data.get('agentpress_tools', {})
-<<<<<<< HEAD
-=======
         current_agentpress_tools = ensure_core_tools_enabled(current_agentpress_tools)
->>>>>>> 552994a0
         new_version_id = None
         if needs_new_version:
             try:
@@ -326,10 +315,6 @@
         
         print(f"[DEBUG] update_agent AFTER UPDATE FETCH: agent_id={agent.get('agent_id')}")
         print(f"[DEBUG] update_agent AFTER UPDATE FETCH: icon_name={agent.get('icon_name')}, icon_color={agent.get('icon_color')}, icon_background={agent.get('icon_background')}")
-<<<<<<< HEAD
-        print(f"[DEBUG] update_agent AFTER UPDATE FETCH: profile_image_url={agent.get('profile_image_url')}")
-=======
->>>>>>> 552994a0
         print(f"[DEBUG] update_agent AFTER UPDATE FETCH: All keys in agent: {agent.keys()}")
         
         current_version = None
@@ -384,55 +369,7 @@
         loader = await get_agent_loader()
         agent_data_obj = await loader.load_agent(agent_id, user_id, load_config=True)
         
-<<<<<<< HEAD
-        # Debug logging before extract_agent_config
-        if config.ENV_MODE == EnvMode.STAGING:
-            print(f"[DEBUG] update_agent: Before extract_agent_config - agent has icon_name={agent.get('icon_name')}, icon_color={agent.get('icon_color')}, icon_background={agent.get('icon_background')}")
-        
-        agent_config = extract_agent_config(agent, version_data)
-        
-        # Debug logging after extract_agent_config
-        if config.ENV_MODE == EnvMode.STAGING:
-            print(f"[DEBUG] update_agent: After extract_agent_config - agent_config has icon_name={agent_config.get('icon_name')}, icon_color={agent_config.get('icon_color')}, icon_background={agent_config.get('icon_background')}")
-        
-        system_prompt = agent_config['system_prompt']
-        configured_mcps = agent_config['configured_mcps']
-        custom_mcps = agent_config['custom_mcps']
-        agentpress_tools = agent_config['agentpress_tools']
-        
-        response = AgentResponse(
-            agent_id=agent['agent_id'],
-            name=agent['name'],
-            description=agent.get('description'),
-            system_prompt=system_prompt,
-            configured_mcps=configured_mcps,
-            custom_mcps=custom_mcps,
-            agentpress_tools=agentpress_tools,
-            is_default=agent.get('is_default', False),
-            is_public=agent.get('is_public', False),
-            tags=agent.get('tags', []),
-            profile_image_url=agent_config.get('profile_image_url'),
-            icon_name=agent_config.get('icon_name'),
-            icon_color=agent_config.get('icon_color'),
-            icon_background=agent_config.get('icon_background'),
-            created_at=agent['created_at'],
-            updated_at=agent.get('updated_at', agent['created_at']),
-            current_version_id=agent.get('current_version_id'),
-            version_count=agent.get('version_count', 1),
-            current_version=current_version,
-            metadata=agent.get('metadata')
-        )
-        
-
-        print(f"[DEBUG] update_agent FINAL RESPONSE: agent_id={response.agent_id}")
-        print(f"[DEBUG] update_agent FINAL RESPONSE: icon_name={response.icon_name}, icon_color={response.icon_color}, icon_background={response.icon_background}")
-        print(f"[DEBUG] update_agent FINAL RESPONSE: profile_image_url={response.profile_image_url}")
-        print(f"[DEBUG] update_agent FINAL RESPONSE: Full response dict keys: {response.dict().keys()}")
-        
-        return response
-=======
         return agent_data_obj.to_pydantic_model()
->>>>>>> 552994a0
         
     except HTTPException:
         raise
@@ -580,120 +517,11 @@
     logger.debug(f"Fetching agent {agent_id} for user: {user_id}")
     
     try:
-<<<<<<< HEAD
-        agent = await client.table('agents').select('*').eq("agent_id", agent_id).execute()
-        
-        if not agent.data:
-            raise HTTPException(status_code=404, detail="Agent not found")
-        
-        agent_data = agent.data[0]
-        
-        if config.ENV_MODE == EnvMode.STAGING:
-            print(f"[DEBUG] get_agent: Fetched agent from DB - icon_name={agent_data.get('icon_name')}, icon_color={agent_data.get('icon_color')}, icon_background={agent_data.get('icon_background')}")
-            print(f"[DEBUG] get_agent: Also has - profile_image_url={agent_data.get('profile_image_url')}")
-        
-        if agent_data['account_id'] != user_id and not agent_data.get('is_public', False):
-            raise HTTPException(status_code=403, detail="Access denied")
-        
-        current_version = None
-        if agent_data.get('current_version_id'):
-            try:
-                version_service = await _get_version_service()
-                current_version_obj = await version_service.get_version(
-                    agent_id=agent_id,
-                    version_id=agent_data['current_version_id'],
-                    user_id=user_id
-                )
-                current_version_data = current_version_obj.to_dict()
-                version_data = current_version_data
-                
-                # Create AgentVersionResponse from version data
-                current_version = AgentVersionResponse(
-                    version_id=current_version_data['version_id'],
-                    agent_id=current_version_data['agent_id'],
-                    version_number=current_version_data['version_number'],
-                    version_name=current_version_data['version_name'],
-                    system_prompt=current_version_data['system_prompt'],
-                    model=current_version_data.get('model'),
-                    configured_mcps=current_version_data.get('configured_mcps', []),
-                    custom_mcps=current_version_data.get('custom_mcps', []),
-                    agentpress_tools=current_version_data.get('agentpress_tools', {}),
-                    is_active=current_version_data.get('is_active', True),
-                    created_at=current_version_data['created_at'],
-                    updated_at=current_version_data.get('updated_at', current_version_data['created_at']),
-                    created_by=current_version_data.get('created_by')
-                )
-                
-                logger.debug(f"Using agent {agent_data['name']} version {current_version_data.get('version_name', 'v1')}")
-            except Exception as e:
-                logger.warning(f"Failed to get version data for agent {agent_id}: {e}")
-        
-        # Extract configuration using the unified config approach
-        version_data = None
-        if current_version:
-            version_data = {
-                'version_id': current_version.version_id,
-                'agent_id': current_version.agent_id,
-                'version_number': current_version.version_number,
-                'version_name': current_version.version_name,
-                'system_prompt': current_version.system_prompt,
-                'model': current_version.model,
-                'configured_mcps': current_version.configured_mcps,
-                'custom_mcps': current_version.custom_mcps,
-                'agentpress_tools': current_version.agentpress_tools,
-                'is_active': current_version.is_active,
-                'created_at': current_version.created_at,
-                'updated_at': current_version.updated_at,
-                'created_by': current_version.created_by
-            }
-        
-        from .config_helper import extract_agent_config
-        
-        # Debug logging before extract_agent_config
-        if config.ENV_MODE == EnvMode.STAGING:
-            print(f"[DEBUG] get_agent: Before extract_agent_config - agent_data has icon_name={agent_data.get('icon_name')}, icon_color={agent_data.get('icon_color')}, icon_background={agent_data.get('icon_background')}")
-        
-        agent_config = extract_agent_config(agent_data, version_data)
-        
-        # Debug logging after extract_agent_config
-        if config.ENV_MODE == EnvMode.STAGING:
-            print(f"[DEBUG] get_agent: After extract_agent_config - agent_config has icon_name={agent_config.get('icon_name')}, icon_color={agent_config.get('icon_color')}, icon_background={agent_config.get('icon_background')}")
-            print(f"[DEBUG] get_agent: Final response will use icon fields from agent_config")
-        
-        system_prompt = agent_config['system_prompt']
-        configured_mcps = agent_config['configured_mcps']
-        custom_mcps = agent_config['custom_mcps']
-        agentpress_tools = agent_config['agentpress_tools']
-        
-        response = AgentResponse(
-            agent_id=agent_data['agent_id'],
-            name=agent_data['name'],
-            description=agent_data.get('description'),
-            system_prompt=system_prompt,
-            configured_mcps=configured_mcps,
-            custom_mcps=custom_mcps,
-            agentpress_tools=agentpress_tools,
-            is_default=agent_data.get('is_default', False),
-            is_public=agent_data.get('is_public', False),
-            tags=agent_data.get('tags', []),
-            profile_image_url=agent_config.get('profile_image_url'),
-            icon_name=agent_config.get('icon_name'),
-            icon_color=agent_config.get('icon_color'),
-            icon_background=agent_config.get('icon_background'),
-            created_at=agent_data['created_at'],
-            updated_at=agent_data.get('updated_at', agent_data['created_at']),
-            current_version_id=agent_data.get('current_version_id'),
-            version_count=agent_data.get('version_count', 1),
-            current_version=current_version,
-            metadata=agent_data.get('metadata')
-        )
-=======
         from .agent_loader import get_agent_loader
         loader = await get_agent_loader()
         
         # Load agent with full configuration
         agent_data = await loader.load_agent(agent_id, user_id, load_config=True)
->>>>>>> 552994a0
         
         # Convert to Pydantic model
         return agent_data.to_pydantic_model()
@@ -803,40 +631,10 @@
         
         logger.debug(f"Created agent {agent['agent_id']} with v1 for user: {user_id}")
         
-<<<<<<< HEAD
-        response = AgentResponse(
-            agent_id=agent['agent_id'],
-            name=agent['name'],
-            description=agent.get('description'),
-            system_prompt=version.system_prompt,
-            model=version.model,
-            configured_mcps=version.configured_mcps,
-            custom_mcps=version.custom_mcps,
-            agentpress_tools=version.agentpress_tools,
-            is_default=agent.get('is_default', False),
-            is_public=agent.get('is_public', False),
-            tags=agent.get('tags', []),
-            profile_image_url=agent.get('profile_image_url'),
-            icon_name=agent.get('icon_name'),
-            icon_color=agent.get('icon_color'),
-            icon_background=agent.get('icon_background'),
-            created_at=agent['created_at'],
-            updated_at=agent.get('updated_at', agent['created_at']),
-            current_version_id=agent.get('current_version_id'),
-            version_count=agent.get('version_count', 1),
-            current_version=current_version,
-            metadata=agent.get('metadata')
-        )
-        
-        if config.ENV_MODE == EnvMode.STAGING:
-            print(f"[DEBUG] create_agent RESPONSE: Returning icon_name={response.icon_name}, icon_color={response.icon_color}, icon_background={response.icon_background}")
-            print(f"[DEBUG] create_agent RESPONSE: Also returning profile_image_url={response.profile_image_url}")
-=======
         # Load the created agent with full config
         from .agent_loader import get_agent_loader
         loader = await get_agent_loader()
         agent_data = await loader.load_agent(agent['agent_id'], user_id, load_config=True)
->>>>>>> 552994a0
         
         return agent_data.to_pydantic_model()
         
@@ -846,33 +644,19 @@
         logger.error(f"Error creating agent for user {user_id}: {str(e)}")
         raise HTTPException(status_code=500, detail=f"Failed to create agent: {str(e)}")
 
-<<<<<<< HEAD
-
-@router.post("/agents/generate-icon", response_model=AgentIconGenerationResponse)
-=======
 @router.post("/agents/generate-icon", response_model=AgentIconGenerationResponse, summary="Generate Agent Icon", operation_id="generate_agent_icon")
->>>>>>> 552994a0
 async def generate_agent_icon(
     request: AgentIconGenerationRequest,
     user_id: str = Depends(verify_and_get_user_id_from_jwt)
 ):
-<<<<<<< HEAD
-    """Generate an appropriate icon and colors for an agent based on its name and description."""
-=======
     """Generate an appropriate icon and colors for an agent based on its name."""
->>>>>>> 552994a0
     logger.debug(f"Generating icon and colors for agent: {request.name}")
     
     try:
         from .core_utils import generate_agent_icon_and_colors
         
         result = await generate_agent_icon_and_colors(
-<<<<<<< HEAD
-            name=request.name,
-            description=request.description
-=======
             name=request.name
->>>>>>> 552994a0
         )
         
         response = AgentIconGenerationResponse(
