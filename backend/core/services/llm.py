"""
LLM API interface for making calls to various language models.

This module provides a unified interface for making API calls to different LLM providers
using LiteLLM with simplified error handling and clean parameter management.
"""

from typing import Union, Dict, Any, Optional, AsyncGenerator, List
import os
import asyncio
import litellm
from litellm.router import Router
from litellm.files.main import ModelResponse
from core.utils.logger import logger
from core.utils.config import config
from core.agentpress.error_processor import ErrorProcessor

# Configure LiteLLM
<<<<<<< HEAD
os.environ['LITELLM_LOG'] = 'INFO'  # Reduced verbosity
=======
# os.environ['LITELLM_LOG'] = 'DEBUG'
# litellm.set_verbose = True  # Enable verbose logging
>>>>>>> 552994a0
litellm.modify_params = True
litellm.drop_params = True

# Enable additional debug logging
# import logging
# litellm_logger = logging.getLogger("LiteLLM")
# litellm_logger.setLevel(logging.DEBUG)

# Constants
MAX_RETRIES = 3
provider_router = None


class LLMError(Exception):
    """Exception for LLM-related errors."""
    pass

def setup_api_keys() -> None:
    """Set up API keys from environment variables."""
    providers = [
        "OPENAI",
        "ANTHROPIC",
        "GROQ",
        "OPENROUTER",
        "XAI",
        "MORPH",
        "GEMINI",
        "OPENAI_COMPATIBLE",
    ]
    for provider in providers:
        key = getattr(config, f"{provider}_API_KEY")
        if key:
            # logger.debug(f"API key set for provider: {provider}")
            pass
        else:
            logger.warning(f"No API key found for provider: {provider}")

    # Set up OpenRouter API base if not already set
    if config.OPENROUTER_API_KEY and config.OPENROUTER_API_BASE:
        os.environ["OPENROUTER_API_BASE"] = config.OPENROUTER_API_BASE
        # logger.debug(f"Set OPENROUTER_API_BASE to {config.OPENROUTER_API_BASE}")
<<<<<<< HEAD

=======
>>>>>>> 552994a0


<<<<<<< HEAD
    if aws_access_key and aws_secret_key and aws_region:
        logger.debug(f"AWS Bedrock configured for region: {aws_region}")
        # Configure LiteLLM to use AWS credentials
        os.environ["AWS_ACCESS_KEY_ID"] = aws_access_key
        os.environ["AWS_SECRET_ACCESS_KEY"] = aws_secret_key
        os.environ["AWS_REGION_NAME"] = aws_region
    else:
        logger.warning(f"Missing AWS credentials for Bedrock integration - access_key: {bool(aws_access_key)}, secret_key: {bool(aws_secret_key)}, region: {aws_region}")
=======
    # Set up AWS Bedrock bearer token authentication
    bedrock_token = config.AWS_BEARER_TOKEN_BEDROCK
    if bedrock_token:
        os.environ["AWS_BEARER_TOKEN_BEDROCK"] = bedrock_token
        logger.debug("AWS Bedrock bearer token configured")
    else:
        logger.warning("AWS_BEARER_TOKEN_BEDROCK not configured - Bedrock models will not be available")
>>>>>>> 552994a0

def setup_provider_router(openai_compatible_api_key: str = None, openai_compatible_api_base: str = None):
    global provider_router
    model_list = [
        {
            "model_name": "openai-compatible/*", # support OpenAI-Compatible LLM provider
            "litellm_params": {
                "model": "openai/*",
                "api_key": openai_compatible_api_key or config.OPENAI_COMPATIBLE_API_KEY,
                "api_base": openai_compatible_api_base or config.OPENAI_COMPATIBLE_API_BASE,
            },
        },
        {
            "model_name": "*", # supported LLM provider by LiteLLM
            "litellm_params": {
                "model": "*",
            },
        },
    ]
<<<<<<< HEAD
    provider_router = Router(model_list=model_list)

def _configure_token_limits(params: Dict[str, Any], model_name: str, max_tokens: Optional[int]) -> None:
    """Configure token limits based on model type."""
    # Only set max_tokens if explicitly provided - let providers use their defaults otherwise
    if max_tokens is None:
        # logger.debug(f"No max_tokens specified, using provider defaults for model: {model_name}")
        return
    
    if model_name.startswith("bedrock/") and "claude-3-7" in model_name:
        # For Claude 3.7 in Bedrock, do not set max_tokens or max_tokens_to_sample
        # as it causes errors with inference profiles
        # logger.debug(f"Skipping max_tokens for Claude 3.7 model: {model_name}")
        return
    
    is_openai_o_series = 'o1' in model_name
    is_openai_gpt5 = 'gpt-5' in model_name
    param_name = "max_completion_tokens" if (is_openai_o_series or is_openai_gpt5) else "max_tokens"
    params[param_name] = max_tokens
    # logger.debug(f"Set {param_name}={max_tokens} for model: {model_name}")

def _configure_anthropic(params: Dict[str, Any], model_name: str, messages: List[Dict[str, Any]]) -> None:
    """Configure Anthropic-specific parameters."""
    if not ("claude" in model_name.lower() or "anthropic" in model_name.lower()):
        return
    
    # Include prompt caching and context-1m beta features
    params["extra_headers"] = {
        "anthropic-beta": "prompt-caching-2024-07-31,context-1m-2025-08-07"
    }
    # logger.debug(f"Added Anthropic-specific headers for prompt caching and context-1m")

def _configure_openrouter(params: Dict[str, Any], model_name: str) -> None:
    """Configure OpenRouter-specific parameters."""
    if not model_name.startswith("openrouter/"):
        return
    
    # logger.debug(f"Preparing OpenRouter parameters for model: {model_name}")

    # Add optional site URL and app name from config
    site_url = config.OR_SITE_URL
    app_name = config.OR_APP_NAME
    if site_url or app_name:
        extra_headers = params.get("extra_headers", {})
        if site_url:
            extra_headers["HTTP-Referer"] = site_url
        if app_name:
            extra_headers["X-Title"] = app_name
        params["extra_headers"] = extra_headers
        # logger.debug(f"Added OpenRouter site URL and app name to headers")

def _configure_bedrock(params: Dict[str, Any], model_name: str, model_id: Optional[str]) -> None:
    """Configure Bedrock-specific parameters."""
    if not model_name.startswith("bedrock/"):
        return
    
    # logger.debug(f"Preparing AWS Bedrock parameters for model: {model_name}")

    # Auto-set model_id for Claude 3.7 Sonnet if not provided
    if not model_id and "anthropic.claude-3-7-sonnet" in model_name:
        params["model_id"] = "arn:aws:bedrock:us-west-2:935064898258:inference-profile/us.anthropic.claude-3-7-sonnet-20250219-v1:0"
        # logger.debug(f"Auto-set model_id for Claude 3.7 Sonnet: {params['model_id']}")

def _configure_openai_gpt5(params: Dict[str, Any], model_name: str) -> None:
    """Configure OpenAI GPT-5 specific parameters."""
    if "gpt-5" not in model_name:
        return
=======
    
    # Configure fallbacks: Bedrock models -> Direct Anthropic API
    fallbacks = [
        # Bedrock Sonnet 4.5 -> Anthropic Sonnet 4.5
        # {
        #     "bedrock/converse/arn:aws:bedrock:eu-north-1:737973863695:inference-profile/eu.anthropic.claude-sonnet-4-5-20250929-v1:0": [
        #         "anthropic/claude-sonnet-4-5-20250929"  # Fallback to direct Anthropic API
        #     ]
        # },
        {
            "bedrock/converse/arn:aws:bedrock:us-west-2:935064898258:inference-profile/global.anthropic.claude-sonnet-4-5-20250929-v1:0": [
                "anthropic/claude-sonnet-4-5-20250929"
            ]
        },
        # Bedrock Sonnet 4 -> Anthropic Sonnet 4
        # {
        #     "bedrock/converse/arn:aws:bedrock:eu-north-1:737973863695:inference-profile/eu.anthropic.claude-sonnet-4-20250929-v1:0": [
        #         "anthropic/claude-sonnet-4-20250514"
        #     ]
        # },
        {
            "bedrock/converse/arn:aws:bedrock:us-west-2:935064898258:inference-profile/us.anthropic.claude-sonnet-4-20250514-v1:0": [
                "anthropic/claude-sonnet-4-20250514"
            ]
        },
        # Bedrock Sonnet 3.7 -> Anthropic Sonnet 3.7
        {
            "bedrock/converse/arn:aws:bedrock:us-west-2:935064898258:inference-profile/us.anthropic.claude-3-7-sonnet-20250219-v1:0": [
                "anthropic/claude-3-7-sonnet-latest"
            ]
        }
    ]
>>>>>>> 552994a0
    
    provider_router = Router(
        model_list=model_list,
        retry_after=15,
        fallbacks=fallbacks,
    )
    
    logger.info(f"Configured LiteLLM Router with {len(fallbacks)} fallback rules")

def _configure_openai_compatible(params: Dict[str, Any], model_name: str, api_key: Optional[str], api_base: Optional[str]) -> None:
    """Configure OpenAI-compatible provider setup."""
    if not model_name.startswith("openai-compatible/"):
        return
    
<<<<<<< HEAD

    effort_level = reasoning_effort or 'low'
    is_anthropic = "anthropic" in model_name.lower() or "claude" in model_name.lower()
    is_xai = "xai" in model_name.lower() or model_name.startswith("xai/")
    is_openai_gpt5 = "gpt-5" in model_name.lower() and ("openai" in model_name.lower() or "openrouter" in model_name.lower())
    is_qwen_thinking = "qwen" in model_name.lower() and "thinking" in model_name.lower()
    
    if is_anthropic:
        params["reasoning_effort"] = effort_level
        params["temperature"] = 1.0  # Required by Anthropic when reasoning_effort is used
        logger.info(f"Anthropic thinking enabled with reasoning_effort='{effort_level}'")
    elif is_xai:
        params["reasoning_effort"] = effort_level
        logger.info(f"xAI thinking enabled with reasoning_effort='{effort_level}'")
    elif is_openai_gpt5:
        params["reasoning_effort"] = effort_level
        logger.info(f"GPT-5 thinking enabled with reasoning_effort='{effort_level}'")
    elif is_qwen_thinking:
        params["reasoning_effort"] = effort_level
        logger.info(f"Qwen thinking enabled with reasoning_effort='{effort_level}'")

=======
    # Check if have required config either from parameters or environment
    if (not api_key and not config.OPENAI_COMPATIBLE_API_KEY) or (
        not api_base and not config.OPENAI_COMPATIBLE_API_BASE
    ):
        raise LLMError(
            "OPENAI_COMPATIBLE_API_KEY and OPENAI_COMPATIBLE_API_BASE is required for openai-compatible models. If just updated the environment variables, wait a few minutes or restart the service to ensure they are loaded."
        )
    
    setup_provider_router(api_key, api_base)
    logger.debug(f"Configured OpenAI-compatible provider with custom API base")
>>>>>>> 552994a0

def _add_tools_config(params: Dict[str, Any], tools: Optional[List[Dict[str, Any]]], tool_choice: str) -> None:
    """Add tools configuration to parameters."""
    if tools is None:
        return
    
    params.update({
        "tools": tools,
        "tool_choice": tool_choice
    })
<<<<<<< HEAD
    logger.debug(f"🔧 [TOOLS_CONFIG] Added {len(tools)} tools to API parameters with tool_choice={tool_choice}")
=======
    # logger.debug(f"Added {len(tools)} tools to API parameters")

>>>>>>> 552994a0

async def make_llm_api_call(
    messages: List[Dict[str, Any]],
    model_name: str,
    response_format: Optional[Any] = None,
    temperature: float = 0,
    max_tokens: Optional[int] = None,
    tools: Optional[List[Dict[str, Any]]] = None,
    tool_choice: str = "auto",
    api_key: Optional[str] = None,
    api_base: Optional[str] = None,
    stream: bool = True,  # Always stream for better UX
    top_p: Optional[float] = None,
    model_id: Optional[str] = None,
    headers: Optional[Dict[str, str]] = None,
    extra_headers: Optional[Dict[str, str]] = None,
) -> Union[Dict[str, Any], AsyncGenerator, ModelResponse]:
    """Make an API call to a language model using LiteLLM."""
    logger.info(f"Making LLM API call to model: {model_name} with {len(messages)} messages")
    
    # Prepare parameters using centralized model configuration
    from core.ai_models import model_manager
    resolved_model_name = model_manager.resolve_model_id(model_name)
    # logger.debug(f"Model resolution: '{model_name}' -> '{resolved_model_name}'")
    
    # Only pass headers/extra_headers if they are not None to avoid overriding model config
    override_params = {
        "messages": messages,
        "temperature": temperature,
        "response_format": response_format,
        "top_p": top_p,
        "stream": stream,
        "api_key": api_key,
        "api_base": api_base
    }
    
<<<<<<< HEAD
    # Enable usage tracking for streaming requests
    if stream:
        params["stream_options"] = {"include_usage": True}
        # logger.debug(f"Added stream_options for usage tracking: {params['stream_options']}")

    if api_key:
        params["api_key"] = api_key
    if api_base:
        params["api_base"] = api_base
    if model_id:
        params["model_id"] = model_id

    if model_name.startswith("openai-compatible/"):
        # Check if have required config either from parameters or environment
        if (not api_key and not config.OPENAI_COMPATIBLE_API_KEY) or (
            not api_base and not config.OPENAI_COMPATIBLE_API_BASE
        ):
            raise LLMError(
                "OPENAI_COMPATIBLE_API_KEY and OPENAI_COMPATIBLE_API_BASE is required for openai-compatible models. If just updated the environment variables,  wait a few minutes or restart the service to ensure they are loaded."
            )
        
        setup_provider_router(api_key, api_base)

    # Handle token limits
    _configure_token_limits(params, resolved_model_name, max_tokens)
    # Add tools if provided
    _add_tools_config(params, tools, tool_choice)
    # Add Anthropic-specific parameters
    _configure_anthropic(params, resolved_model_name, params["messages"])
    # Add OpenRouter-specific parameters
    _configure_openrouter(params, resolved_model_name)
    # Add Bedrock-specific parameters
    _configure_bedrock(params, resolved_model_name, model_id)

    # Add OpenAI GPT-5 specific parameters
    _configure_openai_gpt5(params, resolved_model_name)
    # Add Kimi K2-specific parameters
    _configure_kimi_k2(params, resolved_model_name)
    _configure_thinking(params, resolved_model_name, enable_thinking, reasoning_effort)

    return params

async def make_llm_api_call(
    messages: List[Dict[str, Any]],
    model_name: str,
    response_format: Optional[Any] = None,
    temperature: float = 0,
    max_tokens: Optional[int] = None,
    tools: Optional[List[Dict[str, Any]]] = None,
    tool_choice: str = "auto",
    api_key: Optional[str] = None,
    api_base: Optional[str] = None,
    stream: bool = False,
    top_p: Optional[float] = None,
    model_id: Optional[str] = None,
    enable_thinking: Optional[bool] = False,
    reasoning_effort: Optional[str] = "low",
) -> Union[Dict[str, Any], AsyncGenerator, ModelResponse]:
    """Make an API call to a language model using LiteLLM."""
    logger.info(f"Making LLM API call to model: {model_name} with {len(messages)} messages")
    
    # DEBUG: Log if any messages have cache_control
    cache_messages = [i for i, msg in enumerate(messages) if 
                     isinstance(msg.get('content'), list) and 
                     msg['content'] and 
                     isinstance(msg['content'][0], dict) and 
                     'cache_control' in msg['content'][0]]
    if cache_messages:
        logger.info(f"🔥 CACHE CONTROL: Found cache_control in messages at positions: {cache_messages}")
    else:
        logger.info(f"❌ NO CACHE CONTROL: No cache_control found in any messages")
    
    # Check token count for context window issues
    # try:
    #     from litellm import token_counter
    #     total_tokens = token_counter(model=model_name, messages=messages)
    #     logger.debug(f"Estimated input tokens: {total_tokens}")
        
    #     if total_tokens > 200000:
    #         logger.warning(f"High token count detected: {total_tokens}")
    # except Exception:
    #     pass  # Token counting is optional
    
    # Prepare parameters
    params = prepare_params(
        messages=messages,
        model_name=model_name,
        temperature=temperature,
        max_tokens=max_tokens,
        response_format=response_format,
        tools=tools,
        tool_choice=tool_choice,
        api_key=api_key,
        api_base=api_base,
        stream=stream,
        top_p=top_p,
        model_id=model_id,
        enable_thinking=enable_thinking,
        reasoning_effort=reasoning_effort,
    )
    
    try:
        # logger.debug(f"Calling LiteLLM acompletion for {model_name}")
        response = await provider_router.acompletion(**params)
        
=======
    # Only add headers if they are provided (not None)
    if headers is not None:
        override_params["headers"] = headers
    if extra_headers is not None:
        override_params["extra_headers"] = extra_headers
    
    params = model_manager.get_litellm_params(resolved_model_name, **override_params)
    
    # logger.debug(f"Parameters from model_manager.get_litellm_params: {params}")
    
    if model_id:
        params["model_id"] = model_id
    
    if stream:
        params["stream_options"] = {"include_usage": True}
    
    # Apply additional configurations that aren't in the model config yet
    _configure_openai_compatible(params, model_name, api_key, api_base)
    _add_tools_config(params, tools, tool_choice)
    
    try:
        # Log the complete parameters being sent to LiteLLM
        # logger.debug(f"Calling LiteLLM acompletion for {resolved_model_name}")
        # logger.debug(f"Complete LiteLLM parameters: {params}")
        
        # # Save parameters to txt file for debugging
        # import json
        # import os
        # from datetime import datetime
        
        # debug_dir = "debug_logs"
        # os.makedirs(debug_dir, exist_ok=True)
        
        # timestamp = datetime.now().strftime("%Y%m%d_%H%M%S_%f")
        # filename = f"{debug_dir}/llm_params_{timestamp}.txt"
        
        # with open(filename, 'w') as f:
        #     f.write(f"Timestamp: {datetime.now().isoformat()}\n")
        #     f.write(f"Model Name: {model_name}\n")
        #     f.write(f"Resolved Model Name: {resolved_model_name}\n")
        #     f.write(f"Parameters:\n{json.dumps(params, indent=2, default=str)}\n")
        
        # logger.debug(f"LiteLLM parameters saved to: {filename}")
        
        response = await provider_router.acompletion(**params)
        
>>>>>>> 552994a0
        # For streaming responses, we need to handle errors that occur during iteration
        if hasattr(response, '__aiter__') and stream:
            return _wrap_streaming_response(response)
        
        return response
        
    except Exception as e:
        # Use ErrorProcessor to handle the error consistently
        processed_error = ErrorProcessor.process_llm_error(e, context={"model": model_name})
        ErrorProcessor.log_error(processed_error)
        raise LLMError(processed_error.message)
<<<<<<< HEAD

=======
>>>>>>> 552994a0

async def _wrap_streaming_response(response) -> AsyncGenerator:
    """Wrap streaming response to handle errors during iteration."""
    try:
        async for chunk in response:
            yield chunk
    except Exception as e:
        # Convert streaming errors to processed errors
        processed_error = ErrorProcessor.process_llm_error(e)
        ErrorProcessor.log_error(processed_error)
        raise LLMError(processed_error.message)

setup_api_keys()
setup_provider_router()


if __name__ == "__main__":
    from litellm import completion
    import os

    setup_api_keys()

    response = completion(
        model="bedrock/anthropic.claude-sonnet-4-20250115-v1:0",
        messages=[{"role": "user", "content": "Hello! Testing 1M context window."}],
        max_tokens=100,
        extra_headers={
            "anthropic-beta": "context-1m-2025-08-07"  # 👈 Enable 1M context
        }
    )
<|MERGE_RESOLUTION|>--- conflicted
+++ resolved
@@ -16,12 +16,8 @@
 from core.agentpress.error_processor import ErrorProcessor
 
 # Configure LiteLLM
-<<<<<<< HEAD
-os.environ['LITELLM_LOG'] = 'INFO'  # Reduced verbosity
-=======
 # os.environ['LITELLM_LOG'] = 'DEBUG'
 # litellm.set_verbose = True  # Enable verbose logging
->>>>>>> 552994a0
 litellm.modify_params = True
 litellm.drop_params = True
 
@@ -63,22 +59,8 @@
     if config.OPENROUTER_API_KEY and config.OPENROUTER_API_BASE:
         os.environ["OPENROUTER_API_BASE"] = config.OPENROUTER_API_BASE
         # logger.debug(f"Set OPENROUTER_API_BASE to {config.OPENROUTER_API_BASE}")
-<<<<<<< HEAD
-
-=======
->>>>>>> 552994a0
-
-
-<<<<<<< HEAD
-    if aws_access_key and aws_secret_key and aws_region:
-        logger.debug(f"AWS Bedrock configured for region: {aws_region}")
-        # Configure LiteLLM to use AWS credentials
-        os.environ["AWS_ACCESS_KEY_ID"] = aws_access_key
-        os.environ["AWS_SECRET_ACCESS_KEY"] = aws_secret_key
-        os.environ["AWS_REGION_NAME"] = aws_region
-    else:
-        logger.warning(f"Missing AWS credentials for Bedrock integration - access_key: {bool(aws_access_key)}, secret_key: {bool(aws_secret_key)}, region: {aws_region}")
-=======
+
+
     # Set up AWS Bedrock bearer token authentication
     bedrock_token = config.AWS_BEARER_TOKEN_BEDROCK
     if bedrock_token:
@@ -86,7 +68,6 @@
         logger.debug("AWS Bedrock bearer token configured")
     else:
         logger.warning("AWS_BEARER_TOKEN_BEDROCK not configured - Bedrock models will not be available")
->>>>>>> 552994a0
 
 def setup_provider_router(openai_compatible_api_key: str = None, openai_compatible_api_base: str = None):
     global provider_router
@@ -106,75 +87,6 @@
             },
         },
     ]
-<<<<<<< HEAD
-    provider_router = Router(model_list=model_list)
-
-def _configure_token_limits(params: Dict[str, Any], model_name: str, max_tokens: Optional[int]) -> None:
-    """Configure token limits based on model type."""
-    # Only set max_tokens if explicitly provided - let providers use their defaults otherwise
-    if max_tokens is None:
-        # logger.debug(f"No max_tokens specified, using provider defaults for model: {model_name}")
-        return
-    
-    if model_name.startswith("bedrock/") and "claude-3-7" in model_name:
-        # For Claude 3.7 in Bedrock, do not set max_tokens or max_tokens_to_sample
-        # as it causes errors with inference profiles
-        # logger.debug(f"Skipping max_tokens for Claude 3.7 model: {model_name}")
-        return
-    
-    is_openai_o_series = 'o1' in model_name
-    is_openai_gpt5 = 'gpt-5' in model_name
-    param_name = "max_completion_tokens" if (is_openai_o_series or is_openai_gpt5) else "max_tokens"
-    params[param_name] = max_tokens
-    # logger.debug(f"Set {param_name}={max_tokens} for model: {model_name}")
-
-def _configure_anthropic(params: Dict[str, Any], model_name: str, messages: List[Dict[str, Any]]) -> None:
-    """Configure Anthropic-specific parameters."""
-    if not ("claude" in model_name.lower() or "anthropic" in model_name.lower()):
-        return
-    
-    # Include prompt caching and context-1m beta features
-    params["extra_headers"] = {
-        "anthropic-beta": "prompt-caching-2024-07-31,context-1m-2025-08-07"
-    }
-    # logger.debug(f"Added Anthropic-specific headers for prompt caching and context-1m")
-
-def _configure_openrouter(params: Dict[str, Any], model_name: str) -> None:
-    """Configure OpenRouter-specific parameters."""
-    if not model_name.startswith("openrouter/"):
-        return
-    
-    # logger.debug(f"Preparing OpenRouter parameters for model: {model_name}")
-
-    # Add optional site URL and app name from config
-    site_url = config.OR_SITE_URL
-    app_name = config.OR_APP_NAME
-    if site_url or app_name:
-        extra_headers = params.get("extra_headers", {})
-        if site_url:
-            extra_headers["HTTP-Referer"] = site_url
-        if app_name:
-            extra_headers["X-Title"] = app_name
-        params["extra_headers"] = extra_headers
-        # logger.debug(f"Added OpenRouter site URL and app name to headers")
-
-def _configure_bedrock(params: Dict[str, Any], model_name: str, model_id: Optional[str]) -> None:
-    """Configure Bedrock-specific parameters."""
-    if not model_name.startswith("bedrock/"):
-        return
-    
-    # logger.debug(f"Preparing AWS Bedrock parameters for model: {model_name}")
-
-    # Auto-set model_id for Claude 3.7 Sonnet if not provided
-    if not model_id and "anthropic.claude-3-7-sonnet" in model_name:
-        params["model_id"] = "arn:aws:bedrock:us-west-2:935064898258:inference-profile/us.anthropic.claude-3-7-sonnet-20250219-v1:0"
-        # logger.debug(f"Auto-set model_id for Claude 3.7 Sonnet: {params['model_id']}")
-
-def _configure_openai_gpt5(params: Dict[str, Any], model_name: str) -> None:
-    """Configure OpenAI GPT-5 specific parameters."""
-    if "gpt-5" not in model_name:
-        return
-=======
     
     # Configure fallbacks: Bedrock models -> Direct Anthropic API
     fallbacks = [
@@ -207,7 +119,6 @@
             ]
         }
     ]
->>>>>>> 552994a0
     
     provider_router = Router(
         model_list=model_list,
@@ -222,29 +133,6 @@
     if not model_name.startswith("openai-compatible/"):
         return
     
-<<<<<<< HEAD
-
-    effort_level = reasoning_effort or 'low'
-    is_anthropic = "anthropic" in model_name.lower() or "claude" in model_name.lower()
-    is_xai = "xai" in model_name.lower() or model_name.startswith("xai/")
-    is_openai_gpt5 = "gpt-5" in model_name.lower() and ("openai" in model_name.lower() or "openrouter" in model_name.lower())
-    is_qwen_thinking = "qwen" in model_name.lower() and "thinking" in model_name.lower()
-    
-    if is_anthropic:
-        params["reasoning_effort"] = effort_level
-        params["temperature"] = 1.0  # Required by Anthropic when reasoning_effort is used
-        logger.info(f"Anthropic thinking enabled with reasoning_effort='{effort_level}'")
-    elif is_xai:
-        params["reasoning_effort"] = effort_level
-        logger.info(f"xAI thinking enabled with reasoning_effort='{effort_level}'")
-    elif is_openai_gpt5:
-        params["reasoning_effort"] = effort_level
-        logger.info(f"GPT-5 thinking enabled with reasoning_effort='{effort_level}'")
-    elif is_qwen_thinking:
-        params["reasoning_effort"] = effort_level
-        logger.info(f"Qwen thinking enabled with reasoning_effort='{effort_level}'")
-
-=======
     # Check if have required config either from parameters or environment
     if (not api_key and not config.OPENAI_COMPATIBLE_API_KEY) or (
         not api_base and not config.OPENAI_COMPATIBLE_API_BASE
@@ -255,7 +143,6 @@
     
     setup_provider_router(api_key, api_base)
     logger.debug(f"Configured OpenAI-compatible provider with custom API base")
->>>>>>> 552994a0
 
 def _add_tools_config(params: Dict[str, Any], tools: Optional[List[Dict[str, Any]]], tool_choice: str) -> None:
     """Add tools configuration to parameters."""
@@ -266,12 +153,8 @@
         "tools": tools,
         "tool_choice": tool_choice
     })
-<<<<<<< HEAD
-    logger.debug(f"🔧 [TOOLS_CONFIG] Added {len(tools)} tools to API parameters with tool_choice={tool_choice}")
-=======
     # logger.debug(f"Added {len(tools)} tools to API parameters")
 
->>>>>>> 552994a0
 
 async def make_llm_api_call(
     messages: List[Dict[str, Any]],
@@ -308,113 +191,6 @@
         "api_base": api_base
     }
     
-<<<<<<< HEAD
-    # Enable usage tracking for streaming requests
-    if stream:
-        params["stream_options"] = {"include_usage": True}
-        # logger.debug(f"Added stream_options for usage tracking: {params['stream_options']}")
-
-    if api_key:
-        params["api_key"] = api_key
-    if api_base:
-        params["api_base"] = api_base
-    if model_id:
-        params["model_id"] = model_id
-
-    if model_name.startswith("openai-compatible/"):
-        # Check if have required config either from parameters or environment
-        if (not api_key and not config.OPENAI_COMPATIBLE_API_KEY) or (
-            not api_base and not config.OPENAI_COMPATIBLE_API_BASE
-        ):
-            raise LLMError(
-                "OPENAI_COMPATIBLE_API_KEY and OPENAI_COMPATIBLE_API_BASE is required for openai-compatible models. If just updated the environment variables,  wait a few minutes or restart the service to ensure they are loaded."
-            )
-        
-        setup_provider_router(api_key, api_base)
-
-    # Handle token limits
-    _configure_token_limits(params, resolved_model_name, max_tokens)
-    # Add tools if provided
-    _add_tools_config(params, tools, tool_choice)
-    # Add Anthropic-specific parameters
-    _configure_anthropic(params, resolved_model_name, params["messages"])
-    # Add OpenRouter-specific parameters
-    _configure_openrouter(params, resolved_model_name)
-    # Add Bedrock-specific parameters
-    _configure_bedrock(params, resolved_model_name, model_id)
-
-    # Add OpenAI GPT-5 specific parameters
-    _configure_openai_gpt5(params, resolved_model_name)
-    # Add Kimi K2-specific parameters
-    _configure_kimi_k2(params, resolved_model_name)
-    _configure_thinking(params, resolved_model_name, enable_thinking, reasoning_effort)
-
-    return params
-
-async def make_llm_api_call(
-    messages: List[Dict[str, Any]],
-    model_name: str,
-    response_format: Optional[Any] = None,
-    temperature: float = 0,
-    max_tokens: Optional[int] = None,
-    tools: Optional[List[Dict[str, Any]]] = None,
-    tool_choice: str = "auto",
-    api_key: Optional[str] = None,
-    api_base: Optional[str] = None,
-    stream: bool = False,
-    top_p: Optional[float] = None,
-    model_id: Optional[str] = None,
-    enable_thinking: Optional[bool] = False,
-    reasoning_effort: Optional[str] = "low",
-) -> Union[Dict[str, Any], AsyncGenerator, ModelResponse]:
-    """Make an API call to a language model using LiteLLM."""
-    logger.info(f"Making LLM API call to model: {model_name} with {len(messages)} messages")
-    
-    # DEBUG: Log if any messages have cache_control
-    cache_messages = [i for i, msg in enumerate(messages) if 
-                     isinstance(msg.get('content'), list) and 
-                     msg['content'] and 
-                     isinstance(msg['content'][0], dict) and 
-                     'cache_control' in msg['content'][0]]
-    if cache_messages:
-        logger.info(f"🔥 CACHE CONTROL: Found cache_control in messages at positions: {cache_messages}")
-    else:
-        logger.info(f"❌ NO CACHE CONTROL: No cache_control found in any messages")
-    
-    # Check token count for context window issues
-    # try:
-    #     from litellm import token_counter
-    #     total_tokens = token_counter(model=model_name, messages=messages)
-    #     logger.debug(f"Estimated input tokens: {total_tokens}")
-        
-    #     if total_tokens > 200000:
-    #         logger.warning(f"High token count detected: {total_tokens}")
-    # except Exception:
-    #     pass  # Token counting is optional
-    
-    # Prepare parameters
-    params = prepare_params(
-        messages=messages,
-        model_name=model_name,
-        temperature=temperature,
-        max_tokens=max_tokens,
-        response_format=response_format,
-        tools=tools,
-        tool_choice=tool_choice,
-        api_key=api_key,
-        api_base=api_base,
-        stream=stream,
-        top_p=top_p,
-        model_id=model_id,
-        enable_thinking=enable_thinking,
-        reasoning_effort=reasoning_effort,
-    )
-    
-    try:
-        # logger.debug(f"Calling LiteLLM acompletion for {model_name}")
-        response = await provider_router.acompletion(**params)
-        
-=======
     # Only add headers if they are provided (not None)
     if headers is not None:
         override_params["headers"] = headers
@@ -461,7 +237,6 @@
         
         response = await provider_router.acompletion(**params)
         
->>>>>>> 552994a0
         # For streaming responses, we need to handle errors that occur during iteration
         if hasattr(response, '__aiter__') and stream:
             return _wrap_streaming_response(response)
@@ -473,10 +248,6 @@
         processed_error = ErrorProcessor.process_llm_error(e, context={"model": model_name})
         ErrorProcessor.log_error(processed_error)
         raise LLMError(processed_error.message)
-<<<<<<< HEAD
-
-=======
->>>>>>> 552994a0
 
 async def _wrap_streaming_response(response) -> AsyncGenerator:
     """Wrap streaming response to handle errors during iteration."""
