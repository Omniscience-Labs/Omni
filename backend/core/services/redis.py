import redis.asyncio as redis
import os
from dotenv import load_dotenv
import asyncio
from core.utils.logger import logger
from typing import List, Any
from core.utils.retry import retry

# Redis client and connection pool
client: redis.Redis | None = None
_initialized = False
_init_lock = asyncio.Lock()

# Constants
REDIS_KEY_TTL = 3600 * 24  # 24 hour TTL as safety mechanism


async def initialize():
    """Initialize Redis connection pool and client using environment variables."""
    global client

    # Load environment variables if not already loaded
    load_dotenv()

    # Get Redis configuration
    redis_host = os.getenv("REDIS_HOST", "redis")
    redis_port = int(os.getenv("REDIS_PORT", 6379))
    redis_password = os.getenv("REDIS_PASSWORD", "")

    # Connection pool configuration - optimized for production
    max_connections = 128            # Reasonable limit for production
    socket_timeout = 15.0            # 15 seconds socket timeout
    connect_timeout = 10.0           # 10 seconds connection timeout
    retry_on_timeout = not (os.getenv("REDIS_RETRY_ON_TIMEOUT", "True").lower() != "true")

    logger.info(f"Initializing Redis connection pool to {redis_host}:{redis_port} with max {max_connections} connections")

    # Create Redis client (async version)
    client = redis.Redis(
        host=redis_host,
        port=redis_port,
        password=redis_password,
        decode_responses=True,
        socket_timeout=socket_timeout,
        socket_connect_timeout=connect_timeout,
        socket_keepalive=True,
        retry_on_timeout=retry_on_timeout,
        health_check_interval=30,
        max_connections=max_connections,
    )

    return client


async def initialize_async():
    """Initialize Redis connection asynchronously."""
    global client, _initialized

    async with _init_lock:
        if not _initialized:
            # logger.debug("Initializing Redis connection")
<<<<<<< HEAD
            client = await initialize()
=======
            initialize()
>>>>>>> afabb62f

        try:
            # Test connection with timeout
            await asyncio.wait_for(client.ping(), timeout=5.0)
            logger.info("Successfully connected to Redis")
            _initialized = True
        except asyncio.TimeoutError:
            logger.error("Redis connection timeout during initialization")
            client = None
            _initialized = False
            raise ConnectionError("Redis connection timeout")
        except Exception as e:
            logger.error("Failed to connect to Redis", error=str(e))
            client = None
            _initialized = False
            raise

    return client


async def close():
    """Close Redis connection and connection pool."""
    global client, _initialized
    if client:
        # logger.debug("Closing Redis connection")
        try:
            await asyncio.wait_for(client.aclose(), timeout=5.0)
        except asyncio.TimeoutError:
            logger.warning("Redis close timeout, forcing close")
        except Exception as e:
            logger.warning(f"Error closing Redis client: {e}")
        finally:
            client = None
    
<<<<<<< HEAD
    _initialized = False
    logger.info("Redis connection closed")
=======
    if pool:
        # logger.debug("Closing Redis connection pool")
        try:
            await asyncio.wait_for(pool.aclose(), timeout=5.0)
        except asyncio.TimeoutError:
            logger.warning("Redis pool close timeout, forcing close")
        except Exception as e:
            logger.warning(f"Error closing Redis pool: {e}")
        finally:
            pool = None
    
    _initialized = False
    logger.info("Redis connection and pool closed")
>>>>>>> afabb62f


async def get_client():
    """Get the Redis client, initializing if necessary."""
    global client, _initialized
    if client is None or not _initialized:
        await retry(lambda: initialize_async())
    return client


# Basic Redis operations
async def set(key: str, value: str, ex: int = None, nx: bool = False):
    """Set a Redis key."""
    redis_client = await get_client()
    return await redis_client.set(key, value, ex=ex, nx=nx)


async def get(key: str, default: str = None):
    """Get a Redis key."""
    redis_client = await get_client()
    result = await redis_client.get(key)
    return result if result is not None else default


async def delete(key: str):
    """Delete a Redis key."""
    redis_client = await get_client()
    return await redis_client.delete(key)


async def publish(channel: str, message: str):
    """Publish a message to a Redis channel."""
    redis_client = await get_client()
    return await redis_client.publish(channel, message)


async def create_pubsub():
    """Create a Redis pubsub object."""
    redis_client = await get_client()
    pubsub = redis_client.pubsub()
    # Set pubsub specific options for better stability
    pubsub.connection_pool.connection_kwargs.update({
        'socket_timeout': 30.0,
        'socket_connect_timeout': 10.0,
        'socket_keepalive': True,
        'retry_on_timeout': True
    })
    return pubsub


# List operations
async def rpush(key: str, *values: Any):
    """Append one or more values to a list."""
    redis_client = await get_client()
    return await redis_client.rpush(key, *values)


async def lrange(key: str, start: int, end: int) -> List[str]:
    """Get a range of elements from a list."""
    redis_client = await get_client()
    return await redis_client.lrange(key, start, end)


# Key management


async def keys(pattern: str) -> List[str]:
    redis_client = await get_client()
    return await redis_client.keys(pattern)


async def expire(key: str, seconds: int):
    redis_client = await get_client()
    return await redis_client.expire(key, seconds)


async def health_check():
    """Check Redis connection health."""
    try:
        redis_client = await get_client()
        await asyncio.wait_for(redis_client.ping(), timeout=5.0)
        return True
    except Exception as e:
        logger.warning(f"Redis health check failed: {e}")
        return False


async def reconnect():
    """Force reconnection to Redis."""
    global client, _initialized
    logger.info("Attempting Redis reconnection")

    # Close existing connections
    await close()

    # Reinitialize
    try:
        await initialize_async()
        logger.info("Redis reconnection successful")
        return True
    except Exception as e:
        logger.error(f"Redis reconnection failed: {e}")
        return False<|MERGE_RESOLUTION|>--- conflicted
+++ resolved
@@ -12,8 +12,7 @@
 _init_lock = asyncio.Lock()
 
 # Constants
-REDIS_KEY_TTL = 3600 * 24  # 24 hour TTL as safety mechanism
-
+    REDIS_KEY_TTL = 3600 * 24  # 24 hour TTL as safety mecs
 
 async def initialize():
     """Initialize Redis connection pool and client using environment variables."""
@@ -59,11 +58,7 @@
     async with _init_lock:
         if not _initialized:
             # logger.debug("Initializing Redis connection")
-<<<<<<< HEAD
             client = await initialize()
-=======
-            initialize()
->>>>>>> afabb62f
 
         try:
             # Test connection with timeout
@@ -98,10 +93,6 @@
         finally:
             client = None
     
-<<<<<<< HEAD
-    _initialized = False
-    logger.info("Redis connection closed")
-=======
     if pool:
         # logger.debug("Closing Redis connection pool")
         try:
@@ -115,8 +106,7 @@
     
     _initialized = False
     logger.info("Redis connection and pool closed")
->>>>>>> afabb62f
-
+    
 
 async def get_client():
     """Get the Redis client, initializing if necessary."""
