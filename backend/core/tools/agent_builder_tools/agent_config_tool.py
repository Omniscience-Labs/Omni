import json
from typing import Optional, Dict, Any
from core.agentpress.tool import ToolResult, openapi_schema, tool_metadata
from core.agentpress.thread_manager import ThreadManager
from .base_tool import AgentBuilderBaseTool
from core.utils.logger import logger
from core.utils.core_tools_helper import ensure_core_tools_enabled, is_core_tool
from core.utils.tool_discovery import validate_tool_config

@tool_metadata(
    display_name="Agent Configuration",
    description="Modify agent settings, tools, and behaviors",
    icon="Settings",
    color="bg-gray-100 dark:bg-gray-800/50",
    weight=150,
    visible=True
)
class AgentConfigTool(AgentBuilderBaseTool):
    def __init__(self, thread_manager: ThreadManager, db_connection, agent_id: str):
        super().__init__(thread_manager, db_connection, agent_id)

    @openapi_schema({
        "type": "function",
        "function": {
            "name": "update_agent",
            "description": "Update the agent's configuration including name, tools, and MCP servers. System prompt additions are appended to existing instructions with high priority markers. Call this whenever the user wants to modify any aspect of the agent.",
            "parameters": {
                "type": "object",
                "properties": {
                    "name": {
                        "type": "string",
                        "description": "The name of the agent. Should be descriptive and indicate the agent's purpose."
                    },
                    "system_prompt": {
                        "type": "string",
                        "description": "Critical additional instructions that define agent's behavior, expertise and approach to append with HIGH PRIORITY. Must be concise and specific. Use imperative verbs, avoid filler words. Include 'Act as [role]' statement where role is the agent's primary function (e.g., 'Act as a lawyer', 'Act as security officer', 'Act as medical assistant')."
                    },
                    "agentpress_tools": {
                        "type": "object",
                        "description": "Configuration for AgentPress tools. Each key is a tool name, and the value is a boolean indicating if the tool is enabled.",
                        "additionalProperties": {
                            "type": "boolean"
                        }
                    },
                    "configured_mcps": {
                        "type": "array",
                        "description": "List of configured MCP servers for external integrations.",
                        "items": {
                            "type": "object",
                            "properties": {
                                "name": {"type": "string"},
                                "qualifiedName": {"type": "string"},
                                "config": {"type": "object"},
                                "enabledTools": {
                                    "type": "array",
                                    "items": {"type": "string"}
                                }
                            }
                        }
                    },
                },
                "required": []
            }
        }
    })
    async def update_agent(
        self,
        name: Optional[str] = None,
        system_prompt: Optional[str] = None,
        agentpress_tools: Optional[Dict[str, Dict[str, Any]]] = None,
        configured_mcps: Optional[list] = None
    ) -> ToolResult:
        try:
            account_id = await self._get_current_account_id()
            
            client = await self.db.client
            
            agent_result = await client.table('agents').select('*').eq('agent_id', self.agent_id).execute()
            if not agent_result.data:
                return self.fail_response("Agent not found")
            
            current_agent = agent_result.data[0]

            metadata = current_agent.get('metadata', {})
            is_default_agent = metadata.get('is_suna_default', False) or metadata.get('is_omni_default', False)
            
            # Enforce default agent restrictions (simplified)
            if is_default_agent:
                restricted_fields = []
                if name is not None:
                    restricted_fields.append("name")
                if system_prompt is not None:
                    restricted_fields.append("system prompt")
                if agentpress_tools is not None:
                    restricted_fields.append("core tools")
                
                if restricted_fields:
                    return self.fail_response(
<<<<<<< HEAD
                        f"Cannot modify {', '.join(restricted_fields)} for default agents. "
                        f"Default agent core identity is centrally managed. You can still add MCPs, workflows, and triggers."
=======
                        f"Cannot modify {', '.join(restricted_fields)} for Suna. "
                        f"Suna's core identity is centrally managed. You can still add MCPs and triggers."
>>>>>>> afabb62f
                    )

            agent_update_fields = {}
            if name is not None:
                agent_update_fields["name"] = name
<<<<<<< HEAD
            if description is not None:
                agent_update_fields["description"] = description
=======
>>>>>>> afabb62f
                
            config_changed = (system_prompt is not None or agentpress_tools is not None or configured_mcps is not None)
            
            if not agent_update_fields and not config_changed:
                return self.fail_response("No fields provided to update")
            
            if agent_update_fields:
                result = await client.table('agents').update(agent_update_fields).eq('agent_id', self.agent_id).execute()
                if not result.data:
                    return self.fail_response("Failed to update agent")
            
            version_created = False
            if config_changed:
                try:
                    from core.versioning.version_service import get_version_service
                    current_version = None
                    if current_agent.get('current_version_id'):
                        try:
                            version_service = await get_version_service()
                            current_version_obj = await version_service.get_version(
                                agent_id=self.agent_id,
                                version_id=current_agent['current_version_id'],
                                user_id=account_id
                            )
                            current_version = current_version_obj.to_dict()
                        except Exception as e:
                            logger.warning(f"Failed to get current version: {e}")
                    
                    if not current_version:
                        return self.fail_response("No current version found to update from")
                    
                    if system_prompt is not None:
                        current_system_prompt = system_prompt
                    else:
                        current_system_prompt = current_version.get('system_prompt', '')
                    
                    if agentpress_tools is not None:
                        # Validate and normalize the tool configuration
                        validated_tools = validate_tool_config(agentpress_tools)
                        current_agentpress_tools = ensure_core_tools_enabled(validated_tools)
                    else:
                        current_agentpress_tools = ensure_core_tools_enabled(current_version.get('agentpress_tools', {}))
                    
                    current_configured_mcps = current_version.get('configured_mcps', [])
                    if configured_mcps is not None:
                        if isinstance(configured_mcps, str):
                            configured_mcps = json.loads(configured_mcps)
                        
                        def get_mcp_identifier(mcp):
                            if not isinstance(mcp, dict):
                                return None
                            return (
                                mcp.get('qualifiedName') or 
                                mcp.get('name') or 
                                f"{mcp.get('type', 'unknown')}_{mcp.get('config', {}).get('url', 'nourl')}" or
                                str(hash(json.dumps(mcp, sort_keys=True)))
                            )
                        
                        merged_mcps = []
                        existing_identifiers = set()
                        
                        # Add existing MCPs
                        for existing_mcp in current_configured_mcps:
                            identifier = get_mcp_identifier(existing_mcp)
                            if identifier:
                                existing_identifiers.add(identifier)
                            merged_mcps.append(existing_mcp)
                        
                        # Process new MCPs
                        for new_mcp in configured_mcps:
                            identifier = get_mcp_identifier(new_mcp)
                            
                            if identifier and identifier in existing_identifiers:
                                # Update existing MCP
                                for i, existing_mcp in enumerate(merged_mcps):
                                    if get_mcp_identifier(existing_mcp) == identifier:
                                        merged_mcps[i] = new_mcp
                                        break
                            else:
                                # Add new MCP
                                merged_mcps.append(new_mcp)
                                if identifier:
                                    existing_identifiers.add(identifier)
                        
                        current_configured_mcps = merged_mcps
                        logger.debug(f"MCP merge result: {len(current_configured_mcps)} total MCPs (was {len(current_version.get('configured_mcps', []))}, adding {len(configured_mcps)})")
                    
                    current_custom_mcps = current_version.get('custom_mcps', [])
                    
                    version_service = await get_version_service()

                    
                    new_version = await version_service.create_version(
                        agent_id=self.agent_id,
                        user_id=account_id,
                        system_prompt=current_system_prompt,
                        configured_mcps=current_configured_mcps,
                        custom_mcps=current_custom_mcps,
                        agentpress_tools=current_agentpress_tools,
                        version_name=f"v{current_version.get('version_number', 1) + 1}",
                        change_description="Updated via agent builder"
                    )
                    
                    version_created = True
                    logger.debug(f"Created new version {new_version.version_id} for agent {self.agent_id}")
                    
                except Exception as e:
                    logger.error(f"Failed to create new version: {str(e)}")
                    return self.fail_response("Failed to create new version")
            
            agent_result = await client.table('agents').select('*').eq('agent_id', self.agent_id).execute()
            updated_agent = agent_result.data[0] if agent_result.data else current_agent

            updated_fields = list(agent_update_fields.keys())
            if version_created:
                updated_fields.append("version_created")
            
            return self.success_response({
                "message": "Agent updated successfully",
                "updated_fields": updated_fields,
                "agent": updated_agent,
                "version_created": version_created
            })
            
        except Exception as e:
            logger.error(f"Error updating agent: {str(e)}")
            return self.fail_response("Error updating agent")

    @openapi_schema({
        "type": "function",
        "function": {
            "name": "get_current_agent_config",
            "description": "Get the current configuration of the agent being edited. Use this to check what's already configured before making updates.",
            "parameters": {
                "type": "object",
                "properties": {},
                "required": []
            }
        }
    })
    async def get_current_agent_config(self) -> ToolResult:
        try:
            agent_data = await self._get_agent_data()
            
            if not agent_data:
                return self.fail_response("Agent not found")
            
            version_data = None
            if agent_data.get('current_version_id'):
                try:
                    from core.versioning.version_service import get_version_service
                    account_id = await self._get_current_account_id()
                    version_service = await get_version_service()
                    version_obj = await version_service.get_version(
                        agent_id=self.agent_id,
                        version_id=agent_data['current_version_id'],
                        user_id=account_id
                    )
                    version_data = version_obj.to_dict()
                except Exception as e:
                    logger.warning(f"Failed to get version data for agent config tool: {e}")

            from core.config_helper import extract_agent_config
            agent_config = extract_agent_config(agent_data, version_data)
            
            config_summary = {
                "name": agent_config.get("name", "Untitled Agent"),
                "description": agent_config.get("description", "No description set"),
                "system_prompt": agent_config.get("system_prompt", "No system prompt set"),
                "agentpress_tools": agent_config.get("agentpress_tools", {}),
                "configured_mcps": agent_config.get("configured_mcps", []),
                "custom_mcps": agent_config.get("custom_mcps", []),
                "created_at": agent_data.get("created_at"),
                "updated_at": agent_data.get("updated_at"),
                "current_version": agent_config.get("version_name", "v1") if version_data else "No version data"
            }

            enabled_tools = []
            for tool_name, tool_config in config_summary["agentpress_tools"].items():
                if isinstance(tool_config, bool):
                    if tool_config:
                        enabled_tools.append(tool_name)
                elif isinstance(tool_config, dict):
                    if tool_config.get("enabled", False):
                        enabled_tools.append(tool_name)
            tools_count = len(enabled_tools)
            mcps_count = len(config_summary["configured_mcps"])
            custom_mcps_count = len(config_summary["custom_mcps"])
            
            summary_text = f"Agent '{config_summary['name']}' (version: {config_summary['current_version']}) has {tools_count} tools enabled, {mcps_count} MCP servers configured, and {custom_mcps_count} custom MCP integrations."
            
            return self.success_response({
                "summary": summary_text,
                "configuration": config_summary
            })
            
        except Exception as e:
            logger.error(f"Error getting agent configuration: {str(e)}")
            return self.fail_response("Error getting agent configuration") <|MERGE_RESOLUTION|>--- conflicted
+++ resolved
@@ -96,23 +96,15 @@
                 
                 if restricted_fields:
                     return self.fail_response(
-<<<<<<< HEAD
                         f"Cannot modify {', '.join(restricted_fields)} for default agents. "
                         f"Default agent core identity is centrally managed. You can still add MCPs, workflows, and triggers."
-=======
-                        f"Cannot modify {', '.join(restricted_fields)} for Suna. "
-                        f"Suna's core identity is centrally managed. You can still add MCPs and triggers."
->>>>>>> afabb62f
                     )
 
             agent_update_fields = {}
             if name is not None:
                 agent_update_fields["name"] = name
-<<<<<<< HEAD
             if description is not None:
                 agent_update_fields["description"] = description
-=======
->>>>>>> afabb62f
                 
             config_changed = (system_prompt is not None or agentpress_tools is not None or configured_mcps is not None)
             
