import json
from typing import Optional, Dict, Any
from core.agentpress.tool import ToolResult, openapi_schema
from core.agentpress.thread_manager import ThreadManager
from .base_tool import AgentBuilderBaseTool
from core.utils.logger import logger
from core.utils.core_tools_helper import ensure_core_tools_enabled, is_core_tool
from core.utils.tool_groups import validate_tool_config



class AgentConfigTool(AgentBuilderBaseTool):
    def __init__(self, thread_manager: ThreadManager, db_connection, agent_id: str):
        super().__init__(thread_manager, db_connection, agent_id)

    @openapi_schema({
        "type": "function",
        "function": {
            "name": "update_agent",
            "description": "Update the agent's configuration including name, tools, and MCP servers. System prompt additions are appended to existing instructions with high priority markers. Call this whenever the user wants to modify any aspect of the agent.",
            "parameters": {
                "type": "object",
                "properties": {
                    "name": {
                        "type": "string",
                        "description": "The name of the agent. Should be descriptive and indicate the agent's purpose."
                    },
                    "system_prompt": {
                        "type": "string",
                        "description": "Critical additional instructions that define agent's behavior, expertise and approach to append with HIGH PRIORITY. Must be concise and specific. Use imperative verbs, avoid filler words. Include 'Act as [role]' statement where role is the agent's primary function (e.g., 'Act as a lawyer', 'Act as security officer', 'Act as medical assistant')."
                    },
                    "agentpress_tools": {
                        "type": "object",
                        "description": "Configuration for AgentPress tools. Each key is a tool name, and the value is a boolean indicating if the tool is enabled.",
                        "additionalProperties": {
                            "type": "boolean"
                        }
                    },
                    "configured_mcps": {
                        "type": "array",
                        "description": "List of configured MCP servers for external integrations.",
                        "items": {
                            "type": "object",
                            "properties": {
                                "name": {"type": "string"},
                                "qualifiedName": {"type": "string"},
                                "config": {"type": "object"},
                                "enabledTools": {
                                    "type": "array",
                                    "items": {"type": "string"}
                                }
                            }
                        }
                    },
                },
                "required": []
            }
        }
    })
    async def update_agent(
        self,
        name: Optional[str] = None,
        system_prompt: Optional[str] = None,
        agentpress_tools: Optional[Dict[str, Dict[str, Any]]] = None,
        configured_mcps: Optional[list] = None
    ) -> ToolResult:
        try:
            account_id = await self._get_current_account_id()
            
            client = await self.db.client
            
            agent_result = await client.table('agents').select('*').eq('agent_id', self.agent_id).execute()
            if not agent_result.data:
                return self.fail_response("Agent not found")
            
            current_agent = agent_result.data[0]

            metadata = current_agent.get('metadata', {})
            is_default_agent = metadata.get('is_suna_default', False) or metadata.get('is_omni_default', False)
            
            # Enforce default agent restrictions (simplified)
            if is_default_agent:
                restricted_fields = []
                if name is not None:
                    restricted_fields.append("name")
                if system_prompt is not None:
                    restricted_fields.append("system prompt")
                if agentpress_tools is not None:
                    restricted_fields.append("core tools")
                
                if restricted_fields:
                    return self.fail_response(
<<<<<<< HEAD
                        f"Cannot modify {', '.join(restricted_fields)} for default agents. "
                        f"Default agent core identity is centrally managed. You can still add MCPs, workflows, and triggers."
=======
                        f"Cannot modify {', '.join(restricted_fields)} for Suna. "
                        f"Suna's core identity is centrally managed. You can still add MCPs and triggers."
>>>>>>> 552994a0
                    )

            agent_update_fields = {}
            if name is not None:
                agent_update_fields["name"] = name
<<<<<<< HEAD
            if description is not None:
                agent_update_fields["description"] = description
=======
>>>>>>> 552994a0
                
            config_changed = (system_prompt is not None or agentpress_tools is not None or configured_mcps is not None)
            
            if not agent_update_fields and not config_changed:
                return self.fail_response("No fields provided to update")
            
            if agent_update_fields:
                result = await client.table('agents').update(agent_update_fields).eq('agent_id', self.agent_id).execute()
                if not result.data:
                    return self.fail_response("Failed to update agent")
            
            version_created = False
            if config_changed:
                try:
                    from core.versioning.version_service import get_version_service
                    current_version = None
                    if current_agent.get('current_version_id'):
                        try:
                            version_service = await get_version_service()
                            current_version_obj = await version_service.get_version(
                                agent_id=self.agent_id,
                                version_id=current_agent['current_version_id'],
                                user_id=account_id
                            )
                            current_version = current_version_obj.to_dict()
                        except Exception as e:
                            logger.warning(f"Failed to get current version: {e}")
                    
                    if not current_version:
                        return self.fail_response("No current version found to update from")
                    
                    if system_prompt is not None:
                        current_system_prompt = system_prompt
                    else:
                        current_system_prompt = current_version.get('system_prompt', '')
                    
                    if agentpress_tools is not None:
                        # Validate and normalize the tool configuration
                        validated_tools = validate_tool_config(agentpress_tools)
                        current_agentpress_tools = ensure_core_tools_enabled(validated_tools)
                    else:
                        current_agentpress_tools = ensure_core_tools_enabled(current_version.get('agentpress_tools', {}))
                    
                    current_configured_mcps = current_version.get('configured_mcps', [])
                    if configured_mcps is not None:
                        if isinstance(configured_mcps, str):
                            configured_mcps = json.loads(configured_mcps)
                        
                        def get_mcp_identifier(mcp):
                            if not isinstance(mcp, dict):
                                return None
                            return (
                                mcp.get('qualifiedName') or 
                                mcp.get('name') or 
                                f"{mcp.get('type', 'unknown')}_{mcp.get('config', {}).get('url', 'nourl')}" or
                                str(hash(json.dumps(mcp, sort_keys=True)))
                            )
                        
                        merged_mcps = []
                        existing_identifiers = set()
                        
                        # Add existing MCPs
                        for existing_mcp in current_configured_mcps:
                            identifier = get_mcp_identifier(existing_mcp)
                            if identifier:
                                existing_identifiers.add(identifier)
                            merged_mcps.append(existing_mcp)
                        
                        # Process new MCPs
                        for new_mcp in configured_mcps:
                            identifier = get_mcp_identifier(new_mcp)
                            
                            if identifier and identifier in existing_identifiers:
                                # Update existing MCP
                                for i, existing_mcp in enumerate(merged_mcps):
                                    if get_mcp_identifier(existing_mcp) == identifier:
                                        merged_mcps[i] = new_mcp
                                        break
                            else:
                                # Add new MCP
                                merged_mcps.append(new_mcp)
                                if identifier:
                                    existing_identifiers.add(identifier)
                        
                        current_configured_mcps = merged_mcps
                        logger.debug(f"MCP merge result: {len(current_configured_mcps)} total MCPs (was {len(current_version.get('configured_mcps', []))}, adding {len(configured_mcps)})")
                    
                    current_custom_mcps = current_version.get('custom_mcps', [])
                    
                    version_service = await get_version_service()

                    
                    new_version = await version_service.create_version(
                        agent_id=self.agent_id,
                        user_id=account_id,
                        system_prompt=current_system_prompt,
                        configured_mcps=current_configured_mcps,
                        custom_mcps=current_custom_mcps,
                        agentpress_tools=current_agentpress_tools,
                        version_name=f"v{current_version.get('version_number', 1) + 1}",
                        change_description="Updated via agent builder"
                    )
                    
                    version_created = True
                    logger.debug(f"Created new version {new_version.version_id} for agent {self.agent_id}")
                    
                except Exception as e:
                    logger.error(f"Failed to create new version: {str(e)}")
                    return self.fail_response("Failed to create new version")
            
            agent_result = await client.table('agents').select('*').eq('agent_id', self.agent_id).execute()
            updated_agent = agent_result.data[0] if agent_result.data else current_agent

            updated_fields = list(agent_update_fields.keys())
            if version_created:
                updated_fields.append("version_created")
            
            return self.success_response({
                "message": "Agent updated successfully",
                "updated_fields": updated_fields,
                "agent": updated_agent,
                "version_created": version_created
            })
            
        except Exception as e:
            logger.error(f"Error updating agent: {str(e)}")
            return self.fail_response("Error updating agent")

    @openapi_schema({
        "type": "function",
        "function": {
            "name": "get_current_agent_config",
            "description": "Get the current configuration of the agent being edited. Use this to check what's already configured before making updates.",
            "parameters": {
                "type": "object",
                "properties": {},
                "required": []
            }
        }
    })
    async def get_current_agent_config(self) -> ToolResult:
        try:
            agent_data = await self._get_agent_data()
            
            if not agent_data:
                return self.fail_response("Agent not found")
            
            version_data = None
            if agent_data.get('current_version_id'):
                try:
                    from core.versioning.version_service import get_version_service
                    account_id = await self._get_current_account_id()
                    version_service = await get_version_service()
                    version_obj = await version_service.get_version(
                        agent_id=self.agent_id,
                        version_id=agent_data['current_version_id'],
                        user_id=account_id
                    )
                    version_data = version_obj.to_dict()
                except Exception as e:
                    logger.warning(f"Failed to get version data for agent config tool: {e}")

            from core.config_helper import extract_agent_config
            agent_config = extract_agent_config(agent_data, version_data)
            
            config_summary = {
                "name": agent_config.get("name", "Untitled Agent"),
                "description": agent_config.get("description", "No description set"),
                "system_prompt": agent_config.get("system_prompt", "No system prompt set"),
                "agentpress_tools": agent_config.get("agentpress_tools", {}),
                "configured_mcps": agent_config.get("configured_mcps", []),
                "custom_mcps": agent_config.get("custom_mcps", []),
                "created_at": agent_data.get("created_at"),
                "updated_at": agent_data.get("updated_at"),
                "current_version": agent_config.get("version_name", "v1") if version_data else "No version data"
            }

            enabled_tools = []
            for tool_name, tool_config in config_summary["agentpress_tools"].items():
                if isinstance(tool_config, bool):
                    if tool_config:
                        enabled_tools.append(tool_name)
                elif isinstance(tool_config, dict):
                    if tool_config.get("enabled", False):
                        enabled_tools.append(tool_name)
            tools_count = len(enabled_tools)
            mcps_count = len(config_summary["configured_mcps"])
            custom_mcps_count = len(config_summary["custom_mcps"])
            
            summary_text = f"Agent '{config_summary['name']}' (version: {config_summary['current_version']}) has {tools_count} tools enabled, {mcps_count} MCP servers configured, and {custom_mcps_count} custom MCP integrations."
            
            return self.success_response({
                "summary": summary_text,
                "configuration": config_summary
            })
            
        except Exception as e:
            logger.error(f"Error getting agent configuration: {str(e)}")
            return self.fail_response("Error getting agent configuration") <|MERGE_RESOLUTION|>--- conflicted
+++ resolved
@@ -90,23 +90,13 @@
                 
                 if restricted_fields:
                     return self.fail_response(
-<<<<<<< HEAD
-                        f"Cannot modify {', '.join(restricted_fields)} for default agents. "
-                        f"Default agent core identity is centrally managed. You can still add MCPs, workflows, and triggers."
-=======
                         f"Cannot modify {', '.join(restricted_fields)} for Suna. "
                         f"Suna's core identity is centrally managed. You can still add MCPs and triggers."
->>>>>>> 552994a0
                     )
 
             agent_update_fields = {}
             if name is not None:
                 agent_update_fields["name"] = name
-<<<<<<< HEAD
-            if description is not None:
-                agent_update_fields["description"] = description
-=======
->>>>>>> 552994a0
                 
             config_changed = (system_prompt is not None or agentpress_tools is not None or configured_mcps is not None)
             
