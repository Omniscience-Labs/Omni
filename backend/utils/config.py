--- conflicted
+++ resolved
@@ -298,9 +298,6 @@
     # Memory service configuration
     MEM0_API_KEY: Optional[str] = None
     
-    # Video avatar service configuration
-    HEYGEN_API_KEY: Optional[str] = None
-    
     # Stripe configuration
     STRIPE_SECRET_KEY: Optional[str] = None
     STRIPE_WEBHOOK_SECRET: Optional[str] = None
@@ -312,12 +309,8 @@
     STRIPE_PRODUCT_ID_STAGING: str = 'prod_SCgIj3G7yPOAWY'
     
     # Sandbox configuration
-<<<<<<< HEAD
-    SANDBOX_IMAGE_NAME = "kortix/suna:0.1.3.1"
-=======
     SANDBOX_IMAGE_NAME = "kortix/suna:0.1.3.11"
     SANDBOX_SNAPSHOT_NAME = "kortix/suna:0.1.3.11"
->>>>>>> 81c3eaaa
     SANDBOX_ENTRYPOINT = "/usr/bin/supervisord -n -c /etc/supervisor/conf.d/supervisord.conf"
 
     # LangFuse configuration
