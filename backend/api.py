--- conflicted
+++ resolved
@@ -23,15 +23,9 @@
 
 from core.sandbox import api as sandbox_api
 from core.billing.api import router as billing_router
-<<<<<<< HEAD
-from core.billing.admin import router as billing_admin_router
-from core.services import enterprise_billing_api
-
-from core.admin import users_admin
-=======
 from core.admin.admin_api import router as admin_router
 from core.admin.billing_admin_api import router as billing_admin_router
->>>>>>> 552994a0
+from core.services import enterprise_billing_api
 from core.services import transcription as transcription_api
 import sys
 from core.services import email_api
@@ -145,11 +139,7 @@
         raise
 
 # Define allowed origins based on environment
-<<<<<<< HEAD
 allowed_origins = ["https://www.suna.so", "https://suna.so", "https://operator.becomeomni.net", "https://coldchain.becomeomni.ai", "https://sundar-dev.operator.becomeomni.net","https://varnica.operator.becomeomni.net","https://mssc.becomeomni.net", "https://mssc.becomeomni.ai","https://coppermoon.becomeomni.ai","https://huston.becomeomni.ai","https://huston.staging.becomeomni.net","https://huston.staging.becomeomni.net/auth", "https://becomeomni.com"]
-=======
-allowed_origins = ["https://www.kortix.com", "https://kortix.com", "https://www.suna.so", "https://suna.so"]
->>>>>>> 552994a0
 allow_origin_regex = None
 
 # Add staging-specific origins
@@ -159,15 +149,9 @@
 # Add staging-specific origins
 if config.ENV_MODE == EnvMode.STAGING:
     allowed_origins.append("https://staging.suna.so")
-<<<<<<< HEAD
     allowed_origins.append("https://huston.staging.becomeomni.net")
     allowed_origins.append("https://huston.staging.becomeomni.net/auth")
     allow_origin_regex = r"https://suna-.*-prjcts\.vercel\.app"
-=======
-    allowed_origins.append("http://localhost:3000")
-    # Allow Vercel preview deployments for both legacy and new project names
-    allow_origin_regex = r"https://(suna|kortixcom)-.*-prjcts\.vercel\.app"
->>>>>>> 552994a0
 
 app.add_middleware(
     CORSMiddleware,
@@ -216,34 +200,22 @@
 
 api_router.include_router(triggers_api.router)
 
-<<<<<<< HEAD
-api_router.include_router(pipedream_api.router)
-
-from core.admin import api as admin_api
-api_router.include_router(admin_api.router)
-
 # Enterprise admin API - always load but endpoints check ENTERPRISE_MODE internally
 from core.services import enterprise_admin_api
 api_router.include_router(enterprise_admin_api.router)
 
-=======
 from core.composio_integration import api as composio_api
->>>>>>> 552994a0
 api_router.include_router(composio_api.router)
 
 from core.google.google_slides_api import router as google_slides_router
 api_router.include_router(google_slides_router)
 
-<<<<<<< HEAD
-api_router.include_router(linear_api.router)
-
-@api_router.get("/health")
-=======
 from core.google.google_docs_api import router as google_docs_router
 api_router.include_router(google_docs_router)
 
+api_router.include_router(linear_api.router)
+
 @api_router.get("/health", summary="Health Check", operation_id="health_check", tags=["system"])
->>>>>>> 552994a0
 async def health_check():
     logger.debug("Health check endpoint called")
     return {
@@ -252,8 +224,7 @@
         "instance_id": instance_id
     }
 
-<<<<<<< HEAD
-@api_router.get("/debug/routes")
+@api_router.get("/debug/routes", summary="Debug Routes", operation_id="debug_routes", tags=["system"])
 async def debug_routes():
     """Debug endpoint to show all registered routes and configuration."""
     routes_info = []
@@ -276,12 +247,8 @@
         "timestamp": datetime.now(timezone.utc).isoformat()
     }
 
-@api_router.get("/health-docker")
-async def health_check():
-=======
 @api_router.get("/health-docker", summary="Docker Health Check", operation_id="health_check_docker", tags=["system"])
 async def health_check_docker():
->>>>>>> 552994a0
     logger.debug("Health docker check endpoint called")
     try:
         client = await redis.get_client()
@@ -302,7 +269,6 @@
 
 
 app.include_router(api_router, prefix="/api")
-<<<<<<< HEAD
 
 # IMPORTANT: Don't include billing_router here if ENTERPRISE_MODE is enabled
 # The enterprise billing API is already included in api_router above
@@ -313,8 +279,6 @@
     logger.info("Skipping root-level billing router (ENTERPRISE_MODE enabled)")
 
 app.include_router(transcription_api.router)
-=======
->>>>>>> 552994a0
 
 
 if __name__ == "__main__":
