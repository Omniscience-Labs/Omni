--- conflicted
+++ resolved
@@ -25,16 +25,10 @@
 from core.services import billing as billing_api
 from core.services import transcription as transcription_api
 import sys
-<<<<<<< HEAD
-from services import email_api
-from services import memory_api
-from triggers import api as triggers_api
-from services import api_keys_api
-=======
 from core.services import email_api
+from core.services import memory_api
 from core.triggers import api as triggers_api
 from core.services import api_keys_api
->>>>>>> 0a95897c
 
 
 if sys.platform == "win32":
