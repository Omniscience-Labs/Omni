--- conflicted
+++ resolved
@@ -107,35 +107,6 @@
   return (
     <DeleteOperationProvider>
       <SubscriptionProvider>
-<<<<<<< HEAD
-        <SidebarProvider>
-          <SidebarLeft />
-          <SidebarInset>
-            {mantenanceBanner}
-            <div className="bg-background">{children}</div>
-          </SidebarInset>
-
-          {/* <PricingAlert 
-          open={showPricingAlert} 
-          onOpenChange={setShowPricingAlert}
-          closeable={false}
-          accountId={personalAccount?.account_id}
-          /> */}
-
-          {/* <MaintenanceAlert
-            open={showMaintenanceAlert}
-            onOpenChange={setShowMaintenanceAlert}
-            closeable={true}
-          /> */}
-
-          {/* Status overlay for deletion operations */}
-          <StatusOverlay />
-          
-          {/* Floating mobile menu button */}
-          <FloatingMobileMenuButton />
-
-        </SidebarProvider>
-=======
         <OnboardingProvider>
           <SidebarProvider>
             <SidebarLeft />
@@ -164,7 +135,6 @@
             <FloatingMobileMenuButton />
           </SidebarProvider>
         </OnboardingProvider>
->>>>>>> 552994a0
       </SubscriptionProvider>
     </DeleteOperationProvider>
   );
