--- conflicted
+++ resolved
@@ -29,11 +29,7 @@
 export function TrialManagement() {
   const [showCancelDialog, setShowCancelDialog] = useState(false);
   const { user } = useAuth();
-<<<<<<< HEAD
-  const { data: trialStatus, isLoading } = useTrialStatus();
-=======
   const { data: trialStatus, isLoading } = useTrialStatus(!!user);
->>>>>>> 552994a0
   const cancelTrialMutation = useCancelTrial();
 
   if (isLoading || !trialStatus) {
