'use client';

import React from 'react';
import { Badge } from '@/components/ui/badge';
import { Button } from '@/components/ui/button';
import { cn } from '@/lib/utils';
import { Ripple } from '../ui/ripple';
import { useKortixTeamTemplates, useInstallTemplate } from '@/hooks/react-query/secure-mcp/use-secure-mcp';
import { Skeleton } from '@/components/ui/skeleton';
import { useRouter } from 'next/navigation';
import { MarketplaceAgentPreviewDialog } from '@/components/agents/marketplace-agent-preview-dialog';
import { StreamlinedInstallDialog } from '@/components/agents/installation/streamlined-install-dialog';
import { toast } from 'sonner';
import { AgentCountLimitDialog } from '@/components/agents/agent-count-limit-dialog';
import type { MarketplaceTemplate } from '@/components/agents/installation/types';
import { AgentCountLimitError } from '@/lib/api';

interface CustomAgentsSectionProps {
  onAgentSelect?: (templateId: string) => void;
}

const TitleSection = () => (
  <div className="mb-6 text-center">
    <h3 className="text-lg font-medium text-foreground/90 mb-1">
      Choose specialised agent
    </h3>
    <p className="text-sm text-muted-foreground/70">
      Ready-to-use AI agents for specific tasks
    </p>
  </div>
);

export function CustomAgentsSection({ onAgentSelect }: CustomAgentsSectionProps) {
  const router = useRouter();
  const { data: templates, isLoading, error } = useKortixTeamTemplates();
  const installTemplate = useInstallTemplate();
  
  const [selectedTemplate, setSelectedTemplate] = React.useState<MarketplaceTemplate | null>(null);
  const [isPreviewOpen, setIsPreviewOpen] = React.useState(false);
  const [showInstallDialog, setShowInstallDialog] = React.useState(false);
  const [showAgentLimitDialog, setShowAgentLimitDialog] = React.useState(false);
  const [agentLimitError, setAgentLimitError] = React.useState<any>(null);
  const [installingItemId, setInstallingItemId] = React.useState<string | null>(null);

  const handleCardClick = (template: any) => {
    // Map the template to MarketplaceTemplate format
    const marketplaceTemplate: MarketplaceTemplate = {
      id: template.template_id,
      template_id: template.template_id,
      creator_id: template.creator_id,
      name: template.name,
      description: template.description,
      tags: template.tags || [],
      download_count: template.download_count || 0,
      is_kortix_team: template.is_kortix_team || false,
      creator_name: template.creator_name,
      created_at: template.created_at,
      profile_image_url: template.profile_image_url,
      avatar: template.avatar,
      avatar_color: template.avatar_color,
      mcp_requirements: template.mcp_requirements || [],
      agentpress_tools: template.agentpress_tools || {},
      model: template.metadata?.model,
      marketplace_published_at: template.marketplace_published_at,
    };
    
    setSelectedTemplate(marketplaceTemplate);
    setIsPreviewOpen(true);
  };

  // Handle clicking Install from the preview dialog - opens the streamlined install dialog
  const handlePreviewInstall = (agent: MarketplaceTemplate) => {
    setIsPreviewOpen(false);
    setSelectedTemplate(agent);
    setShowInstallDialog(true);
  };

  // Handle the actual installation from the streamlined dialog
  const handleInstall = async (
    item: MarketplaceTemplate, 
    instanceName: string, 
    profileMappings: Record<string, string>, 
    customServerConfigs: Record<string, any>
  ) => {
    if (!item) return;

    setInstallingItemId(item.id);

    try {
      const result = await installTemplate.mutateAsync({
        template_id: item.id,
        instance_name: instanceName,
        profile_mappings: profileMappings,
        custom_mcp_configs: customServerConfigs,
      });

      if (result.status === 'installed' && result.instance_id) {
        toast.success(`Agent "${instanceName}" installed successfully!`);
        setShowInstallDialog(false);
        router.push(`/agents/config/${result.instance_id}`);
      } else if (result.status === 'configs_required') {
        toast.error('Please provide all required configurations');
        return;
      } else {
        toast.error('Unexpected response from server. Please try again.');
        return;
      }
    } catch (error: any) {
      console.error('Installation error:', error);

      if (error instanceof AgentCountLimitError) {
        setAgentLimitError(error.detail);
        setShowAgentLimitDialog(true);
        setShowInstallDialog(false);
        return;
      }

      if (error.message?.includes('already in your library')) {
        toast.error('This agent is already in your library');
      } else if (error.message?.includes('Credential profile not found')) {
        toast.error('One or more selected credential profiles could not be found. Please refresh and try again.');
      } else if (error.message?.includes('Missing credential profile')) {
        toast.error('Please select credential profiles for all required services');
      } else if (error.message?.includes('Invalid credential profile')) {
        toast.error('One or more selected credential profiles are invalid. Please select valid profiles.');
      } else if (error.message?.includes('inactive')) {
        toast.error('One or more selected credential profiles are inactive. Please select active profiles.');
      } else if (error.message?.includes('Template not found')) {
        toast.error('This agent template is no longer available');
      } else if (error.message?.includes('Access denied')) {
        toast.error('You do not have permission to install this agent');
      } else {
        toast.error(error.message || 'Failed to install agent. Please try again.');
      }
    } finally {
      setInstallingItemId(null);
    }
  };

  if (isLoading) {
    return (
<<<<<<< HEAD
      <div className="w-full max-w-6xl mx-auto px-4">
        <div className="grid grid-cols-1 sm:grid-cols-2 lg:grid-cols-4 gap-6">
          <div className="relative col-span-1 sm:col-span-2 lg:col-span-2 overflow-hidden rounded-3xl flex items-center justify-center border bg-background">
            <div className="relative px-8 py-16 text-start">
              <div className="mx-auto max-w-3xl space-y-6">
                <h2 className="text-4xl font-semibold text-foreground mb-2">
                  Custom Agents
                </h2>
                <p className="text-muted-foreground text-sm">
                  Specialized AI agents built by Omniscience Labs for specific tasks
                </p>
              </div>
            </div>
            <Ripple/>
          </div>
          {[1, 2, 3, 4].map((i) => (
            <div key={i} className="bg-muted/30 rounded-3xl p-6 min-h-[280px]">
              <Skeleton className="h-14 w-14 rounded-2xl mb-4" />
              <Skeleton className="h-6 w-3/4 mb-2" />
              <Skeleton className="h-12 w-full mb-4" />
              <Skeleton className="h-9 w-full mt-auto" />
=======
      <div className="w-full">
        <TitleSection />
        <div className="grid gap-4 pb-4 grid-cols-1 sm:grid-cols-2 lg:grid-cols-3 xl:grid-cols-4">
          {[1, 2, 3, 4, 5, 6, 7, 8].map((i) => (
            <div key={i} className="bg-muted/30 rounded-3xl p-4 h-[180px] w-full">
              <Skeleton className="h-12 w-12 rounded-2xl mb-3" />
              <Skeleton className="h-5 w-3/4 mb-2" />
              <Skeleton className="h-10 w-full mb-3" />
              <Skeleton className="h-8 w-full mt-auto" />
>>>>>>> 0b3047c4
            </div>
          ))}
        </div>
      </div>
    );
  }

  // Error state
  if (error) {
    return (
      <div className="w-full">
        <TitleSection />
        <div className="text-center py-8">
          <p className="text-muted-foreground">Failed to load custom agents</p>
        </div>
      </div>
    );
  }

  // No agents found
  if (!templates || templates.length === 0) {
    return (
      <div className="w-full">
        <TitleSection />
        <div className="text-center py-8">
          <p className="text-muted-foreground">No custom agents available yet</p>
        </div>
      </div>
    );
  }

  return (
    <>
<<<<<<< HEAD
      <div className="w-full max-w-4xl mx-auto px-4">
        <div className="grid grid-cols-1 sm:grid-cols-2 gap-6">
          <div className="max-h-[180px] relative col-span-1 overflow-hidden rounded-3xl flex items-center justify-center border bg-background">
            <div className="relative px-8 py-16 text-start">
              <div className="mx-auto max-w-3xl space-y-6">
                <h2 className="text-3xl font-semibold text-foreground mb-2">
                  Featured Agents
                </h2>
                <p className="text-muted-foreground text-sm">
                  Specialized AI agents built by Omniscience Labs for specific tasks
                </p>
              </div>
            </div>
            <Ripple/>
          </div>
          {templates.slice(0, 6).map((template) => (
=======
      <div className="w-full">
        <TitleSection />
        <div className="grid gap-4 pb-4 grid-cols-1 sm:grid-cols-2 lg:grid-cols-3 xl:grid-cols-4">
          {templates.slice(0, 4).map((template) => (
>>>>>>> 0b3047c4
            <div
              key={template.template_id}
              className={cn(
                'group relative bg-muted/30 rounded-3xl overflow-hidden transition-all duration-300 border cursor-pointer flex flex-col h-[180px] w-full border-border/50',
                'hover:border-primary/20'
              )}
              onClick={() => handleCardClick(template)}
            >
              <div className="absolute inset-0 bg-gradient-to-br from-primary/5 to-transparent opacity-0 group-hover:opacity-100 transition-opacity" />
              
              <div className="h-full relative flex flex-col overflow-hidden w-full p-4">
                <div className="flex items-center gap-3 mb-3">
                  {template.profile_image_url ? (
                    <img 
                      src={template.profile_image_url}
                      alt={template.name}
                      className="h-10 w-10 object-cover rounded-xl flex-shrink-0"
                    />
                  ) : (
                    <div 
                      className="relative h-10 w-10 flex items-center justify-center rounded-xl text-lg shadow-md flex-shrink-0"
                      style={{ 
                        backgroundColor: template.avatar_color || '#3b82f6',
                      }}
                    >
                      <span>{template.avatar || '🤖'}</span>
                      <div
                        className="absolute inset-0 rounded-xl pointer-events-none opacity-0 dark:opacity-100 transition-opacity"
                        style={{
                          boxShadow: `0 12px 36px -6px ${template.avatar_color || '#3b82f6'}70, 0 6px 18px -3px ${template.avatar_color || '#3b82f6'}50`
                        }}
                      />
                    </div>
                  )}
                  <h3 className="text-base font-semibold text-foreground line-clamp-1 flex-1">
                    {template.name}
                  </h3>
                </div>
                <p className="text-sm text-muted-foreground line-clamp-4 leading-relaxed flex-1">
                  {template.description || 'No description available'}
                </p>
              </div>
            </div>
          ))}
        </div>
      </div>

      {/* Marketplace Preview Dialog */}
      <MarketplaceAgentPreviewDialog
        agent={selectedTemplate}
        isOpen={isPreviewOpen}
        onClose={() => {
          setIsPreviewOpen(false);
          setSelectedTemplate(null);
        }}
        onInstall={handlePreviewInstall}
        isInstalling={installingItemId === selectedTemplate?.id}
      />

      {/* Streamlined Install Dialog */}
      <StreamlinedInstallDialog
        item={selectedTemplate}
        open={showInstallDialog}
        onOpenChange={setShowInstallDialog}
        onInstall={handleInstall}
        isInstalling={installingItemId === selectedTemplate?.id}
      />

      {/* Agent Limit Dialog */}
      {showAgentLimitDialog && agentLimitError && (
        <AgentCountLimitDialog
          open={showAgentLimitDialog}
          onOpenChange={setShowAgentLimitDialog}
          currentCount={agentLimitError.current_count}
          limit={agentLimitError.limit}
          tierName={agentLimitError.tier_name}
        />
      )}
    </>
  );
} <|MERGE_RESOLUTION|>--- conflicted
+++ resolved
@@ -139,29 +139,6 @@
 
   if (isLoading) {
     return (
-<<<<<<< HEAD
-      <div className="w-full max-w-6xl mx-auto px-4">
-        <div className="grid grid-cols-1 sm:grid-cols-2 lg:grid-cols-4 gap-6">
-          <div className="relative col-span-1 sm:col-span-2 lg:col-span-2 overflow-hidden rounded-3xl flex items-center justify-center border bg-background">
-            <div className="relative px-8 py-16 text-start">
-              <div className="mx-auto max-w-3xl space-y-6">
-                <h2 className="text-4xl font-semibold text-foreground mb-2">
-                  Custom Agents
-                </h2>
-                <p className="text-muted-foreground text-sm">
-                  Specialized AI agents built by Omniscience Labs for specific tasks
-                </p>
-              </div>
-            </div>
-            <Ripple/>
-          </div>
-          {[1, 2, 3, 4].map((i) => (
-            <div key={i} className="bg-muted/30 rounded-3xl p-6 min-h-[280px]">
-              <Skeleton className="h-14 w-14 rounded-2xl mb-4" />
-              <Skeleton className="h-6 w-3/4 mb-2" />
-              <Skeleton className="h-12 w-full mb-4" />
-              <Skeleton className="h-9 w-full mt-auto" />
-=======
       <div className="w-full">
         <TitleSection />
         <div className="grid gap-4 pb-4 grid-cols-1 sm:grid-cols-2 lg:grid-cols-3 xl:grid-cols-4">
@@ -171,7 +148,6 @@
               <Skeleton className="h-5 w-3/4 mb-2" />
               <Skeleton className="h-10 w-full mb-3" />
               <Skeleton className="h-8 w-full mt-auto" />
->>>>>>> 0b3047c4
             </div>
           ))}
         </div>
@@ -205,29 +181,10 @@
 
   return (
     <>
-<<<<<<< HEAD
-      <div className="w-full max-w-4xl mx-auto px-4">
-        <div className="grid grid-cols-1 sm:grid-cols-2 gap-6">
-          <div className="max-h-[180px] relative col-span-1 overflow-hidden rounded-3xl flex items-center justify-center border bg-background">
-            <div className="relative px-8 py-16 text-start">
-              <div className="mx-auto max-w-3xl space-y-6">
-                <h2 className="text-3xl font-semibold text-foreground mb-2">
-                  Featured Agents
-                </h2>
-                <p className="text-muted-foreground text-sm">
-                  Specialized AI agents built by Omniscience Labs for specific tasks
-                </p>
-              </div>
-            </div>
-            <Ripple/>
-          </div>
-          {templates.slice(0, 6).map((template) => (
-=======
       <div className="w-full">
         <TitleSection />
         <div className="grid gap-4 pb-4 grid-cols-1 sm:grid-cols-2 lg:grid-cols-3 xl:grid-cols-4">
           {templates.slice(0, 4).map((template) => (
->>>>>>> 0b3047c4
             <div
               key={template.template_id}
               className={cn(
