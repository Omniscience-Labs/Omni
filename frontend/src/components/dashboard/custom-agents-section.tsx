--- conflicted
+++ resolved
@@ -29,15 +29,6 @@
 }
 
 const TitleSection = () => (
-<<<<<<< HEAD
-  <div className="mb-6 mt-6 text-center">
-    <h3 className="text-lg font-medium text-foreground/90 mb-1">
-      Choose specialised agent
-    </h3>
-    <p className="text-sm text-muted-foreground/70">
-      Ready-to-use AI agents for specific tasks
-    </p>
-=======
   <div className="px-4 py-8">
     <div className="w-full max-w-5xl mx-auto flex flex-col items-center space-y-2">
       <div className="flex flex-col items-center text-center w-full">
@@ -49,7 +40,6 @@
         </p>
       </div>
     </div>
->>>>>>> afabb62f
   </div>
 );
 
@@ -305,10 +295,6 @@
       is_kortix_team: template.is_kortix_team || false,
       creator_name: template.creator_name,
       created_at: template.created_at,
-<<<<<<< HEAD
-      profile_image_url: template.profile_image_url,
-=======
->>>>>>> afabb62f
       icon_name: template.icon_name,
       icon_color: template.icon_color,
       icon_background: template.icon_background,
