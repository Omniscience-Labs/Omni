'use client';
import { HeroVideoSection } from '@/components/home/sections/hero-video-section';
import { siteConfig } from '@/lib/home';
import { ArrowRight, X, AlertCircle, Sparkles } from 'lucide-react';
import { GradientText } from '@/components/animate-ui/text/gradient';
import { FlickeringGrid } from '@/components/home/ui/flickering-grid';
import { LampContainer } from '@/components/ui/lamp';
import { FlipWords } from '@/components/ui/flip-words';
import { useMediaQuery } from '@/hooks/use-media-query';
import { useState, useEffect, useRef, FormEvent } from 'react';
import { useScroll, motion } from 'motion/react';
import Link from 'next/link';
import { useRouter } from 'next/navigation';
import { useAuth } from '@/components/AuthProvider';
import {
  BillingError,
<<<<<<< HEAD
=======
  AgentRunLimitError,
  ProjectLimitError,
>>>>>>> fea66b02
} from '@/lib/api';
import { useInitiateAgentMutation } from '@/hooks/react-query/dashboard/use-initiate-agent';
import { useThreadQuery } from '@/hooks/react-query/threads/use-threads';
import { generateThreadName } from '@/lib/actions/threads';
import GoogleSignIn from '@/components/GoogleSignIn';
import MicrosoftSignIn from '@/components/MicrosoftSignIn';
import { Input } from '@/components/ui/input';
import { SubmitButton } from '@/components/ui/submit-button';
import {
  Dialog,
  DialogContent,
  DialogDescription,
  DialogHeader,
  DialogTitle,
  DialogOverlay,
} from '@/components/ui/dialog';
import { BillingErrorAlert } from '@/components/billing/usage-limit-alert';
import { useBillingError } from '@/hooks/useBillingError';
import { useAccounts } from '@/hooks/use-accounts';
import { isLocalMode, config } from '@/lib/config';
import { toast } from 'sonner';
import { useModal } from '@/hooks/use-modal-store';
import { createClient } from '@/lib/supabase/client';

// Custom dialog overlay with blur effect
const BlurredDialogOverlay = () => (
  <DialogOverlay className="bg-background/40 backdrop-blur-md" />
);

// Rotating text component for job types
const RotatingText = ({ 
  texts, 
  className = "" 
}: { 
  texts: string[]; 
  className?: string; 
}) => {
  const [currentIndex, setCurrentIndex] = useState(0);
  const [isVisible, setIsVisible] = useState(true);

  useEffect(() => {
    const interval = setInterval(() => {
      setIsVisible(false);
      
      setTimeout(() => {
        setCurrentIndex((prev) => (prev + 1) % texts.length);
        setIsVisible(true);
      }, 150); // Half of the transition duration
    }, 2000); // Change every 2 seconds

    return () => clearInterval(interval);
  }, [texts.length]);

  return (
    <span className={`inline-block transition-all duration-300 ${className}`}>
      <span 
        className={`inline-block transition-opacity duration-300 ${
          isVisible ? 'opacity-100' : 'opacity-0'
        }`}
      >
        {texts[currentIndex]}
      </span>
    </span>
  );
};

// Constant for localStorage key to ensure consistency
const PENDING_PROMPT_KEY = 'pendingAgentPrompt';

export function HeroSection() {
  const { hero } = siteConfig;
  const tablet = useMediaQuery('(max-width: 1024px)');
  const [mounted, setMounted] = useState(false);
  const [isScrolling, setIsScrolling] = useState(false);
  const [isSubmitting, setIsSubmitting] = useState(false);
  const scrollTimeout = useRef<NodeJS.Timeout | null>(null);
  const { scrollY } = useScroll();
  const [inputValue, setInputValue] = useState('');
  const router = useRouter();
  const { user, isLoading } = useAuth();
  const { billingError, handleBillingError, clearBillingError } =
    useBillingError();
  const { data: accounts } = useAccounts();
  const personalAccount = accounts?.find((account) => account.personal_account);
  const { onOpen } = useModal();
  const initiateAgentMutation = useInitiateAgentMutation();
  const [initiatedThreadId, setInitiatedThreadId] = useState<string | null>(null);
  const threadQuery = useThreadQuery(initiatedThreadId || '');

  // Auth dialog state
  const [authDialogOpen, setAuthDialogOpen] = useState(false);
  const [authError, setAuthError] = useState<string | null>(null);

  // FlipWords arrays for value proposition
  const moreWords = ["research", "analysis", "automation", "productivity", "insights", "results", "growth", "efficiency"];
  const lessWords = ["effort", "time", "work", "stress", "cost", "manual work", "overhead", "resources"];

  useEffect(() => {
    setMounted(true);
    
    // Detect Safari browser
    const isSafari = /^((?!chrome|android).)*safari/i.test(navigator.userAgent);
    if (isSafari) {
      document.documentElement.classList.add('is-safari');
    }
    
    // Inject critical CSS immediately to prevent gray border flash
    // Safari requires extensive border overrides due to:
    // 1. Different handling of CSS custom properties in shadow DOM
    // 2. Border inheritance issues with Tailwind classes
    // 3. WebKit-specific rendering of border styles
    // 4. Issues with border: 0 vs border: none specificity
    const style = document.createElement('style');
    style.textContent = `
      /* Emergency CSS to prevent gray borders */
      #hero,
      #hero *,
      #hero *::before,
      #hero *::after,
      [data-hero-element],
      [data-hero-element]::before,
      [data-hero-element]::after {
        border: 0 !important;
        border-color: transparent !important;
        outline: none !important;
      }
      
      /* Specifically override global border color CSS variables in hero section */
      #hero {
        --border: transparent !important;
        --input: transparent !important;
        --ring: transparent !important;
        --border-border: transparent !important;
      }
      
      /* Force transparent borders on all potential border elements */
      #hero .border,
      #hero .border-t,
      #hero .border-r,
      #hero .border-b,
      #hero .border-l,
      #hero .border-x,
      #hero .border-y,
      #hero .border-input,
      #hero [class*="border-"],
      #hero [class*="border "],
      #hero [class*=" border"] {
        border-color: transparent !important;
      }
      
      /* Ensure motion divs have no borders */
      #hero div[style*="transform"] {
        border: 0 !important;
        border-color: transparent !important;
      }
      
      /* Safari-specific fixes */
      @supports (-webkit-appearance: none) {
        #hero,
        #hero * {
          border: 0 !important;
          border-color: transparent !important;
          -webkit-border-before: none !important;
          -webkit-border-after: none !important;
          -webkit-border-start: none !important;
          -webkit-border-end: none !important;
        }
        
        #hero input,
        #hero input[type="text"],
        #hero .hero-input {
          border: 0 !important;
          border-color: transparent !important;
          -webkit-appearance: none !important;
          -webkit-border-before: none !important;
          -webkit-border-after: none !important;
          -webkit-border-start: none !important;
          -webkit-border-end: none !important;
          background-clip: padding-box !important;
          -webkit-background-clip: padding-box !important;
        }
        
        /* Force Safari to respect transparent borders */
        #hero [class*="border"],
        #hero [class*="border-"] {
          border-image: none !important;
          border-style: solid !important;
          border-color: transparent !important;
          border-width: 0 !important;
        }
      }
      
      /* Additional Safari mobile fixes */
      @supports (-webkit-touch-callout: none) {
        #hero input {
          -webkit-user-select: text !important;
          -webkit-touch-callout: default !important;
          border: 0 !important;
          outline: 0 !important;
        }
      }
      
      /* Safari-specific data attribute targeting */
      @supports (-webkit-appearance: none) {
        #hero [data-safari-fix="true"] {
          border: 1px solid rgba(34, 211, 238, 0.3) !important;
          border-width: 1px !important;
          border-style: solid !important;
          border-color: rgba(34, 211, 238, 0.3) !important;
        }
        
        #hero [data-safari-fix="true"] * {
          border: none !important;
          border-style: none !important;
          border-width: 0 !important;
          border-color: transparent !important;
        }
      }
      
      /* Hero input container with cyan glow border */
      #hero .hero-input-container {
        border: 1px solid rgba(34, 211, 238, 0.3) !important;
      }
      
      /* Safari browser class targeting */
      .is-safari #hero,
      .is-safari #hero * {
        border: none !important;
        border-style: none !important;
        border-width: 0 !important;
        border-color: transparent !important;
        border-image: none !important;
      }
      
      .is-safari #hero .hero-input-container {
        border: 1px solid rgba(34, 211, 238, 0.3) !important;
        border-width: 1px !important;
        border-style: solid !important;
        border-color: rgba(34, 211, 238, 0.3) !important;
      }
      
      .is-safari #hero input {
        border: none !important;
        border-style: none !important;
        border-width: 0 !important;
        border-color: transparent !important;
        -webkit-appearance: none !important;
      }
    `;
    style.id = 'hero-critical-css';
    
    // Insert at the very beginning of head
    const firstChild = document.head.firstChild;
    if (firstChild) {
      document.head.insertBefore(style, firstChild);
    } else {
      document.head.appendChild(style);
    }
    
    // Add 'loaded' class after a short delay to re-enable transitions
    const heroSection = document.getElementById('hero');
    if (heroSection) {
      setTimeout(() => {
        heroSection.classList.add('loaded');
      }, 100);
    }
    
    // Cleanup on unmount
    return () => {
      const styleEl = document.getElementById('hero-critical-css');
      if (styleEl) {
        styleEl.remove();
      }
      // Remove Safari class
      document.documentElement.classList.remove('is-safari');
    };
  }, []);

  // Detect when scrolling is active to reduce animation complexity
  useEffect(() => {
    const unsubscribe = scrollY.on('change', () => {
      setIsScrolling(true);

      // Clear any existing timeout
      if (scrollTimeout.current) {
        clearTimeout(scrollTimeout.current);
      }

      // Set a new timeout
      scrollTimeout.current = setTimeout(() => {
        setIsScrolling(false);
      }, 300); // Wait 300ms after scroll stops
    });

    return () => {
      unsubscribe();
      if (scrollTimeout.current) {
        clearTimeout(scrollTimeout.current);
      }
    };
  }, [scrollY]);

  useEffect(() => {
    if (authDialogOpen && inputValue.trim()) {
      localStorage.setItem(PENDING_PROMPT_KEY, inputValue.trim());
    }
  }, [authDialogOpen, inputValue]);

  useEffect(() => {
    if (authDialogOpen && user && !isLoading) {
      setAuthDialogOpen(false);
      router.push('/dashboard');
    }
  }, [user, isLoading, authDialogOpen, router]);

  useEffect(() => {
    if (threadQuery.data && initiatedThreadId) {
      const thread = threadQuery.data;
      if (thread.project_id) {
        router.push(`/projects/${thread.project_id}/thread/${initiatedThreadId}`);
      } else {
        router.push(`/thread/${initiatedThreadId}`);
      }
      setInitiatedThreadId(null);
    }
  }, [threadQuery.data, initiatedThreadId, router]);

  const handleSubmit = async (e: FormEvent<HTMLFormElement>) => {
    e.preventDefault();
    if (!inputValue.trim()) return;

    setIsSubmitting(true);
    setAuthError(null);

    try {
      // If not authenticated, show auth dialog
      if (!user) {
        localStorage.setItem(PENDING_PROMPT_KEY, inputValue.trim());
        setAuthDialogOpen(true);
        return;
      }

      // If authenticated, proceed with agent creation
      const formData = new FormData();
      formData.append('prompt', inputValue.trim());
      formData.append('stream', 'true');
      
      const result = await initiateAgentMutation.mutateAsync(formData);

      if (result.thread_id) {
        setInitiatedThreadId(result.thread_id);
        setInputValue('');
        router.push(`/agents/${result.thread_id}`);
      } else {
        throw new Error('Failed to create agent');
      }
    } catch (error: any) {
<<<<<<< HEAD
      console.error('Error in handleSubmit:', error);
      
      if (error?.name === 'BillingError') {
        handleBillingError(error as BillingError);
=======
      if (error instanceof BillingError) {
        setShowPaymentModal(true);
      } else if (error instanceof AgentRunLimitError) {
        const { running_thread_ids, running_count } = error.detail;
        
        setAgentLimitData({
          runningCount: running_count,
          runningThreadIds: running_thread_ids,
        });
        setShowAgentLimitDialog(true);
      } else if (error instanceof ProjectLimitError) {
        setShowPaymentModal(true);
>>>>>>> fea66b02
      } else {
        const errorMessage = error?.message || 'An unexpected error occurred';
        toast.error(errorMessage);
      }
    } finally {
      setIsSubmitting(false);
    }
  };

  const handleKeyDown = (e: React.KeyboardEvent<HTMLInputElement>) => {
    if (e.key === 'Enter') {
      e.preventDefault();
      handleSubmit(e as any);
    }
  };

  const handleSignIn = async (prevState: any, formData: FormData) => {
    setAuthError(null);
    
    try {
      const email = formData.get('email') as string;
      const password = formData.get('password') as string;
      
      if (!email || !email.includes('@')) {
        setAuthError('Please enter a valid email address');
        return;
      }

      if (!password || password.length < 6) {
        setAuthError('Password must be at least 6 characters');
        return;
      }

      const supabase = createClient();

      const { error } = await supabase.auth.signInWithPassword({
        email,
        password,
      });

      if (error) {
        setAuthError(error.message || 'Could not authenticate user');
        return;
      }

      // Authentication successful - the auth state change will be handled by useEffect
      // and will redirect to dashboard
      
    } catch (error: any) {
      console.error('Sign in error:', error);
      setAuthError(error.message || 'Failed to sign in');
    }
  };

  return (
    <section id="hero" className="w-full relative overflow-hidden min-h-[100svh] flex items-center justify-center">
      {/* Immediate inline styles to prevent FOUC */}
      <link 
        rel="stylesheet" 
        href={`data:text/css,${encodeURIComponent(`
          /* Override CSS variables for hero section */
          #hero {
            --border: transparent !important;
            --input: transparent !important;
            --ring: transparent !important;
            --border-border: transparent !important;
          }
          
          /* Reset all element borders in hero section */
          #hero,
          #hero *,
          #hero *::before,
          #hero *::after {
            border: 0 !important;
            border-color: transparent !important;
            outline: none !important;
            box-shadow: none !important;
          }
          
          /* Prevent any Tailwind border classes from applying */
          #hero .border,
          #hero .border-t,
          #hero .border-r,
          #hero .border-b,
          #hero .border-l,
          #hero .border-x,
          #hero .border-y,
          #hero .border-input,
          #hero [class*="border-"],
          #hero [class*="border "],
          #hero [class*=" border"] {
            border-color: transparent !important;
          }
          
          /* Override input specific styles */
          #hero input,
          #hero input:focus,
          #hero input:hover,
          #hero input:active {
            border: 0 !important;
            border-color: transparent !important;
            outline: none !important;
            box-shadow: none !important;
          }
          
          /* Safari-specific fixes */
          @supports (-webkit-appearance: none) {
            #hero,
            #hero * {
              border: none !important;
              border-style: none !important;
              border-width: 0 !important;
              border-color: transparent !important;
              -webkit-border-before: none !important;
              -webkit-border-after: none !important;
              -webkit-border-start: none !important;
              -webkit-border-end: none !important;
            }
            
            #hero input {
              -webkit-appearance: none !important;
              border: none !important;
              border-style: none !important;
              border-width: 0 !important;
              border-color: transparent !important;
              -webkit-tap-highlight-color: transparent !important;
            }
          }
          
          #hero .hero-input-container {
            border: 1px solid rgba(34, 211, 238, 0.3) !important;
            border-radius: 9999px !important;
            background-color: rgba(255, 255, 255, 0.1) !important;
            backdrop-filter: blur(12px) !important;
            -webkit-backdrop-filter: blur(12px) !important;
          }
          
          /* Safari input container override */
          @supports (-webkit-appearance: none) {
            #hero .hero-input-container {
              border: 1px solid rgba(34, 211, 238, 0.3) !important;
              border-width: 1px !important;
              border-style: solid !important;
              border-color: rgba(34, 211, 238, 0.3) !important;
            }
          }
          
          @media (prefers-color-scheme: dark) {
            #hero .hero-input-container {
              background-color: rgba(0, 0, 0, 0.1) !important;
            }
          }
        `)}`}
      />
      {/* Critical CSS to prevent border flash */}
      <style dangerouslySetInnerHTML={{ __html: `
        /* Critical CSS to prevent gray border flash and shape issues on page load */
        
        /* Override CSS variables in hero section scope */
        #hero {
          --border: transparent !important;
          --input: transparent !important;
          --ring: transparent !important;
          --border-border: transparent !important;
        }
        
        /* Safari-specific variable fixes */
        @supports (-webkit-appearance: none) {
          #hero {
            --border: transparent !important;
            --input: transparent !important;
            --ring: transparent !important;
            --border-border: transparent !important;
          }
        }
        
        /* Target all hero elements by data attribute to ensure specificity */
        [data-hero-element] {
          border: 0 !important;
          border-color: transparent !important;
          outline: none !important;
        }
        
        [data-hero-element]::before,
        [data-hero-element]::after {
          border: 0 !important;
          border-color: transparent !important;
        }
        
        /* Reset all borders in hero section first */
        #hero,
        #hero *,
        #hero *::before,
        #hero *::after {
          border: 0 !important;
          border-color: transparent !important;
          outline: none !important;
        }
        
        /* Target ALL elements to prevent gray borders */
        #hero * {
          border-color: transparent !important;
        }
        
        /* Specifically target border utility classes */
        #hero .border,
        #hero .border-t,
        #hero .border-r,
        #hero .border-b,
        #hero .border-l,
        #hero .border-x,
        #hero .border-y,
        #hero .border-input,
        #hero [class*="border-"],
        #hero [class*="border "],
        #hero [class*=" border"] {
          border-color: transparent !important;
        }
        
        /* Override Input component border styles */
        #hero input,
        #hero input[type="text"],
        #hero input[type="email"],
        #hero input[type="password"] {
          border: 0 !important;
          border-color: transparent !important;
          outline: none !important;
          box-shadow: none !important;
        }
        
        /* Ensure motion divs have no borders */
        #hero div[style*="transform"],
        #hero [data-framer-component-type] {
          border: 0 !important;
          border-color: transparent !important;
        }
        
        /* Safari-specific fixes for all elements */
        @supports (-webkit-appearance: none) {
          #hero,
          #hero *,
          #hero *::before,
          #hero *::after {
            border: none !important;
            border-style: none !important;
            border-width: 0 !important;
            border-color: transparent !important;
            border-image: none !important;
            -webkit-border-before: none !important;
            -webkit-border-after: none !important;
            -webkit-border-start: none !important;
            -webkit-border-end: none !important;
            outline: none !important;
            outline-style: none !important;
            outline-width: 0 !important;
          }
          
          /* Safari input specific */
          #hero input,
          #hero .hero-input,
          #hero input[type="text"] {
            -webkit-appearance: none !important;
            border: none !important;
            border-style: none !important;
            border-width: 0 !important;
            border-color: transparent !important;
            background-clip: padding-box !important;
            -webkit-background-clip: padding-box !important;
            -webkit-tap-highlight-color: transparent !important;
          }
          
          /* Safari border class override */
          #hero [class*="border"],
          #hero .border-input {
            border: none !important;
            border-style: none !important;
            border-width: 0 !important;
            border-color: transparent !important;
          }
        }
        
        /* Motion wrapper specific styles */
        #hero .flex.items-center.w-full {
          border: none !important;
        }
        
        /* Hero input wrapper motion div */
        #hero .hero-input-wrapper {
          border: none !important;
          background: transparent !important;
          box-shadow: none !important;
        }
        
        /* Form and all its children */
        #hero-form,
        #hero-form * {
          border-color: transparent !important;
        }
        
        /* The relative wrapper div */
        #hero-form > div.relative {
          border: none !important;
          background: transparent !important;
        }
        
        /* Glow effect div */
        #hero .hero-glow-effect {
          border: none !important;
          opacity: 0 !important;
          background: transparent !important;
          box-shadow: none !important;
        }
        
        /* Loaded state for glow effect */
        #hero.loaded .hero-glow-effect {
          background: linear-gradient(to right, rgba(34, 211, 238, 0.2), rgba(34, 211, 238, 0.1), rgba(34, 211, 238, 0.2)) !important;
          opacity: 0 !important;
          transition: opacity 500ms cubic-bezier(0.4, 0, 0.2, 1) !important;
        }
        
        #hero.loaded .group:hover .hero-glow-effect,
        #hero.loaded .group:focus-within .hero-glow-effect {
          opacity: 1 !important;
        }
        
        /* Prevent border animations during load */
        #hero *,
        #hero *::before,
        #hero *::after {
          transition: none !important;
          animation: none !important;
        }
        
        /* Re-enable transitions after load */
        #hero.loaded .hero-input-container,
        #hero.loaded .hero-glow-effect,
        #hero.loaded button,
        #hero.loaded input {
          transition-property: border-color, background-color, opacity, transform, box-shadow !important;
          transition-duration: 300ms !important;
          transition-timing-function: cubic-bezier(0.4, 0, 0.2, 1) !important;
        }
        
        /* Ensure no borders on motion divs */
        #hero [data-framer-component-type] {
          border: none !important;
        }
        
        /* Main input container */
        #hero .hero-input-container {
          border: 1px solid rgba(34, 211, 238, 0.3) !important;
          border-width: 1px !important;
          border-style: solid !important;
          border-radius: 9999px !important; /* rounded-full */
          background-color: rgba(255, 255, 255, 0.1) !important;
          backdrop-filter: blur(12px) !important;
          -webkit-backdrop-filter: blur(12px) !important;
          box-shadow: 0 8px 32px rgba(0, 0, 0, 0.1) !important;
          padding-left: 1.5rem !important;
          padding-right: 1.5rem !important;
          display: flex !important;
          align-items: center !important;
          position: relative !important;
          transition: all 300ms cubic-bezier(0.4, 0, 0.2, 1) !important;
          /* Prevent any size changes */
          width: 100% !important;
          height: auto !important;
          min-height: 4rem !important; /* h-16 */
          overflow: hidden !important;
        }
        
        /* Safari-specific input container fix - must come after general Safari fixes */
        @supports (-webkit-appearance: none) {
          #hero .hero-input-container {
            border: 1px solid rgba(34, 211, 238, 0.3) !important;
            border-width: 1px !important;
            border-style: solid !important;
            border-color: rgba(34, 211, 238, 0.3) !important;
            -webkit-border-before: initial !important;
            -webkit-border-after: initial !important;
            -webkit-border-start: initial !important;
            -webkit-border-end: initial !important;
          }
        }
        @media (prefers-color-scheme: dark) {
          #hero .hero-input-container {
            background-color: rgba(0, 0, 0, 0.1) !important;
          }
        }
        @media (min-width: 1024px) {
          #hero .hero-input-container {
            min-height: 4.5rem !important; /* lg:h-18 */
          }
        }
        #hero .hero-input-container:hover {
          border-color: rgba(34, 211, 238, 0.5) !important;
          background-color: rgba(255, 255, 255, 0.15) !important;
        }
        @media (prefers-color-scheme: dark) {
          #hero .hero-input-container:hover {
            background-color: rgba(0, 0, 0, 0.15) !important;
          }
        }
        #hero .hero-input-container:focus-within {
          border-color: rgba(34, 211, 238, 0.7) !important;
          background-color: rgba(255, 255, 255, 0.2) !important;
        }
        @media (prefers-color-scheme: dark) {
          #hero .hero-input-container:focus-within {
            background-color: rgba(0, 0, 0, 0.2) !important;
          }
        }
        #hero .hero-input-container * {
          border: none !important;
          outline: none !important;
        }
        #hero .hero-input-container input {
          border: 0 !important;
          outline: none !important;
          -webkit-appearance: none !important;
          -moz-appearance: none !important;
          appearance: none !important;
          background: transparent !important;
          width: 100% !important;
          flex: 1 !important;
        }
        #hero .hero-input {
          border: 0 !important;
          border-color: transparent !important;
          outline: none !important;
          box-shadow: none !important;
          -webkit-appearance: none !important;
          -moz-appearance: none !important;
          appearance: none !important;
        }
        #hero .hero-input:focus,
        #hero .hero-input:hover,
        #hero .hero-input:active {
          border: 0 !important;
          border-color: transparent !important;
          outline: none !important;
          box-shadow: none !important;
        }
        #hero .hero-input-container button {
          border-radius: 9999px !important;
        }
        /* Ensure form and glow don't affect sizing */
        #hero form {
          width: 100% !important;
          position: relative !important;
        }
        #hero form > div:first-child {
          position: relative !important;
        }
        #hero .hero-input-container + div {
          pointer-events: none !important;
        }
      `}} />

      <div className="relative flex flex-col items-center w-full px-6 z-20">
        {/* Center content */}
        <motion.div 
          className="relative z-30 max-w-4xl mx-auto h-full w-full flex flex-col gap-8 lg:gap-12 items-center justify-center -mt-16 md:-mt-20"
          initial={{ opacity: 0, y: 20 }}
          animate={{ opacity: 1, y: 0 }}
          transition={{ duration: 0.8, ease: "easeOut" }}
        >
          {/* Hero text with improved typography */}
          <motion.div 
            className="flex flex-col items-center justify-center gap-4 md:gap-6 text-center relative z-40"
            initial={{ opacity: 0, y: 20 }}
            animate={{ opacity: 1, y: 0 }}
            transition={{ delay: 0.2, duration: 0.8 }}
          >
            {/* Badge with enhanced styling - moved above the main heading */}
            <motion.div
              initial={{ opacity: 0, scale: 0.9 }}
              animate={{ opacity: 1, scale: 1 }}
              transition={{ delay: 0.1, duration: 0.6 }}
              className="relative z-50 mb-2"
            >
              <Link
                href="#enterprise"
                className="group relative inline-flex items-center gap-2 rounded-full border border-border/50 bg-background/20 backdrop-blur-sm px-4 py-2 text-sm transition-all duration-300 hover:border-border/70 hover:bg-background/30 hover:shadow-lg hover:shadow-primary/20"
              >
                <div className="flex items-center gap-2">
                  <Sparkles className="h-3.5 w-3.5 text-primary" />
                  <GradientText 
                    text={hero.badge}
                    gradient="linear-gradient(90deg, #3b82f6 0%, #a855f7 20%, #ec4899 50%, #a855f7 80%, #3b82f6 100%)"
                    transition={{ duration: 8, repeat: Infinity, ease: 'linear' }}
                    className="font-medium text-xs tracking-wider uppercase group-hover:opacity-90 transition-opacity duration-300"
                  />
                </div>
                <div className="inline-flex items-center justify-center size-4 rounded-full bg-primary/20 group-hover:bg-primary/30 transition-colors duration-300">
                  <ArrowRight className="h-2.5 w-2.5 text-primary group-hover:translate-x-0.5 transition-transform duration-300" />
                </div>
              </Link>
            </motion.div>

            {/* Lamp Container positioned between badge and title */}
            <motion.div
              initial={{ opacity: 0 }}
              animate={{ opacity: 1 }}
              transition={{ delay: 0.3, duration: 1.2 }}
              className="relative z-10 w-full max-w-4xl mx-auto"
            >
              <div className="relative w-full h-3 md:h-4 flex items-center justify-center">
                {/* Glow effect container */}
                <div className="absolute inset-0 flex items-center justify-center">
                  <div className="relative w-full max-w-sm md:max-w-md h-[2px]">
                    {/* Far outer glow - very soft and wide */}
                    <motion.div
                      className="absolute inset-0 bg-[length:700%_100%] bg-[position:0%_0%] rounded-full blur-[48px] opacity-20"
                      style={{
                        backgroundImage: 'linear-gradient(90deg, #3b82f6 0%, #a855f7 20%, #ec4899 50%, #a855f7 80%, #3b82f6 100%)',
                        transform: 'scale(4, 20)',
                        transformOrigin: 'center 30%',
                      }}
                      initial={{ backgroundPosition: '0% 0%' }}
                      animate={{ backgroundPosition: '500% 100%' }}
                      transition={{ duration: 8, repeat: Infinity, ease: 'linear' }}
                    />
                    
                    {/* Extended outer glow */}
                    <motion.div
                      className="absolute inset-0 bg-[length:700%_100%] bg-[position:0%_0%] rounded-full blur-[32px] opacity-30"
                      style={{
                        backgroundImage: 'linear-gradient(90deg, #3b82f6 0%, #a855f7 20%, #ec4899 50%, #a855f7 80%, #3b82f6 100%)',
                        transform: 'scale(3, 16)',
                        transformOrigin: 'center 30%',
                      }}
                      initial={{ backgroundPosition: '0% 0%' }}
                      animate={{ backgroundPosition: '500% 100%' }}
                      transition={{ duration: 8, repeat: Infinity, ease: 'linear' }}
                    />
                    
                    {/* Medium glow */}
                    <motion.div
                      className="absolute inset-0 bg-[length:700%_100%] bg-[position:0%_0%] rounded-full blur-[20px] opacity-40"
                      style={{
                        backgroundImage: 'linear-gradient(90deg, #3b82f6 0%, #a855f7 20%, #ec4899 50%, #a855f7 80%, #3b82f6 100%)',
                        transform: 'scale(2, 10)',
                        transformOrigin: 'center 30%',
                      }}
                      initial={{ backgroundPosition: '0% 0%' }}
                      animate={{ backgroundPosition: '500% 100%' }}
                      transition={{ duration: 8, repeat: Infinity, ease: 'linear' }}
                    />
                    
                    {/* Inner medium glow */}
                    <motion.div
                      className="absolute inset-0 bg-[length:700%_100%] bg-[position:0%_0%] rounded-full blur-[12px] opacity-50"
                      style={{
                        backgroundImage: 'linear-gradient(90deg, #3b82f6 0%, #a855f7 20%, #ec4899 50%, #a855f7 80%, #3b82f6 100%)',
                        transform: 'scale(1.8, 6)',
                        transformOrigin: 'center 30%',
                      }}
                      initial={{ backgroundPosition: '0% 0%' }}
                      animate={{ backgroundPosition: '500% 100%' }}
                      transition={{ duration: 8, repeat: Infinity, ease: 'linear' }}
                    />
                    
                    {/* Inner glow */}
                    <motion.div
                      className="absolute inset-0 bg-[length:700%_100%] bg-[position:0%_0%] rounded-full blur-[6px] opacity-70 mix-blend-plus-lighter"
                      style={{
                        backgroundImage: 'linear-gradient(90deg, #3b82f6 0%, #a855f7 20%, #ec4899 50%, #a855f7 80%, #3b82f6 100%)',
                        transform: 'scale(1.5, 4)',
                        transformOrigin: 'center 30%',
                      }}
                      initial={{ backgroundPosition: '0% 0%' }}
                      animate={{ backgroundPosition: '500% 100%' }}
                      transition={{ duration: 8, repeat: Infinity, ease: 'linear' }}
                    />
                    
                    {/* Main gradient line */}
                    <motion.div
                      className="absolute inset-0 bg-[length:700%_100%] bg-[position:0%_0%] rounded-full"
                      style={{
                        backgroundImage: 'linear-gradient(90deg, #3b82f6 0%, #a855f7 20%, #ec4899 50%, #a855f7 80%, #3b82f6 100%)',
                      }}
                      initial={{ backgroundPosition: '0% 0%' }}
                      animate={{ backgroundPosition: '500% 100%' }}
                      transition={{ duration: 8, repeat: Infinity, ease: 'linear' }}
                    />
                  </div>
                </div>
              </div>
            </motion.div>
            
            <motion.h1 
              className="text-3xl sm:text-4xl md:text-5xl lg:text-6xl xl:text-7xl font-semibold tracking-tight text-balance leading-[1.1] bg-gradient-to-br from-foreground to-foreground/80 bg-clip-text text-transparent drop-shadow-lg px-4 relative z-40"
              initial={{ opacity: 0, y: 20 }}
              animate={{ opacity: 1, y: 0 }}
              transition={{ delay: 0.5, duration: 0.8 }}
            >
              {hero.title}
            </motion.h1>
            
            <motion.p 
              className="text-base sm:text-lg md:text-xl lg:text-2xl text-center text-muted-foreground font-normal text-balance leading-relaxed max-w-2xl tracking-tight drop-shadow-md px-4 relative z-40"
              initial={{ opacity: 0, y: 20 }}
              animate={{ opacity: 1, y: 0 }}
              transition={{ delay: 0.7, duration: 0.8 }}
            >
              a generalist{' '}
              <GradientText 
                text="AI Agent" 
                gradient="linear-gradient(90deg, #3b82f6 0%, #a855f7 20%, #ec4899 50%, #a855f7 80%, #3b82f6 100%)"
                transition={{ duration: 8, repeat: Infinity, ease: 'linear' }}
              />{' '}
              that works on your behalf.
            </motion.p>
          </motion.div>

          {/* Enhanced input with modern styling */}
          <motion.div 
            className="hero-input-wrapper flex items-center w-full max-w-2xl relative z-40"
            data-hero-element="wrapper"
            style={{
              border: '0',
              borderColor: 'transparent',
              outline: 'none'
            }}
            initial={{ opacity: 0, y: 20 }}
            animate={{ opacity: 1, y: 0 }}
            transition={{ delay: 0.9, duration: 0.8 }}
            layout="position"
          >
            <form 
              className="w-full relative group" 
              onSubmit={handleSubmit}
              id="hero-form"
              data-hero-element="form"
              data-safari-fix="form"
              style={{
                border: 'none',
                borderStyle: 'none',
                borderWidth: '0',
                borderColor: 'transparent',
                outline: 'none'
              }}
            >
              <div 
                className="relative" 
                data-hero-element="container" 
                data-safari-fix="container"
                style={{ 
                  border: 'none',
                  borderStyle: 'none',
                  borderWidth: '0',
                  borderColor: 'transparent',
                  outline: 'none'
                }}
              >
                {/* Enhanced glow effect */}
                <div 
                  className="hero-glow-effect absolute -inset-1 bg-gradient-to-r from-cyan-500/20 via-cyan-400/10 to-cyan-500/20 rounded-full blur-lg opacity-0 group-hover:opacity-100 group-focus-within:opacity-100 transition-all duration-500 pointer-events-none" 
                  data-hero-element="glow"
                  style={{ border: '0', borderColor: 'transparent', outline: 'none' }}
                ></div>
                
                {/* Input container with beautiful theme-aware design */}
                <div 
                  className="hero-input-container relative flex items-center rounded-full px-4 sm:px-6 transition-all duration-300"
                  data-hero-element="input-container"
                  data-safari-fix="true"
                  style={{
                    border: '1px solid rgba(34, 211, 238, 0.3)',
                    borderRadius: '9999px',
                    backgroundColor: 'rgba(255, 255, 255, 0.1)',
                    backdropFilter: 'blur(12px)',
                    WebkitBackdropFilter: 'blur(12px)',
                    boxShadow: '0 8px 32px rgba(0, 0, 0, 0.1)',
                    paddingLeft: '1rem',
                    paddingRight: '1rem',
                    display: 'flex',
                    alignItems: 'center',
                    position: 'relative',
                    width: '100%',
                    minHeight: '3.5rem',
                    overflow: 'hidden'
                  }}
                >
                  <input
                    type="text"
                    value={inputValue}
                    onChange={(e) => setInputValue(e.target.value)}
                    onKeyDown={handleKeyDown}
                    placeholder={hero.inputPlaceholder}
                    className="hero-input flex-1 h-14 sm:h-16 lg:h-18 rounded-full px-2 bg-transparent text-sm sm:text-base lg:text-lg text-foreground placeholder:text-muted-foreground placeholder:opacity-70 focus:placeholder:opacity-40 py-2 font-medium transition-all duration-200 appearance-none"
                    style={{
                      border: 'none',
                      borderStyle: 'none',
                      borderWidth: '0',
                      borderColor: 'transparent',
                      borderImage: 'none',
                      outline: 'none',
                      outlineStyle: 'none',
                      outlineWidth: '0',
                      boxShadow: 'none',
                      background: 'transparent',
                      backgroundColor: 'transparent',
                      WebkitAppearance: 'none',
                      MozAppearance: 'none',
                      WebkitTapHighlightColor: 'transparent',
                      ...{
                        ['-webkit-border-before' as any]: 'none',
                        ['-webkit-border-after' as any]: 'none',
                        ['-webkit-border-start' as any]: 'none',
                        ['-webkit-border-end' as any]: 'none',
                      }
                    }}
                    disabled={isSubmitting}
                    autoComplete="off"
                    spellCheck="false"
                  />
                  <motion.button
                    type="submit"
                    className={`rounded-full p-2.5 sm:p-3 lg:p-4 transition-all duration-300 ${
                      inputValue.trim()
                        ? 'bg-cyan-500 text-white hover:bg-cyan-400 shadow-lg hover:shadow-cyan-500/40 scale-100'
                        : 'bg-muted/40 text-muted-foreground scale-95'
                    }`}
                    disabled={!inputValue.trim() || isSubmitting}
                    aria-label="Submit"
                    whileHover={inputValue.trim() ? { scale: 1.05 } : {}}
                    whileTap={inputValue.trim() ? { scale: 0.95 } : {}}
                  >
                    {isSubmitting ? (
                      <div className="h-4 sm:h-5 lg:h-6 w-4 sm:w-5 lg:w-6 border-2 border-current border-t-transparent rounded-full animate-spin" />
                    ) : (
                      <ArrowRight className="size-4 sm:size-5 lg:size-6" />
                    )}
                  </motion.button>
                </div>
              </div>
            </form>
          </motion.div>

          {/* Dynamic value proposition with FlipWords */}
          <motion.div 
            className="text-base sm:text-lg md:text-xl lg:text-2xl xl:text-3xl text-muted-foreground font-medium text-center max-w-4xl relative z-40 px-4"
            initial={{ opacity: 0 }}
            animate={{ opacity: 1 }}
            transition={{ delay: 0.8, duration: 0.8 }}
          >
            {/* Mobile: Stacked layout */}
            <div className="flex flex-col gap-3 sm:hidden">
              <div className="flex items-center justify-center gap-2">
                <span className="drop-shadow-md">80% more</span>
                <FlipWords 
                  words={moreWords} 
                  duration={3000}
                  className="text-primary font-bold text-base drop-shadow-lg"
                />
              </div>
              <div className="flex items-center justify-center gap-2">
                <span className="drop-shadow-md">with 20% the</span>
                <FlipWords 
                  words={lessWords} 
                  duration={4500}
                  className="text-primary font-bold text-base drop-shadow-lg"
                />
              </div>
            </div>

            {/* Desktop: Inline layout */}
            <div className="hidden sm:flex items-center justify-center flex-wrap gap-2">
              <span className="drop-shadow-md">80% more</span>
              <FlipWords 
                words={moreWords} 
                duration={3000}
                className="text-primary font-bold drop-shadow-lg"
              />
              <span className="drop-shadow-md">with 20% the</span>
              <FlipWords 
                words={lessWords} 
                duration={4500}
                className="text-primary font-bold drop-shadow-lg"
              />
            </div>
          </motion.div>
        </motion.div>

        {/* Video section positioned below the main content with better mobile spacing */}
        <motion.div 
          className="w-full max-w-6xl mx-auto mt-8 md:mt-12 lg:mt-16 mb-8 md:mb-16 relative z-30"
          style={{ display: 'none' }} // Temporarily hide the video section
          initial={{ opacity: 0, y: 40 }}
          animate={{ opacity: 1, y: 0 }}
          transition={{ delay: 1, duration: 1 }}
        >
          <HeroVideoSection />
        </motion.div>
      </div>

      {/* Auth Dialog with enhanced styling */}
      <Dialog open={authDialogOpen} onOpenChange={setAuthDialogOpen}>
        <BlurredDialogOverlay />
        <DialogContent className="sm:max-w-md rounded-2xl bg-background/95 dark:bg-background/95 backdrop-blur-xl border border-border/50 shadow-2xl">
          <DialogHeader className="space-y-4">
            <div className="flex items-center justify-between">
              <DialogTitle className="text-2xl font-semibold tracking-tight">
                Sign in to continue
              </DialogTitle>
            </div>
            <DialogDescription className="text-muted-foreground text-base">
              Sign in or create an account to start using Operator
            </DialogDescription>
          </DialogHeader>

          {/* Auth error message */}
          {authError && (
            <div className="mb-4 p-4 rounded-xl flex items-center gap-3 bg-destructive/10 border border-destructive/20 text-destructive">
              <AlertCircle className="h-5 w-5 flex-shrink-0" />
              <span className="text-sm font-medium">{authError}</span>
            </div>
          )}

          {/* Social Sign In Options */}
          <div className="w-full space-y-3">
            <GoogleSignIn returnUrl="/dashboard" />
            <MicrosoftSignIn returnUrl="/dashboard" />
          </div>

          {/* Divider */}
          <div className="relative my-8">
            <div className="absolute inset-0 flex items-center">
              <div className="w-full border-t border-border/50"></div>
            </div>
            <div className="relative flex justify-center text-sm">
              <span className="px-4 bg-background text-muted-foreground font-medium">
                or continue with email
              </span>
            </div>
          </div>

          {/* Sign in form with enhanced styling */}
          <form className="space-y-4">
            <div>
              <Input
                id="email"
                name="email"
                type="email"
                placeholder="Enter your email"
                className="h-12 rounded-xl bg-background/50 border-border/50 focus:border-secondary/50 transition-colors"
                required
              />
            </div>

            <div>
              <Input
                id="password"
                name="password"
                type="password"
                placeholder="Enter your password"
                className="h-12 rounded-xl bg-background/50 border-border/50 focus:border-secondary/50 transition-colors"
                required
              />
            </div>

            <div className="space-y-4 pt-4">
              <SubmitButton
                formAction={handleSignIn}
                className="w-full h-12 rounded-xl bg-secondary text-secondary-foreground hover:bg-secondary/90 transition-all shadow-lg hover:shadow-secondary/25"
                pendingText="Signing in..."
              >
                Sign in
              </SubmitButton>

              <Link
                href={`/auth?mode=signup&returnUrl=${encodeURIComponent('/dashboard')}`}
                className="flex h-12 items-center justify-center w-full text-center rounded-xl border border-border/50 bg-background/50 hover:bg-secondary/5 hover:border-secondary/30 transition-all"
                onClick={() => setAuthDialogOpen(false)}
              >
                Create new account
              </Link>
            </div>

            <div className="text-center pt-4">
              <Link
                href={`/auth?returnUrl=${encodeURIComponent('/dashboard')}`}
                className="text-sm text-secondary hover:text-secondary/80 font-medium transition-colors"
                onClick={() => setAuthDialogOpen(false)}
              >
                More sign in options
              </Link>
            </div>
          </form>

          <div className="mt-6 text-center text-xs text-muted-foreground/80">
            By continuing, you agree to our{' '}
            <Link href="/terms" className="text-secondary hover:text-secondary/80 font-medium">
              Terms of Service
            </Link>{' '}
            and{' '}
            <Link href="/privacy" className="text-secondary hover:text-secondary/80 font-medium">
              Privacy Policy
            </Link>
          </div>
        </DialogContent>
      </Dialog>

      {/* Add Billing Error Alert here */}
      <BillingErrorAlert
        message={billingError?.message}
        currentUsage={billingError?.currentUsage}
        limit={billingError?.limit}
        accountId={personalAccount?.account_id}
        onDismiss={clearBillingError}
        isOpen={!!billingError}
      />
    </section>
  );
}<|MERGE_RESOLUTION|>--- conflicted
+++ resolved
@@ -14,11 +14,8 @@
 import { useAuth } from '@/components/AuthProvider';
 import {
   BillingError,
-<<<<<<< HEAD
-=======
   AgentRunLimitError,
   ProjectLimitError,
->>>>>>> fea66b02
 } from '@/lib/api';
 import { useInitiateAgentMutation } from '@/hooks/react-query/dashboard/use-initiate-agent';
 import { useThreadQuery } from '@/hooks/react-query/threads/use-threads';
@@ -376,12 +373,6 @@
         throw new Error('Failed to create agent');
       }
     } catch (error: any) {
-<<<<<<< HEAD
-      console.error('Error in handleSubmit:', error);
-      
-      if (error?.name === 'BillingError') {
-        handleBillingError(error as BillingError);
-=======
       if (error instanceof BillingError) {
         setShowPaymentModal(true);
       } else if (error instanceof AgentRunLimitError) {
@@ -394,7 +385,6 @@
         setShowAgentLimitDialog(true);
       } else if (error instanceof ProjectLimitError) {
         setShowPaymentModal(true);
->>>>>>> fea66b02
       } else {
         const errorMessage = error?.message || 'An unexpected error occurred';
         toast.error(errorMessage);
