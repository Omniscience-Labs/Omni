'use client';
import { HeroVideoSection } from '@/components/home/sections/hero-video-section';
import { siteConfig } from '@/lib/home';
import { X, AlertCircle, ArrowRight } from 'lucide-react';
import { GradientText } from '@/components/animate-ui/text/gradient';
import { FlickeringGrid } from '@/components/home/ui/flickering-grid';
import { LampContainer } from '@/components/ui/lamp';
import { FlipWords } from '@/components/ui/flip-words';
import { useMediaQuery } from '@/hooks/use-media-query';
import { useState, useEffect, useRef, FormEvent } from 'react';
import { useScroll, motion } from 'motion/react';
import Link from 'next/link';
import { useRouter } from 'next/navigation';
import { useAuth } from '@/components/AuthProvider';
import {
  BillingError,
  AgentRunLimitError,
  ProjectLimitError,
} from '@/lib/api';
import { useInitiateAgentMutation } from '@/hooks/react-query/dashboard/use-initiate-agent';
import { BillingModal } from '@/components/billing/billing-modal';
import { AgentRunLimitDialog } from '@/components/thread/agent-run-limit-dialog';
import { ProjectLimitDialog } from '@/components/billing/project-limit-dialog';
import { CreditsLimitDialog } from '@/components/billing/credits-limit-dialog';
import { useThreadQuery } from '@/hooks/react-query/threads/use-threads';
import { generateThreadName } from '@/lib/actions/threads';
import GoogleSignIn from '@/components/GoogleSignIn';
import MicrosoftSignIn from '@/components/MicrosoftSignIn';
import { Input } from '@/components/ui/input';
import { SubmitButton } from '@/components/ui/submit-button';
import {
  Dialog,
  DialogContent,
  DialogDescription,
  DialogHeader,
  DialogTitle,
  DialogOverlay,
} from '@/components/ui/dialog';
import { BillingErrorAlert } from '@/components/billing/usage-limit-alert';
import { useBillingError } from '@/hooks/useBillingError';
import { useAccounts } from '@/hooks/use-accounts';
import { isLocalMode, config } from '@/lib/config';
import { toast } from 'sonner';
import { useModal } from '@/hooks/use-modal-store';
import { createClient } from '@/lib/supabase/client';
import { CheckIcon } from 'lucide-react';
import { Button } from '@/components/ui/button';
import GitHubSignIn from '@/components/GithubSignIn';
import { ChatInput, ChatInputHandles } from '@/components/thread/chat-input/chat-input';
import { normalizeFilenameToNFC } from '@/lib/utils/unicode';
import { createQueryHook } from '@/hooks/use-query';
import { agentKeys } from '@/hooks/react-query/agents/keys';
import { getAgents } from '@/hooks/react-query/agents/utils';
<<<<<<< HEAD
import { useAgents } from '@/hooks/react-query/agents/use-agents';
import { Examples } from '@/components/dashboard/examples';
=======
import { AgentRunLimitDialog } from '@/components/thread/agent-run-limit-dialog';
>>>>>>> afabb62f
import { useAgentSelection } from '@/lib/stores/agent-selection-store';

// Custom dialog overlay with blur effect
const BlurredDialogOverlay = () => (
  <DialogOverlay className="bg-background/40 backdrop-blur-md" />
);


// Rotating text component for job types
const RotatingText = ({ 
  texts, 
  className = "" 
}: { 
  texts: string[]; 
  className?: string; 
}) => {
  const [currentIndex, setCurrentIndex] = useState(0);
  const [isVisible, setIsVisible] = useState(true);

  useEffect(() => {
    const interval = setInterval(() => {
      setIsVisible(false);
      
      setTimeout(() => {
        setCurrentIndex((prev) => (prev + 1) % texts.length);
        setIsVisible(true);
      }, 150); // Half of the transition duration
    }, 2000); // Change every 2 seconds

    return () => clearInterval(interval);
  }, [texts.length]);

  return (
    <span className={`inline-block transition-all duration-300 ${className}`}>
      <span 
        className={`inline-block transition-opacity duration-300 ${
          isVisible ? 'opacity-100' : 'opacity-0'
        }`}
      >
        {texts[currentIndex]}
      </span>
    </span>
  );
};

// Constant for localStorage key to ensure consistency
const PENDING_PROMPT_KEY = 'pendingAgentPrompt';

export function HeroSection() {
  const { hero } = siteConfig;
  const tablet = useMediaQuery('(max-width: 1024px)');
  const [mounted, setMounted] = useState(false);
  const [isScrolling, setIsScrolling] = useState(false);
  const [isSubmitting, setIsSubmitting] = useState(false);
  const scrollTimeout = useRef<NodeJS.Timeout | null>(null);
  const { scrollY } = useScroll();
  const [inputValue, setInputValue] = useState('');
  const router = useRouter();
  
  // Use the agent selection store for localStorage persistence
  const { 
    selectedAgentId, 
    setSelectedAgent, 
    initializeFromAgents 
  } = useAgentSelection();
  const { user, isLoading } = useAuth();
  const { billingError, handleBillingError, clearBillingError } =
    useBillingError();
  const { data: accounts } = useAccounts({ enabled: !!user });
<<<<<<< HEAD
  const { data: agentsResponse } = useAgents({}, { enabled: !!user });
  const agents = agentsResponse?.agents || [];
=======
>>>>>>> afabb62f
  const personalAccount = accounts?.find((account) => account.personal_account);
  const { onOpen } = useModal();
  const initiateAgentMutation = useInitiateAgentMutation();
  const [initiatedThreadId, setInitiatedThreadId] = useState<string | null>(null);
  const threadQuery = useThreadQuery(initiatedThreadId || '');

  // Initialize agent selection from localStorage when agents are loaded
  useEffect(() => {
    if (agents.length > 0) {
      initializeFromAgents(agents);
    }
  }, [agents, initializeFromAgents]);

  // Initialize agent selection from localStorage when agents are loaded
  useEffect(() => {
    if (agents.length > 0) {
      initializeFromAgents(agents);
    }
  }, [agents, initializeFromAgents]);

  // Auth dialog state
  const [authDialogOpen, setAuthDialogOpen] = useState(false);
  const [authError, setAuthError] = useState<string | null>(null);
  
  // Payment and limit dialog state
  const [showPaymentModal, setShowPaymentModal] = useState(false);
  const [showAgentLimitDialog, setShowAgentLimitDialog] = useState(false);
  const [agentLimitData, setAgentLimitData] = useState<{runningCount: number; runningThreadIds: string[]} | null>(null);
  const [showProjectLimitDialog, setShowProjectLimitDialog] = useState(false);
  const [projectLimitData, setProjectLimitData] = useState<{currentCount: number; limit: number; tierName: string} | null>(null);
  const [showCreditsLimitDialog, setShowCreditsLimitDialog] = useState(false);
  const [creditsLimitData, setCreditsLimitData] = useState<{message: string; currentUsage?: number; limit?: number; creditBalance?: number; isEnterprise?: boolean} | null>(null);

  // FlipWords arrays for value proposition
  const moreWords = ["research", "analysis", "automation", "productivity", "insights", "results", "growth", "efficiency"];
  const lessWords = ["effort", "time", "work", "stress", "cost", "manual work", "overhead", "resources"];

  useEffect(() => {
    setMounted(true);
    
    // Detect Safari browser
    const isSafari = /^((?!chrome|android).)*safari/i.test(navigator.userAgent);
    if (isSafari) {
      document.documentElement.classList.add('is-safari');
    }
    
    // Inject critical CSS immediately to prevent gray border flash
    // Safari requires extensive border overrides due to:
    // 1. Different handling of CSS custom properties in shadow DOM
    // 2. Border inheritance issues with Tailwind classes
    // 3. WebKit-specific rendering of border styles
    // 4. Issues with border: 0 vs border: none specificity
    const style = document.createElement('style');
    style.textContent = `
      /* Emergency CSS to prevent gray borders */
      #hero,
      #hero *,
      #hero *::before,
      #hero *::after,
      [data-hero-element],
      [data-hero-element]::before,
      [data-hero-element]::after {
        border: 0 !important;
        border-color: transparent !important;
        outline: none !important;
      }
      
      /* Specifically override global border color CSS variables in hero section */
      #hero {
        --border: transparent !important;
        --input: transparent !important;
        --ring: transparent !important;
        --border-border: transparent !important;
      }
      
      /* Force transparent borders on all potential border elements */
      #hero .border,
      #hero .border-t,
      #hero .border-r,
      #hero .border-b,
      #hero .border-l,
      #hero .border-x,
      #hero .border-y,
      #hero .border-input,
      #hero [class*="border-"],
      #hero [class*="border "],
      #hero [class*=" border"] {
        border-color: transparent !important;
      }
      
      /* Ensure motion divs have no borders */
      #hero div[style*="transform"] {
        border: 0 !important;
        border-color: transparent !important;
      }
      
      /* Safari-specific fixes */
      @supports (-webkit-appearance: none) {
        #hero,
        #hero * {
          border: 0 !important;
          border-color: transparent !important;
          -webkit-border-before: none !important;
          -webkit-border-after: none !important;
          -webkit-border-start: none !important;
          -webkit-border-end: none !important;
        }
        
        #hero input,
        #hero input[type="text"],
        #hero .hero-input {
          border: 0 !important;
          border-color: transparent !important;
          -webkit-appearance: none !important;
          -webkit-border-before: none !important;
          -webkit-border-after: none !important;
          -webkit-border-start: none !important;
          -webkit-border-end: none !important;
          background-clip: padding-box !important;
          -webkit-background-clip: padding-box !important;
        }
        
        /* Force Safari to respect transparent borders */
        #hero [class*="border"],
        #hero [class*="border-"] {
          border-image: none !important;
          border-style: solid !important;
          border-color: transparent !important;
          border-width: 0 !important;
        }
      }
      
      /* Additional Safari mobile fixes */
      @supports (-webkit-touch-callout: none) {
        #hero input {
          -webkit-user-select: text !important;
          -webkit-touch-callout: default !important;
          border: 0 !important;
          outline: 0 !important;
        }
      }
      
      /* Safari-specific data attribute targeting */
      @supports (-webkit-appearance: none) {
        #hero [data-safari-fix="true"] {
          border: 1px solid rgba(34, 211, 238, 0.3) !important;
          border-width: 1px !important;
          border-style: solid !important;
          border-color: rgba(34, 211, 238, 0.3) !important;
        }
        
        #hero [data-safari-fix="true"] * {
          border: none !important;
          border-style: none !important;
          border-width: 0 !important;
          border-color: transparent !important;
        }
      }
      
      /* Hero input container with cyan glow border */
      #hero .hero-input-container {
        border: 1px solid rgba(34, 211, 238, 0.3) !important;
      }
      
      /* Safari browser class targeting */
      .is-safari #hero,
      .is-safari #hero * {
        border: none !important;
        border-style: none !important;
        border-width: 0 !important;
        border-color: transparent !important;
        border-image: none !important;
      }
      
      .is-safari #hero .hero-input-container {
        border: 1px solid rgba(34, 211, 238, 0.3) !important;
        border-width: 1px !important;
        border-style: solid !important;
        border-color: rgba(34, 211, 238, 0.3) !important;
      }
      
      .is-safari #hero input {
        border: none !important;
        border-style: none !important;
        border-width: 0 !important;
        border-color: transparent !important;
        -webkit-appearance: none !important;
      }
    `;
    style.id = 'hero-critical-css';
    
    // Insert at the very beginning of head
    const firstChild = document.head.firstChild;
    if (firstChild) {
      document.head.insertBefore(style, firstChild);
    } else {
      document.head.appendChild(style);
    }
    
    // Add 'loaded' class after a short delay to re-enable transitions
    const heroSection = document.getElementById('hero');
    if (heroSection) {
      setTimeout(() => {
        heroSection.classList.add('loaded');
      }, 100);
    }
    
    // Cleanup on unmount
    return () => {
      const styleEl = document.getElementById('hero-critical-css');
      if (styleEl) {
        styleEl.remove();
      }
      // Remove Safari class
      document.documentElement.classList.remove('is-safari');
    };
  }, []);

  // Detect when scrolling is active to reduce animation complexity
  useEffect(() => {
    const unsubscribe = scrollY.on('change', () => {
      setIsScrolling(true);

      // Clear any existing timeout
      if (scrollTimeout.current) {
        clearTimeout(scrollTimeout.current);
      }

      // Set a new timeout
      scrollTimeout.current = setTimeout(() => {
        setIsScrolling(false);
      }, 300); // Wait 300ms after scroll stops
    });

    return () => {
      unsubscribe();
      if (scrollTimeout.current) {
        clearTimeout(scrollTimeout.current);
      }
    };
  }, [scrollY]);

  useEffect(() => {
    if (authDialogOpen && inputValue.trim()) {
      localStorage.setItem(PENDING_PROMPT_KEY, inputValue.trim());
    }
  }, [authDialogOpen, inputValue]);

  useEffect(() => {
    if (authDialogOpen && user && !isLoading) {
      setAuthDialogOpen(false);
      router.push('/dashboard');
    }
  }, [user, isLoading, authDialogOpen, router]);

  useEffect(() => {
    if (threadQuery.data && initiatedThreadId) {
      const thread = threadQuery.data;
      if (thread.project_id) {
        router.push(`/projects/${thread.project_id}/thread/${initiatedThreadId}`);
      } else {
        router.push(`/thread/${initiatedThreadId}`);
      }
      setInitiatedThreadId(null);
    }
  }, [threadQuery.data, initiatedThreadId, router]);

<<<<<<< HEAD
  const handleSubmit = async (e: FormEvent<HTMLFormElement>) => {
    e.preventDefault();
    if (!inputValue.trim()) return;
=======
  // Handle ChatInput submission
  const handleChatInputSubmit = async (
    message: string,
    options?: { model_name?: string }
  ) => {
    if ((!message.trim() && !chatInputRef.current?.getPendingFiles().length) || isSubmitting) return;

    // If user is not logged in, save prompt and show auth dialog
    if (!user && !isLoading) {
      localStorage.setItem(PENDING_PROMPT_KEY, message.trim());
      setAuthDialogOpen(true);
      return;
    }
>>>>>>> afabb62f

    setIsSubmitting(true);
    setAuthError(null);

    try {
      // If not authenticated, show auth dialog
      if (!user) {
        localStorage.setItem(PENDING_PROMPT_KEY, inputValue.trim());
        setAuthDialogOpen(true);
        return;
      }

<<<<<<< HEAD
      // If authenticated, proceed with agent creation
      const formData = new FormData();
      formData.append('prompt', inputValue.trim());
      formData.append('stream', 'true');
      
=======
      // Add files if any
      files.forEach((file) => {
        const normalizedName = normalizeFilenameToNFC(file.name);
        formData.append('files', file, normalizedName);
      });

      if (options?.model_name) formData.append('model_name', options.model_name);
      formData.append('stream', 'true'); // Always stream for better UX
      formData.append('enable_context_manager', 'false');

>>>>>>> afabb62f
      const result = await initiateAgentMutation.mutateAsync(formData);

      if (result.thread_id) {
        setInitiatedThreadId(result.thread_id);
        setInputValue('');
        router.push(`/agents/${result.thread_id}`);
      } else {
        throw new Error('Failed to create agent');
      }
    } catch (error: any) {
      if (error instanceof BillingError) {
        setCreditsLimitData({
          message: error.detail.message || "You've exhausted your available credits.",
          currentUsage: error.detail.currentUsage,
          limit: error.detail.limit,
          creditBalance: error.detail.creditBalance,
          isEnterprise: process.env.NEXT_PUBLIC_ENTERPRISE_MODE === 'true' || error.detail.is_enterprise || false,
        });
        setShowCreditsLimitDialog(true);
      } else if (error instanceof AgentRunLimitError) {
        const { running_thread_ids, running_count } = error.detail;
        
        setAgentLimitData({
          runningCount: running_count,
          runningThreadIds: running_thread_ids,
        });
        setShowAgentLimitDialog(true);
      } else if (error instanceof ProjectLimitError) {
        setProjectLimitData({
          currentCount: error.detail.current_count,
          limit: error.detail.limit,
          tierName: error.detail.tier_name,
        });
        setShowProjectLimitDialog(true);
      } else {
        const errorMessage = error?.message || 'An unexpected error occurred';
        toast.error(errorMessage);
      }
    } finally {
      setIsSubmitting(false);
    }
  };

  const handleKeyDown = (e: React.KeyboardEvent<HTMLInputElement>) => {
    if (e.key === 'Enter') {
      e.preventDefault();
      handleSubmit(e as any);
    }
  };

  const handleSignIn = async (prevState: any, formData: FormData) => {
    setAuthError(null);
    
    try {
      const email = formData.get('email') as string;
      const password = formData.get('password') as string;
      
      if (!email || !email.includes('@')) {
        setAuthError('Please enter a valid email address');
        return;
      }

      if (!password || password.length < 6) {
        setAuthError('Password must be at least 6 characters');
        return;
      }

      const supabase = createClient();

      const { error } = await supabase.auth.signInWithPassword({
        email,
        password,
      });

      if (error) {
        setAuthError(error.message || 'Could not authenticate user');
        return;
      }

      // Authentication successful - the auth state change will be handled by useEffect
      // and will redirect to dashboard
      
    } catch (error: any) {
      console.error('Sign in error:', error);
      setAuthError(error.message || 'Failed to sign in');
    }
  };

  return (
    <section id="hero" className="w-full relative overflow-hidden min-h-[100svh] flex items-center justify-center">
      {/* Immediate inline styles to prevent FOUC */}
      <link 
        rel="stylesheet" 
        href={`data:text/css,${encodeURIComponent(`
          /* Override CSS variables for hero section */
          #hero {
            --border: transparent !important;
            --input: transparent !important;
            --ring: transparent !important;
            --border-border: transparent !important;
          }
          
          /* Reset all element borders in hero section */
          #hero,
          #hero *,
          #hero *::before,
          #hero *::after {
            border: 0 !important;
            border-color: transparent !important;
            outline: none !important;
            box-shadow: none !important;
          }
          
          /* Prevent any Tailwind border classes from applying */
          #hero .border,
          #hero .border-t,
          #hero .border-r,
          #hero .border-b,
          #hero .border-l,
          #hero .border-x,
          #hero .border-y,
          #hero .border-input,
          #hero [class*="border-"],
          #hero [class*="border "],
          #hero [class*=" border"] {
            border-color: transparent !important;
          }
          
          /* Override input specific styles */
          #hero input,
          #hero input:focus,
          #hero input:hover,
          #hero input:active {
            border: 0 !important;
            border-color: transparent !important;
            outline: none !important;
            box-shadow: none !important;
          }
          
          /* Safari-specific fixes */
          @supports (-webkit-appearance: none) {
            #hero,
            #hero * {
              border: none !important;
              border-style: none !important;
              border-width: 0 !important;
              border-color: transparent !important;
              -webkit-border-before: none !important;
              -webkit-border-after: none !important;
              -webkit-border-start: none !important;
              -webkit-border-end: none !important;
            }
            
            #hero input {
              -webkit-appearance: none !important;
              border: none !important;
              border-style: none !important;
              border-width: 0 !important;
              border-color: transparent !important;
              -webkit-tap-highlight-color: transparent !important;
            }
          }
          
          #hero .hero-input-container {
            border: 1px solid rgba(34, 211, 238, 0.3) !important;
            border-radius: 9999px !important;
            background-color: rgba(255, 255, 255, 0.1) !important;
            backdrop-filter: blur(12px) !important;
            -webkit-backdrop-filter: blur(12px) !important;
          }
          
          /* Safari input container override */
          @supports (-webkit-appearance: none) {
            #hero .hero-input-container {
              border: 1px solid rgba(34, 211, 238, 0.3) !important;
              border-width: 1px !important;
              border-style: solid !important;
              border-color: rgba(34, 211, 238, 0.3) !important;
            }
          }
          
          @media (prefers-color-scheme: dark) {
            #hero .hero-input-container {
              background-color: rgba(0, 0, 0, 0.1) !important;
            }
          }
        `)}`}
      />
      {/* Critical CSS to prevent border flash */}
      <style dangerouslySetInnerHTML={{ __html: `
        /* Critical CSS to prevent gray border flash and shape issues on page load */
        
        /* Override CSS variables in hero section scope */
        #hero {
          --border: transparent !important;
          --input: transparent !important;
          --ring: transparent !important;
          --border-border: transparent !important;
        }
        
        /* Safari-specific variable fixes */
        @supports (-webkit-appearance: none) {
          #hero {
            --border: transparent !important;
            --input: transparent !important;
            --ring: transparent !important;
            --border-border: transparent !important;
          }
        }
        
        /* Target all hero elements by data attribute to ensure specificity */
        [data-hero-element] {
          border: 0 !important;
          border-color: transparent !important;
          outline: none !important;
        }
        
        [data-hero-element]::before,
        [data-hero-element]::after {
          border: 0 !important;
          border-color: transparent !important;
        }
        
        /* Reset all borders in hero section first */
        #hero,
        #hero *,
        #hero *::before,
        #hero *::after {
          border: 0 !important;
          border-color: transparent !important;
          outline: none !important;
        }
        
        /* Target ALL elements to prevent gray borders */
        #hero * {
          border-color: transparent !important;
        }
        
        /* Specifically target border utility classes */
        #hero .border,
        #hero .border-t,
        #hero .border-r,
        #hero .border-b,
        #hero .border-l,
        #hero .border-x,
        #hero .border-y,
        #hero .border-input,
        #hero [class*="border-"],
        #hero [class*="border "],
        #hero [class*=" border"] {
          border-color: transparent !important;
        }
        
        /* Override Input component border styles */
        #hero input,
        #hero input[type="text"],
        #hero input[type="email"],
        #hero input[type="password"] {
          border: 0 !important;
          border-color: transparent !important;
          outline: none !important;
          box-shadow: none !important;
        }
        
        /* Ensure motion divs have no borders */
        #hero div[style*="transform"],
        #hero [data-framer-component-type] {
          border: 0 !important;
          border-color: transparent !important;
        }
        
        /* Safari-specific fixes for all elements */
        @supports (-webkit-appearance: none) {
          #hero,
          #hero *,
          #hero *::before,
          #hero *::after {
            border: none !important;
            border-style: none !important;
            border-width: 0 !important;
            border-color: transparent !important;
            border-image: none !important;
            -webkit-border-before: none !important;
            -webkit-border-after: none !important;
            -webkit-border-start: none !important;
            -webkit-border-end: none !important;
            outline: none !important;
            outline-style: none !important;
            outline-width: 0 !important;
          }
          
          /* Safari input specific */
          #hero input,
          #hero .hero-input,
          #hero input[type="text"] {
            -webkit-appearance: none !important;
            border: none !important;
            border-style: none !important;
            border-width: 0 !important;
            border-color: transparent !important;
            background-clip: padding-box !important;
            -webkit-background-clip: padding-box !important;
            -webkit-tap-highlight-color: transparent !important;
          }
          
          /* Safari border class override */
          #hero [class*="border"],
          #hero .border-input {
            border: none !important;
            border-style: none !important;
            border-width: 0 !important;
            border-color: transparent !important;
          }
        }
        
        /* Motion wrapper specific styles */
        #hero .flex.items-center.w-full {
          border: none !important;
        }
        
        /* Hero input wrapper motion div */
        #hero .hero-input-wrapper {
          border: none !important;
          background: transparent !important;
          box-shadow: none !important;
        }
        
        /* Form and all its children */
        #hero-form,
        #hero-form * {
          border-color: transparent !important;
        }
        
        /* The relative wrapper div */
        #hero-form > div.relative {
          border: none !important;
          background: transparent !important;
        }
        
        /* Glow effect div */
        #hero .hero-glow-effect {
          border: none !important;
          opacity: 0 !important;
          background: transparent !important;
          box-shadow: none !important;
        }
        
        /* Loaded state for glow effect */
        #hero.loaded .hero-glow-effect {
          background: linear-gradient(to right, rgba(34, 211, 238, 0.2), rgba(34, 211, 238, 0.1), rgba(34, 211, 238, 0.2)) !important;
          opacity: 0 !important;
          transition: opacity 500ms cubic-bezier(0.4, 0, 0.2, 1) !important;
        }
        
        #hero.loaded .group:hover .hero-glow-effect,
        #hero.loaded .group:focus-within .hero-glow-effect {
          opacity: 1 !important;
        }
        
        /* Prevent border animations during load */
        #hero *,
        #hero *::before,
        #hero *::after {
          transition: none !important;
          animation: none !important;
        }
        
        /* Re-enable transitions after load */
        #hero.loaded .hero-input-container,
        #hero.loaded .hero-glow-effect,
        #hero.loaded button,
        #hero.loaded input {
          transition-property: border-color, background-color, opacity, transform, box-shadow !important;
          transition-duration: 300ms !important;
          transition-timing-function: cubic-bezier(0.4, 0, 0.2, 1) !important;
        }
        
        /* Ensure no borders on motion divs */
        #hero [data-framer-component-type] {
          border: none !important;
        }
        
        /* Main input container */
        #hero .hero-input-container {
          border: 1px solid rgba(34, 211, 238, 0.3) !important;
          border-width: 1px !important;
          border-style: solid !important;
          border-radius: 9999px !important; /* rounded-full */
          background-color: rgba(255, 255, 255, 0.1) !important;
          backdrop-filter: blur(12px) !important;
          -webkit-backdrop-filter: blur(12px) !important;
          box-shadow: 0 8px 32px rgba(0, 0, 0, 0.1) !important;
          padding-left: 1.5rem !important;
          padding-right: 1.5rem !important;
          display: flex !important;
          align-items: center !important;
          position: relative !important;
          transition: all 300ms cubic-bezier(0.4, 0, 0.2, 1) !important;
          /* Prevent any size changes */
          width: 100% !important;
          height: auto !important;
          min-height: 4rem !important; /* h-16 */
          overflow: hidden !important;
        }
        
        /* Safari-specific input container fix - must come after general Safari fixes */
        @supports (-webkit-appearance: none) {
          #hero .hero-input-container {
            border: 1px solid rgba(34, 211, 238, 0.3) !important;
            border-width: 1px !important;
            border-style: solid !important;
            border-color: rgba(34, 211, 238, 0.3) !important;
            -webkit-border-before: initial !important;
            -webkit-border-after: initial !important;
            -webkit-border-start: initial !important;
            -webkit-border-end: initial !important;
          }
        }
        @media (prefers-color-scheme: dark) {
          #hero .hero-input-container {
            background-color: rgba(0, 0, 0, 0.1) !important;
          }
        }
        @media (min-width: 1024px) {
          #hero .hero-input-container {
            min-height: 4.5rem !important; /* lg:h-18 */
          }
        }
        #hero .hero-input-container:hover {
          border-color: rgba(34, 211, 238, 0.5) !important;
          background-color: rgba(255, 255, 255, 0.15) !important;
        }
        @media (prefers-color-scheme: dark) {
          #hero .hero-input-container:hover {
            background-color: rgba(0, 0, 0, 0.15) !important;
          }
        }
        #hero .hero-input-container:focus-within {
          border-color: rgba(34, 211, 238, 0.7) !important;
          background-color: rgba(255, 255, 255, 0.2) !important;
        }
        @media (prefers-color-scheme: dark) {
          #hero .hero-input-container:focus-within {
            background-color: rgba(0, 0, 0, 0.2) !important;
          }
        }
        #hero .hero-input-container * {
          border: none !important;
          outline: none !important;
        }
        #hero .hero-input-container input {
          border: 0 !important;
          outline: none !important;
          -webkit-appearance: none !important;
          -moz-appearance: none !important;
          appearance: none !important;
          background: transparent !important;
          width: 100% !important;
          flex: 1 !important;
        }
        #hero .hero-input {
          border: 0 !important;
          border-color: transparent !important;
          outline: none !important;
          box-shadow: none !important;
          -webkit-appearance: none !important;
          -moz-appearance: none !important;
          appearance: none !important;
        }
        #hero .hero-input:focus,
        #hero .hero-input:hover,
        #hero .hero-input:active {
          border: 0 !important;
          border-color: transparent !important;
          outline: none !important;
          box-shadow: none !important;
        }
        #hero .hero-input-container button {
          border-radius: 9999px !important;
        }
        /* Ensure form and glow don't affect sizing */
        #hero form {
          width: 100% !important;
          position: relative !important;
        }
        #hero form > div:first-child {
          position: relative !important;
        }
        #hero .hero-input-container + div {
          pointer-events: none !important;
        }
      `}} />

      <div className="relative flex flex-col items-center w-full px-6 z-20">
        {/* Center content */}
        <motion.div 
          className="relative z-30 max-w-4xl mx-auto h-full w-full flex flex-col gap-8 lg:gap-12 items-center justify-center -mt-16 md:-mt-20"
          initial={{ opacity: 0, y: 20 }}
          animate={{ opacity: 1, y: 0 }}
          transition={{ duration: 0.8, ease: "easeOut" }}
        >
          {/* Hero text with improved typography */}
          <motion.div 
            className="flex flex-col items-center justify-center gap-4 md:gap-6 text-center relative z-40"
            initial={{ opacity: 0, y: 20 }}
            animate={{ opacity: 1, y: 0 }}
            transition={{ delay: 0.2, duration: 0.8 }}
          >
            {/* Lamp Container positioned above title */}
            <motion.div
              initial={{ opacity: 0 }}
              animate={{ opacity: 1 }}
              transition={{ delay: 0.3, duration: 1.2 }}
              className="relative z-10 w-full max-w-4xl mx-auto"
            >
              <div className="relative w-full h-3 md:h-4 flex items-center justify-center">
                {/* Glow effect container */}
                <div className="absolute inset-0 flex items-center justify-center">
                  <div className="relative w-full max-w-sm md:max-w-md h-[2px]">
                    {/* Far outer glow - very soft and wide */}
                    <motion.div
                      className="absolute inset-0 bg-[length:700%_100%] bg-[position:0%_0%] rounded-full blur-[48px] opacity-20"
                      style={{
                        backgroundImage: 'linear-gradient(90deg, #3b82f6 0%, #a855f7 20%, #ec4899 50%, #a855f7 80%, #3b82f6 100%)',
                        transform: 'scale(4, 20)',
                        transformOrigin: 'center 30%',
                      }}
                      initial={{ backgroundPosition: '0% 0%' }}
                      animate={{ backgroundPosition: '500% 100%' }}
                      transition={{ duration: 8, repeat: Infinity, ease: 'linear' }}
                    />
                    
                    {/* Extended outer glow */}
                    <motion.div
                      className="absolute inset-0 bg-[length:700%_100%] bg-[position:0%_0%] rounded-full blur-[32px] opacity-30"
                      style={{
                        backgroundImage: 'linear-gradient(90deg, #3b82f6 0%, #a855f7 20%, #ec4899 50%, #a855f7 80%, #3b82f6 100%)',
                        transform: 'scale(3, 16)',
                        transformOrigin: 'center 30%',
                      }}
                      initial={{ backgroundPosition: '0% 0%' }}
                      animate={{ backgroundPosition: '500% 100%' }}
                      transition={{ duration: 8, repeat: Infinity, ease: 'linear' }}
                    />
                    
                    {/* Medium glow */}
                    <motion.div
                      className="absolute inset-0 bg-[length:700%_100%] bg-[position:0%_0%] rounded-full blur-[20px] opacity-40"
                      style={{
                        backgroundImage: 'linear-gradient(90deg, #3b82f6 0%, #a855f7 20%, #ec4899 50%, #a855f7 80%, #3b82f6 100%)',
                        transform: 'scale(2, 10)',
                        transformOrigin: 'center 30%',
                      }}
                      initial={{ backgroundPosition: '0% 0%' }}
                      animate={{ backgroundPosition: '500% 100%' }}
                      transition={{ duration: 8, repeat: Infinity, ease: 'linear' }}
                    />
                    
                    {/* Inner medium glow */}
                    <motion.div
                      className="absolute inset-0 bg-[length:700%_100%] bg-[position:0%_0%] rounded-full blur-[12px] opacity-50"
                      style={{
                        backgroundImage: 'linear-gradient(90deg, #3b82f6 0%, #a855f7 20%, #ec4899 50%, #a855f7 80%, #3b82f6 100%)',
                        transform: 'scale(1.8, 6)',
                        transformOrigin: 'center 30%',
                      }}
                      initial={{ backgroundPosition: '0% 0%' }}
                      animate={{ backgroundPosition: '500% 100%' }}
                      transition={{ duration: 8, repeat: Infinity, ease: 'linear' }}
                    />
                    
                    {/* Inner glow */}
                    <motion.div
                      className="absolute inset-0 bg-[length:700%_100%] bg-[position:0%_0%] rounded-full blur-[6px] opacity-70 mix-blend-plus-lighter"
                      style={{
                        backgroundImage: 'linear-gradient(90deg, #3b82f6 0%, #a855f7 20%, #ec4899 50%, #a855f7 80%, #3b82f6 100%)',
                        transform: 'scale(1.5, 4)',
                        transformOrigin: 'center 30%',
                      }}
                      initial={{ backgroundPosition: '0% 0%' }}
                      animate={{ backgroundPosition: '500% 100%' }}
                      transition={{ duration: 8, repeat: Infinity, ease: 'linear' }}
                    />
                    
                    {/* Main gradient line */}
                    <motion.div
                      className="absolute inset-0 bg-[length:700%_100%] bg-[position:0%_0%] rounded-full"
                      style={{
                        backgroundImage: 'linear-gradient(90deg, #3b82f6 0%, #a855f7 20%, #ec4899 50%, #a855f7 80%, #3b82f6 100%)',
                      }}
                      initial={{ backgroundPosition: '0% 0%' }}
                      animate={{ backgroundPosition: '500% 100%' }}
                      transition={{ duration: 8, repeat: Infinity, ease: 'linear' }}
                    />
                  </div>
                </div>
              </div>
            </motion.div>
            
            <motion.h1 
              className="text-3xl sm:text-4xl md:text-5xl lg:text-6xl xl:text-7xl font-semibold tracking-tight text-balance leading-[1.1] bg-gradient-to-br from-foreground to-foreground/80 bg-clip-text text-transparent drop-shadow-lg px-4 relative z-40"
              initial={{ opacity: 0, y: 20 }}
              animate={{ opacity: 1, y: 0 }}
              transition={{ delay: 0.5, duration: 0.8 }}
            >
              {hero.title}
            </motion.h1>
            
            <motion.p 
              className="text-base sm:text-lg md:text-xl lg:text-2xl text-center text-muted-foreground font-normal text-balance leading-relaxed max-w-2xl tracking-tight drop-shadow-md px-4 relative z-40"
              initial={{ opacity: 0, y: 20 }}
              animate={{ opacity: 1, y: 0 }}
              transition={{ delay: 0.7, duration: 0.8 }}
            >
              a generalist{' '}
              <GradientText 
                text="AI Agent" 
                gradient="linear-gradient(90deg, #3b82f6 0%, #a855f7 20%, #ec4899 50%, #a855f7 80%, #3b82f6 100%)"
                transition={{ duration: 8, repeat: Infinity, ease: 'linear' }}
              />{' '}
              that works on your behalf.
            </motion.p>
          </motion.div>

          {/* Enhanced input with modern styling */}
          <motion.div 
            className="hero-input-wrapper flex items-center w-full max-w-2xl relative z-40"
            data-hero-element="wrapper"
            style={{
              border: '0',
              borderColor: 'transparent',
              outline: 'none'
            }}
            initial={{ opacity: 0, y: 20 }}
            animate={{ opacity: 1, y: 0 }}
            transition={{ delay: 0.9, duration: 0.8 }}
            layout="position"
          >
            <form 
              className="w-full relative group" 
              onSubmit={handleSubmit}
              id="hero-form"
              data-hero-element="form"
              data-safari-fix="form"
              style={{
                border: 'none',
                borderStyle: 'none',
                borderWidth: '0',
                borderColor: 'transparent',
                outline: 'none'
              }}
            >
              <div 
                className="relative" 
                data-hero-element="container" 
                data-safari-fix="container"
                style={{ 
                  border: 'none',
                  borderStyle: 'none',
                  borderWidth: '0',
                  borderColor: 'transparent',
                  outline: 'none'
                }}
              >
                {/* Enhanced glow effect */}
                <div 
                  className="hero-glow-effect absolute -inset-1 bg-gradient-to-r from-cyan-500/20 via-cyan-400/10 to-cyan-500/20 rounded-full blur-lg opacity-0 group-hover:opacity-100 group-focus-within:opacity-100 transition-all duration-500 pointer-events-none" 
                  data-hero-element="glow"
                  style={{ border: '0', borderColor: 'transparent', outline: 'none' }}
                ></div>
                
                {/* Input container with beautiful theme-aware design */}
                <div 
                  className="hero-input-container relative flex items-center rounded-full px-4 sm:px-6 transition-all duration-300"
                  data-hero-element="input-container"
                  data-safari-fix="true"
                  style={{
                    border: '1px solid rgba(34, 211, 238, 0.3)',
                    borderRadius: '9999px',
                    backgroundColor: 'rgba(255, 255, 255, 0.1)',
                    backdropFilter: 'blur(12px)',
                    WebkitBackdropFilter: 'blur(12px)',
                    boxShadow: '0 8px 32px rgba(0, 0, 0, 0.1)',
                    paddingLeft: '1rem',
                    paddingRight: '1rem',
                    display: 'flex',
                    alignItems: 'center',
                    position: 'relative',
                    width: '100%',
                    minHeight: '3.5rem',
                    overflow: 'hidden'
                  }}
                >
                  <input
                    type="text"
                    value={inputValue}
                    onChange={(e) => setInputValue(e.target.value)}
                    onKeyDown={handleKeyDown}
                    placeholder={hero.inputPlaceholder}
                    className="hero-input flex-1 h-14 sm:h-16 lg:h-18 rounded-full px-2 bg-transparent text-sm sm:text-base lg:text-lg text-foreground placeholder:text-muted-foreground placeholder:opacity-70 focus:placeholder:opacity-40 py-2 font-medium transition-all duration-200 appearance-none"
                    style={{
                      border: 'none',
                      borderStyle: 'none',
                      borderWidth: '0',
                      borderColor: 'transparent',
                      borderImage: 'none',
                      outline: 'none',
                      outlineStyle: 'none',
                      outlineWidth: '0',
                      boxShadow: 'none',
                      background: 'transparent',
                      backgroundColor: 'transparent',
                      WebkitAppearance: 'none',
                      MozAppearance: 'none',
                      WebkitTapHighlightColor: 'transparent',
                      ...{
                        ['-webkit-border-before' as any]: 'none',
                        ['-webkit-border-after' as any]: 'none',
                        ['-webkit-border-start' as any]: 'none',
                        ['-webkit-border-end' as any]: 'none',
                      }
                    }}
                    disabled={isSubmitting}
                    autoComplete="off"
                    spellCheck="false"
                  />
                  <motion.button
                    type="submit"
                    className={`rounded-full p-2.5 sm:p-3 lg:p-4 transition-all duration-300 ${
                      inputValue.trim()
                        ? 'bg-cyan-500 text-white hover:bg-cyan-400 shadow-lg hover:shadow-cyan-500/40 scale-100'
                        : 'bg-muted/40 text-muted-foreground scale-95'
                    }`}
                    disabled={!inputValue.trim() || isSubmitting}
                    aria-label="Submit"
                    whileHover={inputValue.trim() ? { scale: 1.05 } : {}}
                    whileTap={inputValue.trim() ? { scale: 0.95 } : {}}
                  >
                    {isSubmitting ? (
                      <div className="h-4 sm:h-5 lg:h-6 w-4 sm:w-5 lg:w-6 border-2 border-current border-t-transparent rounded-full animate-spin" />
                    ) : (
                      <ArrowRight className="size-4 sm:size-5 lg:size-6" />
                    )}
                  </motion.button>
                </div>
              </div>
            </form>
          </motion.div>

<<<<<<< HEAD
          {/* Dynamic value proposition with FlipWords */}
          <motion.div 
            className="text-base sm:text-lg md:text-xl lg:text-2xl xl:text-3xl text-muted-foreground font-medium text-center max-w-4xl relative z-40 px-4"
            initial={{ opacity: 0 }}
            animate={{ opacity: 1 }}
            transition={{ delay: 0.8, duration: 0.8 }}
          >
            {/* Mobile: Stacked layout */}
            <div className="flex flex-col gap-3 sm:hidden">
              <div className="flex items-center justify-center gap-2">
                <span className="drop-shadow-md">80% more</span>
                <FlipWords 
                  words={moreWords} 
                  duration={3000}
                  className="text-primary font-bold text-base drop-shadow-lg"
                />
              </div>
              <div className="flex items-center justify-center gap-2">
                <span className="drop-shadow-md">with 20% the</span>
                <FlipWords 
                  words={lessWords} 
                  duration={4500}
                  className="text-primary font-bold text-base drop-shadow-lg"
=======
          <div className="flex flex-col items-center w-full max-w-3xl mx-auto gap-2 flex-wrap justify-center px-2 sm:px-0">
            <div className="w-full relative">
              <div className="relative z-10">
                <ChatInput
                  ref={chatInputRef}
                  onSubmit={handleChatInputSubmit}
                  placeholder="Give Kortix a task to complete..."
                  loading={isSubmitting}
                  disabled={isSubmitting}
                  value={inputValue}
                  onChange={setInputValue}
                  isLoggedIn={!!user}
                  selectedAgentId={selectedAgentId}
                  onAgentSelect={setSelectedAgent}
                  autoFocus={false}
                  enableAdvancedConfig={false}
                  animatePlaceholder={true}
>>>>>>> afabb62f
                />
              </div>
            </div>
<<<<<<< HEAD

            {/* Desktop: Inline layout */}
            <div className="hidden sm:flex items-center justify-center flex-wrap gap-2">
              <span className="drop-shadow-md">80% more</span>
              <FlipWords 
                words={moreWords} 
                duration={3000}
                className="text-primary font-bold drop-shadow-lg"
              />
              <span className="drop-shadow-md">with 20% the</span>
              <FlipWords 
                words={lessWords} 
                duration={4500}
                className="text-primary font-bold drop-shadow-lg"
              />
            </div>
          </motion.div>
        </motion.div>
=======
            
          </div>
>>>>>>> afabb62f


        {/* Video section positioned below the main content with better mobile spacing */}
        <motion.div 
          className="w-full max-w-6xl mx-auto mt-8 md:mt-12 lg:mt-16 mb-8 md:mb-16 relative z-30"
          style={{ display: 'none' }} // Temporarily hide the video section
          initial={{ opacity: 0, y: 40 }}
          animate={{ opacity: 1, y: 0 }}
          transition={{ delay: 1, duration: 1 }}
        >
          <HeroVideoSection />
        </motion.div>
      </div>

      {/* Auth Dialog with enhanced styling */}
      <Dialog open={authDialogOpen} onOpenChange={setAuthDialogOpen}>
        <BlurredDialogOverlay />
        <DialogContent className="sm:max-w-md rounded-2xl bg-background/95 dark:bg-background/95 backdrop-blur-xl border border-border/50 shadow-2xl">
          <DialogHeader className="space-y-4">
            <div className="flex items-center justify-between">
              <DialogTitle className="text-2xl font-semibold tracking-tight">
                Sign in to continue
              </DialogTitle>
            </div>
            <DialogDescription className="text-muted-foreground text-base">
              Sign in or create an account to start using Operator
            </DialogDescription>
          </DialogHeader>

          {/* Auth error message */}
          {authError && (
            <div className="mb-4 p-4 rounded-xl flex items-center gap-3 bg-destructive/10 border border-destructive/20 text-destructive">
              <AlertCircle className="h-5 w-5 flex-shrink-0" />
              <span className="text-sm font-medium">{authError}</span>
            </div>
          )}

          {/* Social Sign In Options */}
          <div className="w-full space-y-3">
            <GoogleSignIn returnUrl="/dashboard" />
            <MicrosoftSignIn returnUrl="/dashboard" />
          </div>

          {/* Divider */}
          <div className="relative my-8">
            <div className="absolute inset-0 flex items-center">
              <div className="w-full border-t border-border/50"></div>
            </div>
            <div className="relative flex justify-center text-sm">
              <span className="px-4 bg-background text-muted-foreground font-medium">
                or continue with email
              </span>
            </div>
          </div>

          {/* Sign in form with enhanced styling */}
          <form className="space-y-4">
            <div>
              <Input
                id="email"
                name="email"
                type="email"
                placeholder="Enter your email"
                className="h-12 rounded-xl bg-background/50 border-border/50 focus:border-secondary/50 transition-colors"
                required
              />
            </div>

            <div>
              <Input
                id="password"
                name="password"
                type="password"
                placeholder="Enter your password"
                className="h-12 rounded-xl bg-background/50 border-border/50 focus:border-secondary/50 transition-colors"
                required
              />
            </div>

            <div className="space-y-4 pt-4">
              <SubmitButton
                formAction={handleSignIn}
                className="w-full h-12 rounded-xl bg-secondary text-secondary-foreground hover:bg-secondary/90 transition-all shadow-lg hover:shadow-secondary/25"
                pendingText="Signing in..."
              >
                Sign in
              </SubmitButton>

              <Link
                href={`/auth?mode=signup&returnUrl=${encodeURIComponent('/dashboard')}`}
                className="flex h-12 items-center justify-center w-full text-center rounded-xl border border-border/50 bg-background/50 hover:bg-secondary/5 hover:border-secondary/30 transition-all"
                onClick={() => setAuthDialogOpen(false)}
              >
                Create new account
              </Link>
            </div>

            <div className="text-center pt-4">
              <Link
                href={`/auth?returnUrl=${encodeURIComponent('/dashboard')}`}
                className="text-sm text-secondary hover:text-secondary/80 font-medium transition-colors"
                onClick={() => setAuthDialogOpen(false)}
              >
                More sign in options
              </Link>
            </div>
          </form>

          <div className="mt-6 text-center text-xs text-muted-foreground/80">
            By continuing, you agree to our{' '}
            <Link href="/terms" className="text-secondary hover:text-secondary/80 font-medium">
              Terms of Service
            </Link>{' '}
            and{' '}
            <Link href="/privacy" className="text-secondary hover:text-secondary/80 font-medium">
              Privacy Policy
            </Link>
          </div>
        </DialogContent>
      </Dialog>

      {/* Add Billing Error Alert here */}
      <BillingErrorAlert
        message={billingError?.message}
        currentUsage={billingError?.currentUsage}
        limit={billingError?.limit}
        accountId={personalAccount?.account_id}
        onDismiss={clearBillingError}
        isOpen={!!billingError}
        isEnterprise={process.env.NEXT_PUBLIC_ENTERPRISE_MODE === 'true'}
      />

      {/* Billing Modal */}
      <BillingModal 
        open={showPaymentModal} 
        onOpenChange={setShowPaymentModal}
        showUsageLimitAlert={true}
      />

      {/* Agent Limit Dialog */}
      {agentLimitData && (
        <AgentRunLimitDialog
          open={showAgentLimitDialog}
          onOpenChange={setShowAgentLimitDialog}
          runningCount={agentLimitData.runningCount}
          runningThreadIds={agentLimitData.runningThreadIds}
          projectId={undefined}
        />
      )}

      {/* Project Limit Dialog */}
      {projectLimitData && (
        <ProjectLimitDialog
          open={showProjectLimitDialog}
          onOpenChange={setShowProjectLimitDialog}
          currentCount={projectLimitData.currentCount}
          limit={projectLimitData.limit}
          tierName={projectLimitData.tierName}
          onUpgrade={() => setShowPaymentModal(true)}
        />
      )}

      {/* Credits Limit Dialog */}
      {creditsLimitData && (
        <CreditsLimitDialog
          open={showCreditsLimitDialog}
          onOpenChange={setShowCreditsLimitDialog}
          message={creditsLimitData.message}
          currentUsage={creditsLimitData.currentUsage}
          limit={creditsLimitData.limit}
          creditBalance={creditsLimitData.creditBalance}
          isEnterprise={creditsLimitData.isEnterprise}
          onUpgrade={() => setShowPaymentModal(true)}
        />
      )}
    </section>
  );
}<|MERGE_RESOLUTION|>--- conflicted
+++ resolved
@@ -51,12 +51,7 @@
 import { createQueryHook } from '@/hooks/use-query';
 import { agentKeys } from '@/hooks/react-query/agents/keys';
 import { getAgents } from '@/hooks/react-query/agents/utils';
-<<<<<<< HEAD
-import { useAgents } from '@/hooks/react-query/agents/use-agents';
-import { Examples } from '@/components/dashboard/examples';
-=======
 import { AgentRunLimitDialog } from '@/components/thread/agent-run-limit-dialog';
->>>>>>> afabb62f
 import { useAgentSelection } from '@/lib/stores/agent-selection-store';
 
 // Custom dialog overlay with blur effect
@@ -126,11 +121,6 @@
   const { billingError, handleBillingError, clearBillingError } =
     useBillingError();
   const { data: accounts } = useAccounts({ enabled: !!user });
-<<<<<<< HEAD
-  const { data: agentsResponse } = useAgents({}, { enabled: !!user });
-  const agents = agentsResponse?.agents || [];
-=======
->>>>>>> afabb62f
   const personalAccount = accounts?.find((account) => account.personal_account);
   const { onOpen } = useModal();
   const initiateAgentMutation = useInitiateAgentMutation();
@@ -398,11 +388,6 @@
     }
   }, [threadQuery.data, initiatedThreadId, router]);
 
-<<<<<<< HEAD
-  const handleSubmit = async (e: FormEvent<HTMLFormElement>) => {
-    e.preventDefault();
-    if (!inputValue.trim()) return;
-=======
   // Handle ChatInput submission
   const handleChatInputSubmit = async (
     message: string,
@@ -410,14 +395,6 @@
   ) => {
     if ((!message.trim() && !chatInputRef.current?.getPendingFiles().length) || isSubmitting) return;
 
-    // If user is not logged in, save prompt and show auth dialog
-    if (!user && !isLoading) {
-      localStorage.setItem(PENDING_PROMPT_KEY, message.trim());
-      setAuthDialogOpen(true);
-      return;
-    }
->>>>>>> afabb62f
-
     setIsSubmitting(true);
     setAuthError(null);
 
@@ -429,13 +406,6 @@
         return;
       }
 
-<<<<<<< HEAD
-      // If authenticated, proceed with agent creation
-      const formData = new FormData();
-      formData.append('prompt', inputValue.trim());
-      formData.append('stream', 'true');
-      
-=======
       // Add files if any
       files.forEach((file) => {
         const normalizedName = normalizeFilenameToNFC(file.name);
@@ -446,7 +416,6 @@
       formData.append('stream', 'true'); // Always stream for better UX
       formData.append('enable_context_manager', 'false');
 
->>>>>>> afabb62f
       const result = await initiateAgentMutation.mutateAsync(formData);
 
       if (result.thread_id) {
@@ -1071,156 +1040,6 @@
             </motion.p>
           </motion.div>
 
-          {/* Enhanced input with modern styling */}
-          <motion.div 
-            className="hero-input-wrapper flex items-center w-full max-w-2xl relative z-40"
-            data-hero-element="wrapper"
-            style={{
-              border: '0',
-              borderColor: 'transparent',
-              outline: 'none'
-            }}
-            initial={{ opacity: 0, y: 20 }}
-            animate={{ opacity: 1, y: 0 }}
-            transition={{ delay: 0.9, duration: 0.8 }}
-            layout="position"
-          >
-            <form 
-              className="w-full relative group" 
-              onSubmit={handleSubmit}
-              id="hero-form"
-              data-hero-element="form"
-              data-safari-fix="form"
-              style={{
-                border: 'none',
-                borderStyle: 'none',
-                borderWidth: '0',
-                borderColor: 'transparent',
-                outline: 'none'
-              }}
-            >
-              <div 
-                className="relative" 
-                data-hero-element="container" 
-                data-safari-fix="container"
-                style={{ 
-                  border: 'none',
-                  borderStyle: 'none',
-                  borderWidth: '0',
-                  borderColor: 'transparent',
-                  outline: 'none'
-                }}
-              >
-                {/* Enhanced glow effect */}
-                <div 
-                  className="hero-glow-effect absolute -inset-1 bg-gradient-to-r from-cyan-500/20 via-cyan-400/10 to-cyan-500/20 rounded-full blur-lg opacity-0 group-hover:opacity-100 group-focus-within:opacity-100 transition-all duration-500 pointer-events-none" 
-                  data-hero-element="glow"
-                  style={{ border: '0', borderColor: 'transparent', outline: 'none' }}
-                ></div>
-                
-                {/* Input container with beautiful theme-aware design */}
-                <div 
-                  className="hero-input-container relative flex items-center rounded-full px-4 sm:px-6 transition-all duration-300"
-                  data-hero-element="input-container"
-                  data-safari-fix="true"
-                  style={{
-                    border: '1px solid rgba(34, 211, 238, 0.3)',
-                    borderRadius: '9999px',
-                    backgroundColor: 'rgba(255, 255, 255, 0.1)',
-                    backdropFilter: 'blur(12px)',
-                    WebkitBackdropFilter: 'blur(12px)',
-                    boxShadow: '0 8px 32px rgba(0, 0, 0, 0.1)',
-                    paddingLeft: '1rem',
-                    paddingRight: '1rem',
-                    display: 'flex',
-                    alignItems: 'center',
-                    position: 'relative',
-                    width: '100%',
-                    minHeight: '3.5rem',
-                    overflow: 'hidden'
-                  }}
-                >
-                  <input
-                    type="text"
-                    value={inputValue}
-                    onChange={(e) => setInputValue(e.target.value)}
-                    onKeyDown={handleKeyDown}
-                    placeholder={hero.inputPlaceholder}
-                    className="hero-input flex-1 h-14 sm:h-16 lg:h-18 rounded-full px-2 bg-transparent text-sm sm:text-base lg:text-lg text-foreground placeholder:text-muted-foreground placeholder:opacity-70 focus:placeholder:opacity-40 py-2 font-medium transition-all duration-200 appearance-none"
-                    style={{
-                      border: 'none',
-                      borderStyle: 'none',
-                      borderWidth: '0',
-                      borderColor: 'transparent',
-                      borderImage: 'none',
-                      outline: 'none',
-                      outlineStyle: 'none',
-                      outlineWidth: '0',
-                      boxShadow: 'none',
-                      background: 'transparent',
-                      backgroundColor: 'transparent',
-                      WebkitAppearance: 'none',
-                      MozAppearance: 'none',
-                      WebkitTapHighlightColor: 'transparent',
-                      ...{
-                        ['-webkit-border-before' as any]: 'none',
-                        ['-webkit-border-after' as any]: 'none',
-                        ['-webkit-border-start' as any]: 'none',
-                        ['-webkit-border-end' as any]: 'none',
-                      }
-                    }}
-                    disabled={isSubmitting}
-                    autoComplete="off"
-                    spellCheck="false"
-                  />
-                  <motion.button
-                    type="submit"
-                    className={`rounded-full p-2.5 sm:p-3 lg:p-4 transition-all duration-300 ${
-                      inputValue.trim()
-                        ? 'bg-cyan-500 text-white hover:bg-cyan-400 shadow-lg hover:shadow-cyan-500/40 scale-100'
-                        : 'bg-muted/40 text-muted-foreground scale-95'
-                    }`}
-                    disabled={!inputValue.trim() || isSubmitting}
-                    aria-label="Submit"
-                    whileHover={inputValue.trim() ? { scale: 1.05 } : {}}
-                    whileTap={inputValue.trim() ? { scale: 0.95 } : {}}
-                  >
-                    {isSubmitting ? (
-                      <div className="h-4 sm:h-5 lg:h-6 w-4 sm:w-5 lg:w-6 border-2 border-current border-t-transparent rounded-full animate-spin" />
-                    ) : (
-                      <ArrowRight className="size-4 sm:size-5 lg:size-6" />
-                    )}
-                  </motion.button>
-                </div>
-              </div>
-            </form>
-          </motion.div>
-
-<<<<<<< HEAD
-          {/* Dynamic value proposition with FlipWords */}
-          <motion.div 
-            className="text-base sm:text-lg md:text-xl lg:text-2xl xl:text-3xl text-muted-foreground font-medium text-center max-w-4xl relative z-40 px-4"
-            initial={{ opacity: 0 }}
-            animate={{ opacity: 1 }}
-            transition={{ delay: 0.8, duration: 0.8 }}
-          >
-            {/* Mobile: Stacked layout */}
-            <div className="flex flex-col gap-3 sm:hidden">
-              <div className="flex items-center justify-center gap-2">
-                <span className="drop-shadow-md">80% more</span>
-                <FlipWords 
-                  words={moreWords} 
-                  duration={3000}
-                  className="text-primary font-bold text-base drop-shadow-lg"
-                />
-              </div>
-              <div className="flex items-center justify-center gap-2">
-                <span className="drop-shadow-md">with 20% the</span>
-                <FlipWords 
-                  words={lessWords} 
-                  duration={4500}
-                  className="text-primary font-bold text-base drop-shadow-lg"
-=======
           <div className="flex flex-col items-center w-full max-w-3xl mx-auto gap-2 flex-wrap justify-center px-2 sm:px-0">
             <div className="w-full relative">
               <div className="relative z-10">
@@ -1238,33 +1057,11 @@
                   autoFocus={false}
                   enableAdvancedConfig={false}
                   animatePlaceholder={true}
->>>>>>> afabb62f
                 />
               </div>
             </div>
-<<<<<<< HEAD
-
-            {/* Desktop: Inline layout */}
-            <div className="hidden sm:flex items-center justify-center flex-wrap gap-2">
-              <span className="drop-shadow-md">80% more</span>
-              <FlipWords 
-                words={moreWords} 
-                duration={3000}
-                className="text-primary font-bold drop-shadow-lg"
-              />
-              <span className="drop-shadow-md">with 20% the</span>
-              <FlipWords 
-                words={lessWords} 
-                duration={4500}
-                className="text-primary font-bold drop-shadow-lg"
-              />
-            </div>
-          </motion.div>
-        </motion.div>
-=======
             
           </div>
->>>>>>> afabb62f
 
 
         {/* Video section positioned below the main content with better mobile spacing */}
