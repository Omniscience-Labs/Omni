'use client';

import { SectionHeader } from '@/components/home/section-header';
import type { PricingTier } from '@/lib/home';
import { siteConfig } from '@/lib/home';
import { cn } from '@/lib/utils';
import { motion } from 'motion/react';
import { useState, useEffect, useRef, useCallback } from 'react';
import { CheckIcon } from 'lucide-react';
import Link from 'next/link';
import {
  Select,
  SelectContent,
  SelectItem,
  SelectTrigger,
  SelectValue,
} from '@/components/ui/select';
import { Button } from '@/components/ui/button';
import {
  getSubscription,
  createCheckoutSession,
  SubscriptionStatus,
  CreateCheckoutSessionResponse,
} from '@/lib/api';
import { toast } from 'sonner';
import { isLocalMode, isYearlyCommitmentDowngrade, isPlanChangeAllowed, getPlanInfo } from '@/lib/config';
import { useSubscription, useSubscriptionCommitment } from '@/hooks/react-query';
import { useAuth } from '@/components/AuthProvider';
import posthog from 'posthog-js';

// Constants
const DEFAULT_SELECTED_PLAN = 'pro';
export const SUBSCRIPTION_PLANS = {
  FREE: 'free',
  PRO: 'base',
  ENTERPRISE: 'extra',
};

// Types
type ButtonVariant =
  | 'default'
  | 'secondary'
  | 'ghost'
  | 'outline'
  | 'link'
  | null;

interface PricingTabsProps {
  activeTab: 'cloud' | 'self-hosted';
  setActiveTab: (tab: 'cloud' | 'self-hosted') => void;
  className?: string;
}

interface PriceDisplayProps {
  price: string;
  isCompact?: boolean;
}

interface CustomPriceDisplayProps {
  price: string;
}

interface UpgradePlan {
  hours: string;
  price: string;
  stripePriceId: string;
}

interface PricingTierProps {
  tier: PricingTier;
  isCompact?: boolean;
  currentSubscription: SubscriptionStatus | null;
  isLoading: Record<string, boolean>;
  isFetchingPlan: boolean;
  selectedPlan?: string;
  onPlanSelect?: (planId: string) => void;
  onSubscriptionUpdate?: () => void;
  isAuthenticated?: boolean;
  returnUrl: string;
  insideDialog?: boolean;
  billingPeriod: 'monthly' | 'yearly' | 'yearly_commitment';
}

// Components
function PricingTabs({ activeTab, setActiveTab, className }: PricingTabsProps) {
  return (
    <div
      className={cn(
        'relative flex w-fit items-center rounded-full border p-0.5 backdrop-blur-sm cursor-pointer h-9 flex-row bg-muted',
        className,
      )}
    >
      {['cloud', 'self-hosted'].map((tab) => (
        <button
          key={tab}
          onClick={() => setActiveTab(tab as 'cloud' | 'self-hosted')}
          className={cn(
            'relative z-[1] px-3 h-8 flex items-center justify-center cursor-pointer',
            {
              'z-0': activeTab === tab,
            },
          )}
        >
          {activeTab === tab && (
            <motion.div
              layoutId="active-tab"
              className="absolute inset-0 rounded-full bg-white dark:bg-[#3F3F46] shadow-md border border-border"
              transition={{
                duration: 0.2,
                type: 'spring',
                stiffness: 300,
                damping: 25,
                velocity: 2,
              }}
            />
          )}
          <span
            className={cn(
              'relative block text-sm font-medium duration-200 shrink-0',
              activeTab === tab ? 'text-primary' : 'text-muted-foreground',
            )}
          >
            {tab === 'cloud' ? 'Cloud' : 'Enterprise'}
          </span>
        </button>
      ))}
    </div>
  );
}

function PriceDisplay({ price, isCompact }: PriceDisplayProps) {
  return (
    <motion.span
      key={price}
      className={isCompact ? 'text-xl font-semibold' : 'text-4xl font-semibold'}
      initial={{
        opacity: 0,
        x: 10,
        filter: 'blur(5px)',
      }}
      animate={{ opacity: 1, x: 0, filter: 'blur(0px)' }}
      transition={{ duration: 0.25, ease: [0.4, 0, 0.2, 1] }}
    >
      {price}
    </motion.span>
  );
}

function CustomPriceDisplay({ price }: CustomPriceDisplayProps) {
  return (
    <motion.span
      key={price}
      className="text-4xl font-semibold"
      initial={{
        opacity: 0,
        x: 10,
        filter: 'blur(5px)',
      }}
      animate={{ opacity: 1, x: 0, filter: 'blur(0px)' }}
      transition={{ duration: 0.25, ease: [0.4, 0, 0.2, 1] }}
    >
      {price}
    </motion.span>
  );
}

function PricingTier({
  tier,
  isCompact = false,
  currentSubscription,
  isLoading,
  isFetchingPlan,
  selectedPlan,
  onPlanSelect,
  onSubscriptionUpdate,
  isAuthenticated = false,
  returnUrl,
  insideDialog = false,
  billingPeriod,
}: PricingTierProps) {
  const [localSelectedPlan, setLocalSelectedPlan] = useState(
    selectedPlan || DEFAULT_SELECTED_PLAN,
  );
  const hasInitialized = useRef(false);

  // Auto-select the correct plan only on initial load
  useEffect(() => {
    if (
      !hasInitialized.current &&
      tier.name === 'Custom' &&
      tier.upgradePlans &&
      currentSubscription?.price_id
    ) {
      const matchingPlan = tier.upgradePlans.find(
        (plan) => plan.stripePriceId === currentSubscription.price_id,
      );
      if (matchingPlan) {
        setLocalSelectedPlan(matchingPlan.hours);
      }
      hasInitialized.current = true;
    }
  }, [currentSubscription, tier.name, tier.upgradePlans]);

  // Only refetch when plan is selected
  const handlePlanSelect = (value: string) => {
    setLocalSelectedPlan(value);
    if (tier.name === 'Custom' && onSubscriptionUpdate) {
      onSubscriptionUpdate();
    }
  };

  // Get the price ID to use based on billing period
  const getPriceId = () => {
    if (billingPeriod === 'yearly_commitment' && tier.monthlyCommitmentStripePriceId) {
      return tier.monthlyCommitmentStripePriceId;
    } else if (billingPeriod === 'yearly' && tier.yearlyStripePriceId) {
      // Legacy yearly plans (hidden from UI but still accessible)
      return tier.yearlyStripePriceId;
    }
    return tier.stripePriceId;
  };

  // Get display price based on billing period
  const getDisplayPrice = () => {
    if (billingPeriod === 'yearly' && tier.yearlyPrice) {
      return tier.yearlyPrice;
    }
    return tier.price;
  };

  const displayPrice = getDisplayPrice();
  const priceId = getPriceId();
  const tierPriceId = priceId;
  const finalPriceId = priceId;

  // Check if plan change is allowed
  const isPlanChangeAllowed = (currentPriceId: string, newPriceId: string) => {
    return { allowed: currentPriceId !== newPriceId };
  };

  // Get selected plan price for custom tiers
  const getSelectedPlanPrice = (tier: PricingTier) => {
    if (tier.name === 'Custom' && tier.upgradePlans) {
      const selectedPlan = tier.upgradePlans.find(plan => plan.hours === localSelectedPlan);
      return selectedPlan?.price || tier.price;
    }
    return tier.price;
  };

  // Get displayed hours for tier
  const getDisplayedHours = (tier: PricingTier) => {
    if (tier.name === 'Custom') {
      return localSelectedPlan;
    }
    return tier.hours || '0';
  };

  // Handle subscription/trial start
  const handleSubscribe = async (planStripePriceId: string) => {
    if (!isAuthenticated) {
      window.location.href = '/auth';
      return;
    }

    if (isLoading[planStripePriceId]) {
      return;
    }

    try {
      onPlanSelect?.(planStripePriceId);
      const commitmentType = billingPeriod === 'yearly_commitment' ? 'yearly_commitment' : 
                          billingPeriod === 'yearly' ? 'yearly' : 
                          'monthly';

      const response: CreateCheckoutSessionResponse =
        await createCheckoutSession({
          price_id: finalPriceId,
          success_url: returnUrl,
          cancel_url: returnUrl,
        });

      console.log('Subscription action response:', response);

      switch (response.status) {
        case 'new':
        case 'checkout_created':
          if (response.url) {
            window.location.href = response.url;
          } else {
            console.error(
              "Error: Received status 'checkout_created' but no checkout URL.",
            );
            toast.error('Failed to initiate subscription. Please try again.');
          }
          break;
        case 'upgraded':
        case 'updated':
          const upgradeMessage = response.details?.is_upgrade
            ? `Subscription upgraded from $${response.details.current_price} to $${response.details.new_price}`
            : 'Subscription updated successfully';
          toast.success(upgradeMessage);
          if (onSubscriptionUpdate) onSubscriptionUpdate();
          break;
        case 'downgrade_scheduled':
        case 'scheduled':
          const effectiveDate = response.effective_date
            ? new Date(response.effective_date).toLocaleDateString()
            : 'the end of your billing period';

          const statusChangeMessage = 'Subscription change scheduled';

          toast.success(
            <div>
              <p>{statusChangeMessage}</p>
              <p className="text-sm mt-1">
                Your plan will change on {effectiveDate}.
              </p>
            </div>,
          );
          if (onSubscriptionUpdate) onSubscriptionUpdate();
          break;
        case 'no_change':
          toast.info(response.message || 'You are already on this plan.');
          break;
        default:
          console.warn(
            'Received unexpected status from createCheckoutSession:',
            response.status,
          );
          toast.error('An unexpected error occurred. Please try again.');
      }
    } catch (error: any) {
      console.error('Error processing subscription:', error);
      const errorMessage =
        error?.response?.data?.detail ||
        error?.message ||
        'Failed to process subscription. Please try again.';
      toast.error(errorMessage);
    }
  };

  const getPriceValue = (
    tier: PricingTier,
    selectedHours?: string,
  ): string => {
    if (tier.upgradePlans && selectedHours) {
      const plan = tier.upgradePlans.find(
        (plan) => plan.hours === selectedHours,
      );
      if (plan) {
        return plan.price;
      }
    }
    return tier.price;
  };

  const userPlanName = currentSubscription?.plan_name || 'none';
  const isCurrentActivePlan = isAuthenticated && (
    currentSubscription?.price_id === priceId ||
    (userPlanName === 'trial' && tier.price === '$20' && billingPeriod === 'monthly') ||
    (userPlanName === 'tier_2_20' && tier.price === '$20' && billingPeriod === 'monthly') ||
    (currentSubscription?.subscription && 
     userPlanName === 'tier_2_20' && 
     tier.price === '$20' && 
     currentSubscription?.subscription?.status === 'active')
  );

  const isScheduled = isAuthenticated && currentSubscription?.has_schedule;
  const isScheduledTargetPlan =
    isScheduled &&
    // For custom tier, check if the selected plan matches the scheduled subscription
    (tier.name === 'Custom'
      ? tier.upgradePlans?.some(
          (plan) =>
            plan.hours === localSelectedPlan &&
            plan.stripePriceId === currentSubscription?.scheduled_price_id,
        )
      : currentSubscription?.scheduled_price_id === tierPriceId);
  const isPlanLoading = isLoading[tierPriceId];

  let buttonText = isAuthenticated ? 'Select Plan' : 'Try Free';
  let buttonDisabled = isPlanLoading;
  let buttonVariant: ButtonVariant = null;
  let ringClass = '';
  let statusBadge = null;
  let buttonClassName = '';
  
  const planChangeValidation = (isAuthenticated && currentSubscription?.price_id) 
    ? isPlanChangeAllowed(currentSubscription.price_id, priceId)
    : { allowed: true };

  if (isAuthenticated) {
    if (isCurrentActivePlan) {
      if (userPlanName === 'trial') {
        buttonText = 'Trial Active';
        statusBadge = (
          <span className="bg-green-500/10 text-green-600 text-[10px] font-medium px-1.5 py-0.5 rounded-full">
            7-Day Trial
          </span>
        );
      } else {
        buttonText = 'Current Plan';
        statusBadge = (
          <span className="bg-primary/10 text-primary text-[10px] font-medium px-1.5 py-0.5 rounded-full">
            Current
          </span>
        );
      }
      buttonDisabled = true;
      buttonVariant = 'secondary';
      ringClass = isCompact ? 'ring-1 ring-primary' : 'ring-2 ring-primary';
      buttonClassName = 'bg-primary/5 hover:bg-primary/10 text-primary';
    } else if (isScheduledTargetPlan) {
      buttonText = 'Scheduled';
      buttonDisabled = true;
      buttonVariant = 'outline';
      ringClass = isCompact
        ? 'ring-1 ring-yellow-500'
        : 'ring-2 ring-yellow-500';
      buttonClassName =
        'bg-yellow-500/5 hover:bg-yellow-500/10 text-yellow-600 border-yellow-500/20';
      statusBadge = (
        <span className="bg-yellow-500/10 text-yellow-600 text-[10px] font-medium px-1.5 py-0.5 rounded-full">
          Scheduled
        </span>
      );
    } else if (isScheduled && currentSubscription?.price_id === tierPriceId) {
      buttonText = 'Change Scheduled';
      buttonVariant = 'secondary';
      ringClass = isCompact ? 'ring-1 ring-primary' : 'ring-2 ring-primary';
      buttonClassName = 'bg-primary/5 hover:bg-primary/10 text-primary';
      statusBadge = (
        <span className="bg-yellow-500/10 text-yellow-600 text-[10px] font-medium px-1.5 py-0.5 rounded-full">
          Downgrade Pending
        </span>
      );
    } else {
      // For custom tier, find the current plan in upgradePlans
      const currentTier =
        tier.name === 'Custom' && tier.upgradePlans
          ? tier.upgradePlans.find(
              (p) => p.stripePriceId === currentSubscription?.price_id,
            )
          : siteConfig.cloudPricingItems.find(
              (p) => p.stripePriceId === currentSubscription?.price_id,
            );

      // Find the highest active plan from upgradePlans
      const highestActivePlan = siteConfig.cloudPricingItems.reduce(
        (highest, item) => {
          if (item.upgradePlans) {
            const activePlan = item.upgradePlans.find(
              (p) => p.stripePriceId === currentSubscription?.price_id,
            );
            if (activePlan) {
              const activeAmount =
                parseFloat(activePlan.price.replace(/[^\d.]/g, '') || '0') *
                100;
              const highestAmount =
                parseFloat(highest?.price?.replace(/[^\d.]/g, '') || '0') * 100;
              return activeAmount > highestAmount ? activePlan : highest;
            }
          }
          return highest;
        },
        null as { price: string; hours: string; stripePriceId: string } | null,
      );

      const currentPriceString = currentSubscription
        ? highestActivePlan?.price || currentTier?.price || '$0'
        : '$0';
      const selectedPriceString = getSelectedPlanPrice(tier);
      const currentAmount =
        currentPriceString === '$0'
          ? 0
          : parseFloat(currentPriceString.replace(/[^\d.]/g, '') || '0') * 100;
      const targetAmount =
        selectedPriceString === '$0'
          ? 0
          : parseFloat(selectedPriceString.replace(/[^\d.]/g, '') || '0') * 100;

      if (
        currentAmount === 0 &&
        targetAmount === 0 &&
        currentSubscription?.status !== 'no_subscription'
      ) {
        buttonText = 'Select Plan';
        buttonDisabled = true;
        buttonVariant = 'secondary';
        buttonClassName = 'bg-primary/5 hover:bg-primary/10 text-primary';
      } else {
        if (targetAmount > currentAmount) {
          buttonText = 'Upgrade';
          buttonVariant = tier.buttonColor as ButtonVariant;
          buttonClassName =
            'bg-primary hover:bg-primary/90 text-primary-foreground';
        } else if (targetAmount < currentAmount) {
          buttonText = '-';
          buttonDisabled = true;
          buttonVariant = 'secondary';
          buttonClassName =
            'opacity-50 cursor-not-allowed bg-muted text-muted-foreground';
        } else {
          buttonText = 'Select Plan';
          buttonVariant = tier.buttonColor as ButtonVariant;
          buttonClassName =
            'bg-primary hover:bg-primary/90 text-primary-foreground';
        }
      }
    }

    if (isPlanLoading) {
      buttonText = 'Loading...';
      buttonClassName = 'opacity-70 cursor-not-allowed';
    }
  } else {
    // Non-authenticated state styling
    buttonVariant = tier.buttonColor as ButtonVariant;
    buttonClassName =
      tier.buttonColor === 'default'
        ? 'bg-primary hover:bg-primary/90 text-white'
        : 'bg-secondary hover:bg-secondary/90 text-white';
  }

  return (
    <div
      className={cn(
        'rounded-xl flex flex-col relative h-fit min-h-[400px] min-[650px]:h-full min-[900px]:h-fit',
        tier.isPopular && !insideDialog
          ? 'md:shadow-[0px_61px_24px_-10px_rgba(0,0,0,0.01),0px_34px_20px_-8px_rgba(0,0,0,0.05),0px_15px_15px_-6px_rgba(0,0,0,0.09),0px_4px_8px_-2px_rgba(0,0,0,0.10),0px_0px_0px_1px_rgba(0,0,0,0.08)] bg-accent'
          : 'bg-[#F3F4F6] dark:bg-[#F9FAFB]/[0.02] border border-border',
        !insideDialog && ringClass,
      )}
    >
      <div className="flex flex-col gap-4 p-4">
        <p className="text-sm flex items-center gap-2">
          {tier.name}
          {tier.isPopular && (
            <span className="bg-gradient-to-b from-secondary/50 from-[1.92%] to-secondary to-[100%] text-white h-6 inline-flex w-fit items-center justify-center px-2 rounded-full text-sm shadow-[0px_6px_6px_-3px_rgba(0,0,0,0.08),0px_3px_3px_-1.5px_rgba(0,0,0,0.08),0px_1px_1px_-0.5px_rgba(0,0,0,0.08),0px_0px_0px_1px_rgba(255,255,255,0.12)_inset,0px_1px_0px_0px_rgba(255,255,255,0.12)_inset]">
              Popular
            </span>
          )}
          {isAuthenticated && statusBadge}
        </p>
        <div className="flex items-baseline mt-2">
          {tier.name === 'Custom' ? (
            <CustomPriceDisplay
              price={getPriceValue(tier, localSelectedPlan)}
            />
          ) : (
            <PriceDisplay price={tier.price} />
          )}
          <span className="ml-2">{tier.price !== '$0' ? '/month' : ''}</span>
        </div>
        <p className="text-sm mt-2">{tier.description}</p>

        {tier.name === 'Custom' && tier.upgradePlans ? (
          <div className="w-full space-y-2">
            <p className="text-xs font-medium text-muted-foreground">
              Customize your monthly usage
            </p>
            <Select value={localSelectedPlan} onValueChange={handlePlanSelect}>
              <SelectTrigger className="w-full bg-white dark:bg-background">
                <SelectValue placeholder="Select a plan" />
              </SelectTrigger>
              <SelectContent>
                {tier.upgradePlans.map((plan) => (
                  <SelectItem
                    key={plan.hours}
                    value={plan.hours}
                    className={
                      localSelectedPlan === plan.hours
                        ? 'font-medium bg-primary/5'
                        : ''
                    }
                  >
                    {plan.hours} - {plan.price}
                  </SelectItem>
                ))}
              </SelectContent>
            </Select>
            <div className="inline-flex items-center rounded-full border px-2.5 py-0.5 text-xs font-semibold bg-primary/10 border-primary/20 text-primary w-fit">
              {localSelectedPlan}/month
            </div>
          </div>
        ) : (
          <div className="inline-flex items-center rounded-full border px-2.5 py-0.5 text-xs font-semibold bg-primary/10 border-primary/20 text-primary w-fit">
            {getDisplayedHours(tier)}/month
          </div>
        )}
      </div>

      <div className="p-4 flex-grow">
        {tier.features && tier.features.length > 0 && (
          <ul className="space-y-3">
            {tier.features.map((feature) => (
              <li key={feature} className="flex items-center gap-2">
                <div className="size-5 rounded-full border border-primary/20 flex items-center justify-center">
                  <CheckIcon className="size-3 text-primary" />
                </div>
                <span className="text-sm">{feature}</span>
              </li>
            ))}
          </ul>
        )}
      </div>

      <div className="mt-auto p-4">
        <Button
          onClick={() => handleSubscribe(tierPriceId)}
          disabled={buttonDisabled}
          variant={buttonVariant || 'default'}
          className={cn(
            'w-full font-medium transition-all duration-200',
            isCompact ? 'h-7 rounded-md text-xs' : 'h-10 rounded-full text-sm',
            buttonClassName,
            isPlanLoading && 'animate-pulse',
          )}
        >
          {buttonText}
        </Button>
      </div>
    </div>
  );
}

interface PricingSectionProps {
  returnUrl?: string;
  showTitleAndTabs?: boolean;
  hideFree?: boolean;
  insideDialog?: boolean;
  showInfo?: boolean;
  noPadding?: boolean;
  onSubscriptionUpdate?: () => void;
}

interface PricingTierButtonProps {
  tier: PricingTier;
  currentSubscription: SubscriptionStatus | null;
  isLoading: Record<string, boolean>;
  isFetchingPlan: boolean;
  onPlanSelect?: (planId: string) => void;
  onSubscriptionUpdate?: () => void;
  isAuthenticated?: boolean;
  returnUrl: string;
  billingPeriod: 'monthly' | 'yearly' | 'yearly_commitment';
}

function PricingTierButton({
  tier,
  currentSubscription,
  isLoading,
  isFetchingPlan,
  onPlanSelect,
  onSubscriptionUpdate,
  isAuthenticated = false,
  returnUrl,
  billingPeriod,
}: PricingTierButtonProps) {
  // Get the price ID to use based on billing period
  const getPriceId = () => {
    if (billingPeriod === 'yearly_commitment' && tier.monthlyCommitmentStripePriceId) {
      return tier.monthlyCommitmentStripePriceId;
    } else if (billingPeriod === 'yearly' && tier.yearlyStripePriceId) {
      return tier.yearlyStripePriceId;
    }
    return tier.stripePriceId;
  };

  const priceId = getPriceId();
  const isPlanLoading = isLoading[priceId];

  // Handle subscription/trial start - simplified version of the original logic
  const handleSubscribe = async (planStripePriceId: string) => {
    if (!isAuthenticated) {
      window.location.href = '/auth';
      return;
    }

    if (isLoading[planStripePriceId]) {
      return;
    }

    try {
      onPlanSelect?.(planStripePriceId);
      const response: CreateCheckoutSessionResponse = await createCheckoutSession({
        price_id: priceId,
        success_url: returnUrl,
        cancel_url: returnUrl,
      });

      switch (response.status) {
        case 'new':
        case 'checkout_created':
          if (response.url) {
            window.location.href = response.url;
          } else {
            toast.error('Failed to initiate subscription. Please try again.');
          }
          break;
        case 'upgraded':
        case 'updated':
          const upgradeMessage = response.details?.is_upgrade
            ? `Subscription upgraded from $${response.details.current_price} to $${response.details.new_price}`
            : 'Subscription updated successfully';
          toast.success(upgradeMessage);
          if (onSubscriptionUpdate) onSubscriptionUpdate();
          break;
        case 'downgrade_scheduled':
        case 'scheduled':
          toast.success('Subscription change scheduled');
          if (onSubscriptionUpdate) onSubscriptionUpdate();
          break;
        case 'no_change':
          toast.info(response.message || 'You are already on this plan.');
          break;
        default:
          toast.error('An unexpected error occurred. Please try again.');
      }
    } catch (error: any) {
      console.error('Error processing subscription:', error);
      const errorMessage = error?.response?.data?.detail || error?.message || 'Failed to process subscription. Please try again.';
      toast.error(errorMessage);
    }
  };

  const userPlanName = currentSubscription?.plan_name || 'none';
  const isCurrentActivePlan = isAuthenticated && (
    currentSubscription?.price_id === priceId ||
    (userPlanName === 'trial' && tier.price === '$20' && billingPeriod === 'monthly') ||
    (userPlanName === 'tier_2_20' && tier.price === '$20' && billingPeriod === 'monthly')
  );

  let buttonText = isAuthenticated ? 'Select Plan' : 'Try Free';
  let buttonDisabled = isPlanLoading;
  let buttonClassName = '';

  if (isAuthenticated && isCurrentActivePlan) {
    buttonText = userPlanName === 'trial' ? 'Trial Active' : 'Current Plan';
    buttonDisabled = true;
    buttonClassName = 'bg-primary/10 hover:bg-primary/20 text-primary cursor-not-allowed';
  } else {
    buttonClassName = tier.isPopular
      ? 'bg-primary hover:bg-primary/90 text-primary-foreground shadow-lg hover:shadow-primary/25'
      : 'bg-secondary hover:bg-secondary/90 text-secondary-foreground';
  }

  if (isPlanLoading) {
    buttonText = 'Loading...';
    buttonClassName = 'opacity-70 cursor-not-allowed';
  }

  return (
    <Button
      onClick={() => handleSubscribe(priceId)}
      disabled={buttonDisabled}
      className={cn('w-full transition-all duration-200', buttonClassName)}
      size="lg"
    >
      {buttonText}
    </Button>
  );
}

// Helper function to get yearly commitment pricing
const getYearlyCommitmentPrice = (tierName: string): string => {
  switch (tierName) {
    case 'Totally Free':
      return '$0';
    case 'Ridiculously Cheap':
      return '$17'; // $20/month tier with yearly commitment
    case 'Ridiculously Pro':
      return '$43'; // $50/month tier with yearly commitment  
    case 'Serious Business':
      return '$170'; // $200/month tier with yearly commitment
    default:
      return '$0';
  }
};

const getYearlyCommitmentTotal = (tierName: string): string => {
  switch (tierName) {
    case 'Totally Free':
      return '$0';
    case 'Ridiculously Cheap':
      return '$204'; // $17 × 12 months
    case 'Ridiculously Pro':
      return '$510'; // $43 × 12 months (adjusted to match desired pricing)
    case 'Serious Business':
      return '$2040'; // $170 × 12 months
    default:
      return '$0';
  }
};

export function PricingSection({
  returnUrl = typeof window !== 'undefined' ? window.location.href : '/',
  showTitleAndTabs = true,
  hideFree = false,
  insideDialog = false,
  showInfo = true,
  noPadding = false,
  onSubscriptionUpdate,
}: PricingSectionProps) {
<<<<<<< HEAD
  const [deploymentType, setDeploymentType] = useState<'cloud' | 'self-hosted'>(
    'cloud',
  );
  const [isLoading, setIsLoading] = useState<Record<string, boolean>>({});

=======
>>>>>>> afabb62f
  const { user } = useAuth();
  const isUserAuthenticated = !!user;

  const { data: subscriptionData, isLoading: isFetchingPlan, error: subscriptionQueryError, refetch: refetchSubscription } = useSubscription({ enabled: isUserAuthenticated });
  const subCommitmentQuery = useSubscriptionCommitment(subscriptionData?.subscription_id, isUserAuthenticated);

  const isAuthenticated = isUserAuthenticated && !!subscriptionData && subscriptionQueryError === null;
  const currentSubscription = subscriptionData || null;

  const getDefaultBillingPeriod = useCallback((): 'monthly' | 'yearly' | 'yearly_commitment' => {
    if (!isAuthenticated || !currentSubscription) {
      return 'yearly_commitment';
    }

    const currentTier = siteConfig.cloudPricingItems.find(
      (p) => p.stripePriceId === currentSubscription.price_id || 
             p.yearlyStripePriceId === currentSubscription.price_id ||
             p.monthlyCommitmentStripePriceId === currentSubscription.price_id,
    );

    if (currentTier) {
      if (currentTier.monthlyCommitmentStripePriceId === currentSubscription.price_id) {
        return 'yearly_commitment';
      } else if (currentTier.yearlyStripePriceId === currentSubscription.price_id) {
        return 'yearly';
      } else if (currentTier.stripePriceId === currentSubscription.price_id) {
        return 'monthly';
      }
    }

    return 'yearly_commitment';
  }, [isAuthenticated, currentSubscription]);

  const [billingPeriod, setBillingPeriod] = useState<'monthly' | 'yearly' | 'yearly_commitment'>(getDefaultBillingPeriod());
  const [planLoadingStates, setPlanLoadingStates] = useState<Record<string, boolean>>({});

  useEffect(() => {
    setBillingPeriod(getDefaultBillingPeriod());
  }, [getDefaultBillingPeriod]);

  const handlePlanSelect = (planId: string) => {
    setIsLoading((prev) => ({ ...prev, [planId]: true }));
  };

  const handleSubscriptionUpdate = () => {
    refetchSubscription();
    setTimeout(() => {
      setIsLoading({});
    }, 1000);
    // Call parent's update handler if provided
    if (onSubscriptionUpdate) {
      onSubscriptionUpdate();
    }
  };

  const handleTabChange = (tab: 'cloud' | 'self-hosted') => {
    if (tab === 'self-hosted') {
      const enterpriseSection = document.getElementById('enterprise');
      if (enterpriseSection) {
        const rect = enterpriseSection.getBoundingClientRect();
        const scrollTop =
          window.pageYOffset || document.documentElement.scrollTop;
        const offsetPosition = scrollTop + rect.top - 100;

        window.scrollTo({
          top: offsetPosition,
          behavior: 'smooth',
        });
      }
    } else {
      setDeploymentType(tab);
    }
  };

  if (isLocalMode()) {
    return (
      <div className="p-4 bg-muted/30 border border-border rounded-lg text-center">
        <p className="text-sm text-muted-foreground">
          Running in local development mode - billing features are disabled
        </p>
      </div>
    );
  }

  return (
    <section
      id="pricing"
      className={cn("flex flex-col items-center justify-center gap-10 w-full relative", { "pb-20": !insideDialog })}
    >
      {showTitleAndTabs && (
        <SectionHeader>
          <h2 className="text-3xl md:text-4xl font-medium tracking-tighter text-center text-balance">
            Choose the right plan for your needs
          </h2>
          <p className="text-muted-foreground text-center text-balance font-medium">
            Start with our free plan or upgrade to a premium plan for more
            usage hours
          </p>
        </SectionHeader>
      )}

      <div className="flex justify-center mb-8">
          <div className="relative flex w-fit items-center rounded-full border p-0.5 backdrop-blur-sm h-9 flex-row bg-muted">
            {['monthly', 'yearly_commitment'].map((period) => (
              <button
                key={period}
                onClick={() => setBillingPeriod(period as any)}
                className={cn(
                  'relative z-[1] px-6 h-8 flex items-center justify-center cursor-pointer rounded-full text-sm transition-colors',
                  {
                    'bg-background text-foreground shadow-sm': billingPeriod === period,
                    'text-muted-foreground hover:text-foreground': billingPeriod !== period
                  }
                )}
              >
                {period === 'monthly' ? 'Monthly' : 'Yearly (Save 17%)'}
              </button>
            ))}
          </div>
        </div>

        {/* Suna.so-style Pricing Cards */}
        <div className="w-full px-4 sm:px-6 lg:px-8">
          <div className="grid grid-cols-1 md:grid-cols-3 gap-6 max-w-5xl mx-auto">
            {siteConfig.cloudPricingItems
              .filter((tier) => tier.name !== 'Totally Free' && (!hideFree || tier.price !== '$0'))
              .map((tier, index) => (
                <motion.div
                  key={tier.name}
                  className={cn(
                    "relative rounded-2xl p-6 backdrop-blur-sm border transition-all duration-300 hover:scale-[1.02]",
                    tier.isPopular
                      ? "border-primary/50 bg-primary/5 shadow-lg shadow-primary/10"
                      : "border-border/50 bg-background/30 hover:border-border/70"
                  )}
                  initial={{ opacity: 0, y: 20 }}
                  animate={{ opacity: 1, y: 0 }}
                  transition={{ delay: 0.1 * index }}
                >
                  {/* Popular Badge */}
                  {tier.isPopular && (
                    <div className="absolute -top-3 left-1/2 transform -translate-x-1/2">
                      <span className="bg-primary text-primary-foreground px-3 py-1 rounded-full text-xs font-medium shadow-lg">
                        Popular
                      </span>
                    </div>
                  )}

                  {/* Plan Header */}
                  <div className="text-center mb-6">
                    <h3 className="text-xl font-semibold mb-2">{tier.name}</h3>
                    {tier.price !== '$0' && (
                      <>
                        <div className="flex items-baseline justify-center">
                          <span className="text-3xl font-bold">
                            {billingPeriod === 'yearly_commitment' && tier.monthlyCommitmentStripePriceId 
                              ? getYearlyCommitmentPrice(tier.name)
                              : tier.price}
                          </span>
                          <span className="text-muted-foreground ml-1">/month</span>
                        </div>
                        {billingPeriod === 'yearly_commitment' && (
                          <div className="text-sm text-muted-foreground mt-1">
                            <span className="line-through">{tier.price}</span>
                          </div>
                        )}
                        {(billingPeriod === 'yearly' && tier.yearlyPrice) && (
                          <div className="text-xs text-muted-foreground mt-1">
                            ({tier.yearlyPrice}/year)
                          </div>
                        )}
                        {billingPeriod === 'yearly_commitment' && (
                          <div className="text-xs text-muted-foreground mt-1">
                            ({getYearlyCommitmentTotal(tier.name)}/year)
                          </div>
                        )}
                      </>
                    )}
                  </div>

                  {/* Features List */}
                  <ul className="space-y-3 mb-6">
                    {tier.features.map((feature, featureIndex) => (
                      <li key={featureIndex} className="flex items-start">
                        <CheckIcon className="h-4 w-4 text-primary mt-0.5 mr-3 flex-shrink-0" />
                        <span className="text-sm text-muted-foreground">{feature}</span>
                      </li>
                    ))}
                  </ul>

                  {/* CTA Button with existing functionality */}
                  <div className="mt-auto">
                    <PricingTierButton
                      tier={tier}
                      currentSubscription={currentSubscription}
                      isLoading={isLoading}
                      isFetchingPlan={isFetchingPlan}
                      onPlanSelect={handlePlanSelect}
                      onSubscriptionUpdate={handleSubscriptionUpdate}
                      isAuthenticated={isAuthenticated}
                      returnUrl={returnUrl}
                      billingPeriod={billingPeriod}
                    />
                  </div>
                </motion.div>
              ))}
          </div>
        </div>

    </section>
  );
}<|MERGE_RESOLUTION|>--- conflicted
+++ resolved
@@ -802,14 +802,6 @@
   noPadding = false,
   onSubscriptionUpdate,
 }: PricingSectionProps) {
-<<<<<<< HEAD
-  const [deploymentType, setDeploymentType] = useState<'cloud' | 'self-hosted'>(
-    'cloud',
-  );
-  const [isLoading, setIsLoading] = useState<Record<string, boolean>>({});
-
-=======
->>>>>>> afabb62f
   const { user } = useAuth();
   const isUserAuthenticated = !!user;
 
