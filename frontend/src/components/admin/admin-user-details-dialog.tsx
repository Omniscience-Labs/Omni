--- conflicted
+++ resolved
@@ -27,10 +27,6 @@
   Activity,
   AlertCircle,
   RefreshCw,
-<<<<<<< HEAD
-} from 'lucide-react';
-import { useAdminUserDetails } from '@/hooks/react-query/admin/use-admin-users';
-=======
   Clock,
   Infinity,
   MessageSquare,
@@ -43,7 +39,6 @@
   useProcessRefund,
   useAdminUserTransactions,
 } from '@/hooks/react-query/admin/use-admin-billing';
->>>>>>> afabb62f
 import type { UserSummary } from '@/hooks/react-query/admin/use-admin-users';
 import { useAdminCheck } from '@/hooks/use-admin-check';
 import { useQueryClient } from '@tanstack/react-query';
@@ -62,19 +57,9 @@
   onClose,
   onRefresh,
 }: AdminUserDetailsDialogProps) {
-<<<<<<< HEAD
   // Admin access check with proper TypeScript typing
   const { data: adminCheck } = useAdminCheck();
   const queryClient = useQueryClient();
-
-  const { data: userDetails, isLoading } = useAdminUserDetails(user?.id || null);
-=======
-  const [adjustAmount, setAdjustAmount] = useState('');
-  const [adjustReason, setAdjustReason] = useState('');
-  const [refundAmount, setRefundAmount] = useState('');
-  const [refundReason, setRefundReason] = useState('');
-  const [adjustIsExpiring, setAdjustIsExpiring] = useState(true);
-  const [refundIsExpiring, setRefundIsExpiring] = useState(false);
   const [threadsPage, setThreadsPage] = useState(1);
   const [transactionsPage, setTransactionsPage] = useState(1);
   const [activityPage, setActivityPage] = useState(1);
@@ -98,7 +83,6 @@
   });
   const adjustCreditsMutation = useAdjustCredits();
   const processRefundMutation = useProcessRefund();
->>>>>>> afabb62f
 
   const formatDate = (dateString: string) => {
     return new Date(dateString).toLocaleString('en-US', {
@@ -151,18 +135,13 @@
               <Skeleton className="h-64 w-full" />
             </div>
           ) : (
-<<<<<<< HEAD
+            <Tabs defaultValue="overview" className="w-full">
+              <TabsList className="grid w-full grid-cols-5 sticky top-0 z-10">
             <Tabs defaultValue="usage" className="w-full">
               <TabsList className="grid w-full grid-cols-3 sticky top-0 z-10">
                 <TabsTrigger value="overview">Overview</TabsTrigger>
+                <TabsTrigger value="threads">Threads</TabsTrigger>
                 <TabsTrigger value="usage">Usage Logs</TabsTrigger>
-=======
-            <Tabs defaultValue="overview" className="w-full">
-              <TabsList className="grid w-full grid-cols-5 sticky top-0 z-10">
-                <TabsTrigger value="overview">Overview</TabsTrigger>
-                <TabsTrigger value="threads">Threads</TabsTrigger>
-                <TabsTrigger value="transactions">Transactions</TabsTrigger>
->>>>>>> afabb62f
                 <TabsTrigger value="activity">Activity</TabsTrigger>
               </TabsList>
 
@@ -226,7 +205,157 @@
               </div>
             </TabsContent>
 
-<<<<<<< HEAD
+            <TabsContent value="threads" className="space-y-4">
+              <Card>
+                <CardHeader>
+                  <CardTitle className="flex items-center gap-2">
+                    <MessageSquare className="h-4 w-4" />
+                    User Threads
+                  </CardTitle>
+                </CardHeader>
+                <CardContent>
+                  {threadsLoading ? (
+                    <div className="space-y-2">
+                      {[...Array(3)].map((_, i) => (
+                        <Skeleton key={i} className="h-16 w-full" />
+                      ))}
+                    </div>
+                  ) : userThreads && userThreads.data.length > 0 ? (
+                    <div className="space-y-2">
+                      {userThreads.data.map((thread) => (
+                        <div
+                          key={thread.thread_id}
+                          className="flex items-start justify-between p-3 border rounded-lg hover:bg-muted/50 transition-colors"
+                        >
+                          <div className="flex-1 min-w-0">
+                            <div className="flex items-center gap-2">
+                              {thread.project_name ? (
+                                <p className="text-sm font-medium truncate">{thread.project_name}</p>
+                              ) : (
+                                <p className="text-sm font-medium text-muted-foreground">Direct Thread</p>
+                              )}
+                              {thread.is_public && (
+                                <Badge variant="outline" className="text-xs">Public</Badge>
+                              )}
+                            </div>
+                            <div className="flex items-center gap-3 mt-1 text-xs text-muted-foreground">
+                              <span>Updated {formatDate(thread.updated_at)}</span>
+                            </div>
+                            <p className="text-xs text-muted-foreground mt-1 font-mono truncate">
+                              {thread.thread_id}
+                            </p>
+                          </div>
+                          <Button
+                            variant="ghost"
+                            size="sm"
+                            asChild
+                            className="ml-2 flex-shrink-0"
+                          >
+                            <a
+                              href={`/share/${thread.thread_id}`}
+                              target="_blank"
+                              rel="noopener noreferrer"
+                              className="flex items-center gap-1"
+                            >
+                              <ExternalLink className="h-3 w-3" />
+                              Open
+                            </a>
+                          </Button>
+                        </div>
+                      ))}
+                      {userThreads.pagination && userThreads.pagination.total_pages > 1 && (
+                        <div className="flex items-center justify-between pt-2">
+                          <Button
+                            variant="outline"
+                            size="sm"
+                            disabled={!userThreads.pagination.has_previous}
+                            onClick={() => setThreadsPage(p => Math.max(1, p - 1))}
+                          >
+                            Previous
+                          </Button>
+                          <span className="text-sm text-muted-foreground">
+                            Page {userThreads.pagination.current_page} of {userThreads.pagination.total_pages}
+                          </span>
+                          <Button
+                            variant="outline"
+                            size="sm"
+                            disabled={!userThreads.pagination.has_next}
+                            onClick={() => setThreadsPage(p => p + 1)}
+                          >
+                            Next
+                          </Button>
+                        </div>
+                      )}
+                    </div>
+                  ) : (
+                    <p className="text-sm text-muted-foreground">No threads found</p>
+                  )}
+                </CardContent>
+              </Card>
+            </TabsContent>
+
+            <TabsContent value="transactions" className="space-y-4">
+              <Card>
+                <CardHeader>
+                  <CardTitle className="flex items-center gap-2">
+                    <DollarSign className="h-4 w-4" />
+                    Transactions
+                  </CardTitle>
+                </CardHeader>
+                <CardContent>
+                  {transactionsLoading ? (
+                    <div className="space-y-2">
+                      {[...Array(3)].map((_, i) => (
+                        <Skeleton key={i} className="h-16 w-full" />
+                      ))}
+                    </div>
+                  ) : userTransactions && userTransactions.data?.length > 0 ? (
+                    <div className="space-y-2">
+                      {userTransactions.data.map((transaction: any) => (
+                        <div
+                          key={transaction.id}
+                          className="flex items-center justify-between p-3 border rounded-lg"
+                        >
+                          <div>
+                            <p className="text-sm font-medium">{transaction.description}</p>
+                            <p className="text-xs text-muted-foreground">
+                              {formatDate(transaction.created_at)}
+                            </p>
+                          </div>
+                          <div className="text-right">
+                            <p className={`font-semibold ${getTransactionColor(transaction.type)}`}>
+                              {transaction.amount > 0 ? '+' : ''}
+                              {formatCurrency(Math.abs(transaction.amount))}
+                            </p>
+                            <p className="text-xs text-muted-foreground">
+                              Balance: {formatCurrency(transaction.balance_after)}
+                            </p>
+                          </div>
+                        </div>
+                      ))}
+                      {userTransactions.pagination && userTransactions.pagination.total_pages > 1 && (
+                        <div className="flex items-center justify-between pt-2">
+                          <Button
+                            variant="outline"
+                            size="sm"
+                            disabled={!userTransactions.pagination.has_prev}
+                            onClick={() => setTransactionsPage(p => Math.max(1, p - 1))}
+                          >
+                            Previous
+                          </Button>
+                          <span className="text-sm text-muted-foreground">
+                            Page {userTransactions.pagination.page} of {userTransactions.pagination.total_pages}
+                          </span>
+                          <Button
+                            variant="outline"
+                            size="sm"
+                            disabled={!userTransactions.pagination.has_next}
+                            onClick={() => setTransactionsPage(p => p + 1)}
+                          >
+                            Next
+                          </Button>
+                        </div>
+                      )}
             <TabsContent value="usage" className="space-y-4">
               {/* Admin Access Control */}
               {!(adminCheck?.isAdmin || adminCheck?.isOmniAdmin) ? (
@@ -271,165 +400,6 @@
                   </Card>
                 </>
               )}
-=======
-            <TabsContent value="threads" className="space-y-4">
-              <Card>
-                <CardHeader>
-                  <CardTitle className="flex items-center gap-2">
-                    <MessageSquare className="h-4 w-4" />
-                    User Threads
-                  </CardTitle>
-                </CardHeader>
-                <CardContent>
-                  {threadsLoading ? (
-                    <div className="space-y-2">
-                      {[...Array(3)].map((_, i) => (
-                        <Skeleton key={i} className="h-16 w-full" />
-                      ))}
-                    </div>
-                  ) : userThreads && userThreads.data.length > 0 ? (
-                    <div className="space-y-2">
-                      {userThreads.data.map((thread) => (
-                        <div
-                          key={thread.thread_id}
-                          className="flex items-start justify-between p-3 border rounded-lg hover:bg-muted/50 transition-colors"
-                        >
-                          <div className="flex-1 min-w-0">
-                            <div className="flex items-center gap-2">
-                              {thread.project_name ? (
-                                <p className="text-sm font-medium truncate">{thread.project_name}</p>
-                              ) : (
-                                <p className="text-sm font-medium text-muted-foreground">Direct Thread</p>
-                              )}
-                              {thread.is_public && (
-                                <Badge variant="outline" className="text-xs">Public</Badge>
-                              )}
-                            </div>
-                            <div className="flex items-center gap-3 mt-1 text-xs text-muted-foreground">
-                              <span>Updated {formatDate(thread.updated_at)}</span>
-                            </div>
-                            <p className="text-xs text-muted-foreground mt-1 font-mono truncate">
-                              {thread.thread_id}
-                            </p>
-                          </div>
-                          <Button
-                            variant="ghost"
-                            size="sm"
-                            asChild
-                            className="ml-2 flex-shrink-0"
-                          >
-                            <a
-                              href={`/share/${thread.thread_id}`}
-                              target="_blank"
-                              rel="noopener noreferrer"
-                              className="flex items-center gap-1"
-                            >
-                              <ExternalLink className="h-3 w-3" />
-                              Open
-                            </a>
-                          </Button>
-                        </div>
-                      ))}
-                      {userThreads.pagination && userThreads.pagination.total_pages > 1 && (
-                        <div className="flex items-center justify-between pt-2">
-                          <Button
-                            variant="outline"
-                            size="sm"
-                            disabled={!userThreads.pagination.has_previous}
-                            onClick={() => setThreadsPage(p => Math.max(1, p - 1))}
-                          >
-                            Previous
-                          </Button>
-                          <span className="text-sm text-muted-foreground">
-                            Page {userThreads.pagination.current_page} of {userThreads.pagination.total_pages}
-                          </span>
-                          <Button
-                            variant="outline"
-                            size="sm"
-                            disabled={!userThreads.pagination.has_next}
-                            onClick={() => setThreadsPage(p => p + 1)}
-                          >
-                            Next
-                          </Button>
-                        </div>
-                      )}
-                    </div>
-                  ) : (
-                    <p className="text-sm text-muted-foreground">No threads found</p>
-                  )}
-                </CardContent>
-              </Card>
->>>>>>> afabb62f
-            </TabsContent>
-
-            <TabsContent value="transactions" className="space-y-4">
-              <Card>
-                <CardHeader>
-                  <CardTitle className="flex items-center gap-2">
-                    <DollarSign className="h-4 w-4" />
-                    Transactions
-                  </CardTitle>
-                </CardHeader>
-                <CardContent>
-                  {transactionsLoading ? (
-                    <div className="space-y-2">
-                      {[...Array(3)].map((_, i) => (
-                        <Skeleton key={i} className="h-16 w-full" />
-                      ))}
-                    </div>
-                  ) : userTransactions && userTransactions.data?.length > 0 ? (
-                    <div className="space-y-2">
-                      {userTransactions.data.map((transaction: any) => (
-                        <div
-                          key={transaction.id}
-                          className="flex items-center justify-between p-3 border rounded-lg"
-                        >
-                          <div>
-                            <p className="text-sm font-medium">{transaction.description}</p>
-                            <p className="text-xs text-muted-foreground">
-                              {formatDate(transaction.created_at)}
-                            </p>
-                          </div>
-                          <div className="text-right">
-                            <p className={`font-semibold ${getTransactionColor(transaction.type)}`}>
-                              {transaction.amount > 0 ? '+' : ''}
-                              {formatCurrency(Math.abs(transaction.amount))}
-                            </p>
-                            <p className="text-xs text-muted-foreground">
-                              Balance: {formatCurrency(transaction.balance_after)}
-                            </p>
-                          </div>
-                        </div>
-                      ))}
-                      {userTransactions.pagination && userTransactions.pagination.total_pages > 1 && (
-                        <div className="flex items-center justify-between pt-2">
-                          <Button
-                            variant="outline"
-                            size="sm"
-                            disabled={!userTransactions.pagination.has_prev}
-                            onClick={() => setTransactionsPage(p => Math.max(1, p - 1))}
-                          >
-                            Previous
-                          </Button>
-                          <span className="text-sm text-muted-foreground">
-                            Page {userTransactions.pagination.page} of {userTransactions.pagination.total_pages}
-                          </span>
-                          <Button
-                            variant="outline"
-                            size="sm"
-                            disabled={!userTransactions.pagination.has_next}
-                            onClick={() => setTransactionsPage(p => p + 1)}
-                          >
-                            Next
-                          </Button>
-                        </div>
-                      )}
-                    </div>
-                  ) : (
-                    <p className="text-sm text-muted-foreground">No transactions found</p>
-                  )}
-                </CardContent>
-              </Card>
             </TabsContent>
 
             <TabsContent value="activity" className="space-y-4">
