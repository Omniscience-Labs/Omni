--- conflicted
+++ resolved
@@ -27,10 +27,6 @@
   Activity,
   AlertCircle,
   RefreshCw,
-<<<<<<< HEAD
-} from 'lucide-react';
-import { useAdminUserDetails } from '@/hooks/react-query/admin/use-admin-users';
-=======
   Clock,
   Infinity,
   MessageSquare,
@@ -43,7 +39,6 @@
   useProcessRefund,
   useAdminUserTransactions,
 } from '@/hooks/react-query/admin/use-admin-billing';
->>>>>>> 552994a0
 import type { UserSummary } from '@/hooks/react-query/admin/use-admin-users';
 import { useAdminCheck } from '@/hooks/use-admin-check';
 import { useQueryClient } from '@tanstack/react-query';
@@ -62,13 +57,6 @@
   onClose,
   onRefresh,
 }: AdminUserDetailsDialogProps) {
-<<<<<<< HEAD
-  // Admin access check with proper TypeScript typing
-  const { data: adminCheck } = useAdminCheck();
-  const queryClient = useQueryClient();
-
-  const { data: userDetails, isLoading } = useAdminUserDetails(user?.id || null);
-=======
   const [adjustAmount, setAdjustAmount] = useState('');
   const [adjustReason, setAdjustReason] = useState('');
   const [refundAmount, setRefundAmount] = useState('');
@@ -98,7 +86,6 @@
   });
   const adjustCreditsMutation = useAdjustCredits();
   const processRefundMutation = useProcessRefund();
->>>>>>> 552994a0
 
   const formatDate = (dateString: string) => {
     return new Date(dateString).toLocaleString('en-US', {
@@ -151,18 +138,11 @@
               <Skeleton className="h-64 w-full" />
             </div>
           ) : (
-<<<<<<< HEAD
-            <Tabs defaultValue="usage" className="w-full">
-              <TabsList className="grid w-full grid-cols-3 sticky top-0 z-10">
-                <TabsTrigger value="overview">Overview</TabsTrigger>
-                <TabsTrigger value="usage">Usage Logs</TabsTrigger>
-=======
             <Tabs defaultValue="overview" className="w-full">
               <TabsList className="grid w-full grid-cols-5 sticky top-0 z-10">
                 <TabsTrigger value="overview">Overview</TabsTrigger>
                 <TabsTrigger value="threads">Threads</TabsTrigger>
                 <TabsTrigger value="transactions">Transactions</TabsTrigger>
->>>>>>> 552994a0
                 <TabsTrigger value="activity">Activity</TabsTrigger>
               </TabsList>
 
@@ -226,52 +206,6 @@
               </div>
             </TabsContent>
 
-<<<<<<< HEAD
-            <TabsContent value="usage" className="space-y-4">
-              {/* Admin Access Control */}
-              {!(adminCheck?.isAdmin || adminCheck?.isOmniAdmin) ? (
-                <div className="p-8 text-center">
-                  <AlertCircle className="h-12 w-12 text-destructive mx-auto mb-4" />
-                  <h3 className="text-lg font-semibold mb-2">Admin Access Required</h3>
-                  <p className="text-muted-foreground">
-                    You need admin privileges to view user usage logs.
-                  </p>
-                </div>
-              ) : (
-                <>
-                  {/* Admin-Only Warning Banner */}
-                  <div className="rounded-lg border border-orange-200 bg-orange-50 dark:border-orange-800 dark:bg-orange-950/50 p-4">
-                    <div className="flex items-center gap-2 justify-between">
-                      <div className="flex items-center gap-2">
-                        <AlertCircle className="h-4 w-4 text-orange-600 dark:text-orange-400" />
-                        <h4 className="text-sm font-semibold text-orange-800 dark:text-orange-200">
-                          Confidential - Admin Access Only
-                        </h4>
-                      </div>
-                      <Button
-                        variant="outline"
-                        size="sm"
-                        onClick={handleRefreshData}
-                        className="gap-2"
-                      >
-                        <RefreshCw className="h-3 w-3" />
-                        Refresh Data
-                      </Button>
-                    </div>
-                    <p className="text-sm text-orange-700 dark:text-orange-300 mt-1">
-                      Detailed usage logs showing tokens, costs, and models used. This data is only visible to {adminCheck?.isOmniAdmin ? 'Omni Admins' : 'Admins'}.
-                    </p>
-                  </div>
-
-                  {/* Usage Logs Component */}
-                  <Card>
-                    <CardContent className="p-6">
-                      <UsageLogs accountId={user.id} isAdminView={true} />
-                    </CardContent>
-                  </Card>
-                </>
-              )}
-=======
             <TabsContent value="threads" className="space-y-4">
               <Card>
                 <CardHeader>
@@ -359,7 +293,6 @@
                   )}
                 </CardContent>
               </Card>
->>>>>>> 552994a0
             </TabsContent>
 
             <TabsContent value="transactions" className="space-y-4">
