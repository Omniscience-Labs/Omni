--- conflicted
+++ resolved
@@ -11,11 +11,7 @@
 import type { MarketplaceTemplate } from '@/components/agents/installation/types';
 import { useComposioToolkitIcon } from '@/hooks/react-query/composio/use-composio';
 import { useRouter } from 'next/navigation';
-<<<<<<< HEAD
-import { OmniFallbackIcon } from '@/components/ui/omni-fallback-icon';
-=======
 import { backendApi } from '@/lib/api-client';
->>>>>>> 81c3eaaa
 
 interface MarketplaceAgentPreviewDialogProps {
   agent: MarketplaceTemplate | null;
@@ -77,15 +73,14 @@
           alt={displayName}
           className="w-full h-full object-cover"
           onError={(e) => {
-            console.warn(`Failed to load image: ${logoUrl}`);
             const target = e.target as HTMLImageElement;
             target.style.display = 'none';
             target.nextElementSibling?.classList.remove('hidden');
           }}
         />
       ) : null}
-      <div className={logoUrl ? "hidden" : "flex w-full h-full items-center justify-center"}>
-        <OmniFallbackIcon size={20} />
+      <div className={logoUrl ? "hidden" : "flex w-full h-full items-center justify-center bg-muted rounded-sm text-xs font-medium text-muted-foreground"}>
+        {firstLetter}
       </div>
     </div>
   );
