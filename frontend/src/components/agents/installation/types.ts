export interface UsageExampleMessage {
  role: 'user' | 'assistant';
  content: string;
  tool_calls?: Array<{
    name: string;
    arguments?: Record<string, any>;
  }>;
}

export interface MarketplaceTemplate {
  id: string;
  creator_id: string;
  name: string;
  description: string;
  system_prompt?: string;
  tags: string[];
  download_count: number;
  creator_name: string;
  created_at: string;
  marketplace_published_at?: string;
<<<<<<< HEAD
  profile_image_url?: string;
=======
>>>>>>> 552994a0
  icon_name?: string;
  icon_color?: string;
  icon_background?: string;
  template_id: string;
  is_kortix_team?: boolean;
  model?: string;
  agentpress_tools?: Record<string, any>;
  mcp_requirements?: Array<{
    qualified_name: string;
    display_name: string;
    enabled_tools?: string[];
    required_config: string[];
    custom_type?: 'sse' | 'http' | 'composio';
    toolkit_slug?: string;
    app_slug?: string;
    source?: 'trigger' | 'tool';
    trigger_index?: number;
  }>;
  usage_examples?: UsageExampleMessage[];
  metadata?: {
    source_agent_id?: string;
    source_version_id?: string;
    source_version_name?: string;
  };
  config?: {
    triggers?: Array<{
      name: string;
      description?: string;
      trigger_type: string;
      is_active: boolean;
      config: Record<string, any>;
    }>;
  };
}

export interface SetupStep {
  id: string;
  title: string;
  description: string;
  type: 'credential_profile' | 'composio_profile' | 'custom_server';
  service_name: string;
  qualified_name: string;
  custom_type?: string;
  app_slug?: string;
  app_name?: string;
  required_fields?: Array<{
    key: string;
    label: string;
    type: string;
    placeholder: string;
    description?: string;
  }>;
  source?: 'trigger' | 'tool';
  trigger_slug?: string;
  trigger_index?: number;
  trigger_fields?: Record<string, { type: string; required: boolean }>;
  required_config?: string[];
}<|MERGE_RESOLUTION|>--- conflicted
+++ resolved
@@ -18,10 +18,6 @@
   creator_name: string;
   created_at: string;
   marketplace_published_at?: string;
-<<<<<<< HEAD
-  profile_image_url?: string;
-=======
->>>>>>> 552994a0
   icon_name?: string;
   icon_color?: string;
   icon_background?: string;
