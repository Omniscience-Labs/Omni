'use client';

import React, { useState, useRef, useEffect, useMemo } from 'react';
import { Check, Search, AlertTriangle, Crown, Cpu, Plus, Edit, Trash, KeyRound } from 'lucide-react';
import { ModelProviderIcon } from '@/lib/model-provider-icons';
import { Button } from '@/components/ui/button';
import {
  DropdownMenu,
  DropdownMenuContent,
  DropdownMenuItem,
  DropdownMenuTrigger,
} from '@/components/ui/dropdown-menu';
import {
  Tooltip,
  TooltipContent,
  TooltipProvider,
  TooltipTrigger,
} from '@/components/ui/tooltip';
import { cn } from '@/lib/utils';
import { useModelSelection } from '@/hooks/use-model-selection';
import { formatModelName } from '@/lib/stores/model-store';
import { isLocalMode } from '@/lib/config';
import { CustomModelDialog, CustomModelFormData } from '@/components/thread/chat-input/custom-model-dialog';
import { PaywallDialog } from '@/components/payment/paywall-dialog';
import { BillingModal } from '@/components/billing/billing-modal';
import Link from 'next/link';

interface CustomModel {
  id: string;
  label: string;
}

interface AgentModelSelectorProps {
  value?: string;
  onChange: (model: string) => void;
  disabled?: boolean;
  variant?: 'default' | 'menu-item';
  className?: string;
}

export function AgentModelSelector({
  value,
  onChange,
  disabled = false,
  variant = 'default',
  className,
}: AgentModelSelectorProps) {
  const { 
    allModels, 
    canAccessModel, 
    subscriptionStatus,
    selectedModel: storeSelectedModel,
    handleModelChange: storeHandleModelChange,
    customModels: storeCustomModels,
    addCustomModel: storeAddCustomModel,
    updateCustomModel: storeUpdateCustomModel,
    removeCustomModel: storeRemoveCustomModel,
    modelsData // Now available directly from the hook
  } = useModelSelection();
  const [isOpen, setIsOpen] = useState(false);
  const [searchQuery, setSearchQuery] = useState('');
  const [highlightedIndex, setHighlightedIndex] = useState<number>(-1);
  const searchInputRef = useRef<HTMLInputElement>(null);
  
  const [paywallOpen, setPaywallOpen] = useState(false);
  const [lockedModel, setLockedModel] = useState<string | null>(null);
  const [billingModalOpen, setBillingModalOpen] = useState(false);
  
  const [isCustomModelDialogOpen, setIsCustomModelDialogOpen] = useState(false);
  const [dialogInitialData, setDialogInitialData] = useState<CustomModelFormData>({ id: '', label: '' });
  const [dialogMode, setDialogMode] = useState<'add' | 'edit'>('add');
  const [editingModelId, setEditingModelId] = useState<string | null>(null);

  const customModels = storeCustomModels;
  
  // Use the prop value if provided, otherwise fall back to store value
  const selectedModel = value || storeSelectedModel;

  const enhancedModelOptions = useMemo(() => {
    const modelMap = new Map();

    if (modelsData?.models) {
      modelsData.models.forEach(model => {
        const displayName = model.display_name || model.short_name || model.id;
        
        modelMap.set(model.id, {
          id: model.id, // Use the actual model ID
          label: displayName,
          requiresSubscription: model.requires_subscription || false,
          priority: model.priority || 0,
          recommended: model.recommended || false,
          top: (model.priority || 0) >= 90,
          capabilities: model.capabilities || [],
          contextWindow: model.context_window || 128000,
          isCustom: false
        });
      });
    } else {
      // Fallback to allModels if API data not available
      allModels.forEach(model => {
        modelMap.set(model.id, {
          ...model,
          isCustom: false
        });
      });
    }

    if (isLocalMode()) {
      customModels.forEach(model => {
        if (!modelMap.has(model.id)) {
          modelMap.set(model.id, {
            id: model.id,
            label: model.label || formatModelName(model.id),
            requiresSubscription: false,
            top: false,
            isCustom: true
          });
        } else {
          const existingModel = modelMap.get(model.id);
          modelMap.set(model.id, {
            ...existingModel,
            isCustom: true
          });
        }
      });
    }

    return Array.from(modelMap.values());
  }, [modelsData?.models, allModels, customModels]);
  
  const selectedModelDisplay = useMemo(() => {
    const model = enhancedModelOptions.find(m => m.id === selectedModel);
    return model?.label || selectedModel;
  }, [selectedModel, enhancedModelOptions]);

  const filteredOptions = useMemo(() => {
    return enhancedModelOptions.filter((opt) =>
      opt.label.toLowerCase().includes(searchQuery.toLowerCase()) ||
      opt.id.toLowerCase().includes(searchQuery.toLowerCase())
    );
  }, [enhancedModelOptions, searchQuery]);

  const sortedModels = useMemo(() => {
    return [...filteredOptions].sort((a, b) => {
      if (a.requiresSubscription !== b.requiresSubscription) {
        return a.requiresSubscription ? 1 : -1;
      }
      return (b.priority ?? 0) - (a.priority ?? 0);
    });
  }, [filteredOptions]);

  const freeModels = sortedModels.filter(m => !m.requiresSubscription);
  const premiumModels = sortedModels.filter(m => m.requiresSubscription);

  const shouldDisplayAll = !isLocalMode() && premiumModels.length > 0;

  useEffect(() => {
    if (isOpen && searchInputRef.current) {
      setTimeout(() => {
        searchInputRef.current?.focus();
      }, 50);
    } else {
      setSearchQuery('');
      setHighlightedIndex(-1);
    }
  }, [isOpen]);

  const handleSelect = (modelId: string) => {
    const isCustomModel = customModels.some(model => model.id === modelId);
    
    if (isCustomModel && isLocalMode()) {
      onChange(modelId);
      setIsOpen(false);
      return;
    }
    
    const hasAccess = isLocalMode() || canAccessModel(modelId);
    if (hasAccess) {
      onChange(modelId);
      setIsOpen(false);
    } else {
      setLockedModel(modelId);
      setPaywallOpen(true);
    }
  };

  const handleUpgradeClick = () => {
    setBillingModalOpen(true);
  };

  const closePaywallDialog = () => {
    setPaywallOpen(false);
    setLockedModel(null);
  };

  const handleSearchInputKeyDown = (e: React.KeyboardEvent<HTMLInputElement>) => {
    e.stopPropagation();
    if (e.key === 'ArrowDown') {
      e.preventDefault();
      setHighlightedIndex((prev) =>
        prev < filteredOptions.length - 1 ? prev + 1 : 0
      );
    } else if (e.key === 'ArrowUp') {
      e.preventDefault();
      setHighlightedIndex((prev) =>
        prev > 0 ? prev - 1 : filteredOptions.length - 1
      );
    } else if (e.key === 'Enter' && highlightedIndex >= 0) {
      e.preventDefault();
      const selectedOption = filteredOptions[highlightedIndex];
      if (selectedOption) {
        handleSelect(selectedOption.id);
      }
    }
  };

  const openAddCustomModelDialog = (e?: React.MouseEvent) => {
    e?.stopPropagation();
    setDialogInitialData({ id: '', label: '' });
    setDialogMode('add');
    setIsCustomModelDialogOpen(true);
    setIsOpen(false);
  };

  const openEditCustomModelDialog = (model: CustomModel, e?: React.MouseEvent) => {
    e?.stopPropagation();
    setDialogInitialData({ id: model.id, label: model.label });
    setEditingModelId(model.id);
    setDialogMode('edit');
    setIsCustomModelDialogOpen(true);
    setIsOpen(false);
  };

  const handleSaveCustomModel = (formData: CustomModelFormData) => {
    const modelId = formData.id.trim();
    const modelLabel = formData.label.trim() || formatModelName(modelId);

    if (!modelId) return;
    
    if (customModels.some(model =>
      model.id === modelId && (dialogMode === 'add' || model.id !== editingModelId))) {
      console.error('A model with this ID already exists');
      return;
    }

    closeCustomModelDialog();
    const newModel = { id: modelId, label: modelLabel };

    if (dialogMode === 'add') {
      storeAddCustomModel(newModel);
      onChange(modelId);
    } else {
      storeUpdateCustomModel(editingModelId!, newModel);
      if (selectedModel === editingModelId) {
        onChange(modelId);
      }
    }
    
    setIsOpen(false);
  };

  const closeCustomModelDialog = () => {
    setIsCustomModelDialogOpen(false);
    setDialogInitialData({ id: '', label: '' });
    setEditingModelId(null);
  };

  const handleDeleteCustomModel = (modelId: string, e?: React.MouseEvent) => {
    e?.stopPropagation();
    e?.preventDefault();

    storeRemoveCustomModel(modelId);
    
    if (selectedModel === modelId) {
      // When deleting the currently selected custom model, let the hook determine the new default
      const firstAvailableModel = allModels.find(m => canAccessModel(m.id));
      if (firstAvailableModel) {
        onChange(firstAvailableModel.id);
      }
    }
  };

  const renderModelOption = (model: any, index: number) => {
    const isCustom = Boolean(model.isCustom) || 
      (isLocalMode() && customModels.some(m => m.id === model.id));
    const accessible = isCustom ? true : (isLocalMode() || canAccessModel(model.id));
    const isHighlighted = index === highlightedIndex;
    const isPremium = model.requiresSubscription;
    const isLowQuality = false; // API models are quality controlled
    const isRecommended = model.recommended || false;

    return (
      <Tooltip key={`model-${model.id}-${index}`}>
        <TooltipTrigger asChild>
            <div className='w-full'>
              <DropdownMenuItem
                className={cn(
                  "text-sm px-3 rounded-lg py-2 mx-2 my-0.5 flex items-center justify-between cursor-pointer",
                  isHighlighted && "bg-accent",
                  !accessible && !disabled && "opacity-70"
                )}
                onClick={() => !disabled && handleSelect(model.id)}
                onMouseEnter={() => setHighlightedIndex(index)}
              >
                <div className="flex items-center gap-3">
                  <ModelProviderIcon modelId={model.id} size={24} />
                  <span className="font-medium">{model.label}</span>
                </div>
                <div className="flex items-center gap-2">
                  {isLowQuality && (
                    <AlertTriangle className="h-3.5 w-3.5 text-amber-500" />
                  )}
                  {isRecommended && (
                    <span className="text-xs px-1.5 py-0.5 rounded-sm bg-blue-100 dark:bg-blue-900 text-blue-600 dark:text-blue-300 font-medium">
                      Recommended
                    </span>
                  )}
                  {isPremium && !accessible && !isLocalMode() && (
                    <Crown className="h-3.5 w-3.5 text-blue-500" />
                  )}
                  {isLocalMode() && isCustom && (
                    <>
                      <button
                        onClick={(e) => {
                          e.stopPropagation();
                          openEditCustomModelDialog(model, e);
                        }}
                        className="text-muted-foreground hover:text-foreground"
                      >
                        <Edit className="h-3.5 w-3.5" />
                      </button>
                      <button
                        onClick={(e) => {
                          e.stopPropagation();
                          handleDeleteCustomModel(model.id, e);
                        }}
                        className="text-muted-foreground hover:text-red-500"
                      >
                        <Trash className="h-3.5 w-3.5" />
                      </button>
                    </>
                  )}
                  {selectedModel === model.id && (
                    <Check className="h-4 w-4 text-blue-500" />
                  )}
                </div>
              </DropdownMenuItem>
            </div>
          </TooltipTrigger>
          {!accessible && !isLocalMode() ? (
            <TooltipContent side="left" className="text-xs max-w-xs">
              <p>Requires subscription to access premium model</p>
            </TooltipContent>
          ) : isLowQuality ? (
            <TooltipContent side="left" className="text-xs max-w-xs">
              <p>Not recommended for complex tasks</p>
            </TooltipContent>
          ) : isRecommended ? (
            <TooltipContent side="left" className="text-xs max-w-xs">
              <p>Recommended for optimal performance</p>
            </TooltipContent>
          ) : isCustom ? (
            <TooltipContent side="left" className="text-xs max-w-xs">
              <p>Custom model</p>
            </TooltipContent>
          ) : null}
        </Tooltip>
    );
  };

  return (
    <div className="relative">
      <DropdownMenu open={isOpen} onOpenChange={setIsOpen}>
        <Tooltip>
          <TooltipTrigger asChild>
              <DropdownMenuTrigger asChild disabled={disabled}>
                {variant === 'menu-item' ? (
                  <div
                    className={cn(
                      "flex items-center justify-between cursor-pointer rounded-lg px-3 py-2 mx-0 my-0.5 text-sm hover:bg-accent",
                      disabled && "opacity-50 cursor-not-allowed",
                      className
                    )}
                  >
<<<<<<< HEAD
                    <div className="flex items-center gap-2 min-w-0">
                      <div className="relative flex items-center justify-center">
                        <Cpu className="h-4 w-4" />
                        {/* API models are quality controlled - no low quality warning needed */}
                      </div>
=======
                    <div className="flex items-center gap-3 min-w-0">
                      <ModelProviderIcon 
                        modelId={selectedModel} 
                        size={24}
                      />
>>>>>>> 552994a0
                      <span className="truncate">{selectedModelDisplay}</span>
                    </div>
                    <div className="flex items-center gap-2">
                      {allModels.find(m => m.id === selectedModel)?.recommended && (
                        <span className="text-[10px] px-1.5 py-0.5 rounded-sm bg-blue-100 dark:bg-blue-900 text-blue-600 dark:text-blue-300 font-medium">
                          Recommended
                        </span>
                      )}
                      <Check className="h-4 w-4 text-blue-500" />
                    </div>
                  </div>
                ) : (
                  <Button
                    variant="outline"
                    size="sm"
                    className={cn(
                      "h-8 px-4 py-2",
                      disabled && "opacity-50 cursor-not-allowed",
                      className
                    )}
                  >
<<<<<<< HEAD
                    <div className="relative flex items-center justify-center">
                      <Cpu className="h-4 w-4" />
                      {/* API models are quality controlled - no low quality warning needed */}
                    </div>
=======
                    <ModelProviderIcon modelId={selectedModel} size={24} />
>>>>>>> 552994a0
                    <span className="text-sm">{selectedModelDisplay}</span>
                  </Button>
                )}
              </DropdownMenuTrigger>
            </TooltipTrigger>
            <TooltipContent side={variant === 'menu-item' ? 'left' : 'top'} className="text-xs">
              <p>Choose a model for this agent</p>
            </TooltipContent>
        </Tooltip>
        <DropdownMenuContent
          align={variant === 'menu-item' ? 'end' : 'start'}
          className="w-76 p-0 overflow-hidden"
          sideOffset={variant === 'menu-item' ? 8 : 4}
        >
          <div className="max-h-[400px] overflow-y-auto scrollbar-thin scrollbar-thumb-zinc-300 dark:scrollbar-thumb-zinc-700 scrollbar-track-transparent w-full">
            <div>
              <div className="flex justify-between items-center">
                <span className="text-xs font-medium text-muted-foreground p-2 px-4">All Models</span>
                {isLocalMode() && (
                  <div className="flex items-center gap-1 p-2">
                    <Tooltip>
                      <TooltipTrigger asChild>
                          <Link
                            href="/settings/env-manager"
                            className="h-6 w-6 p-0 flex items-center justify-center"
                          >
                            <KeyRound className="h-3.5 w-3.5" />
                          </Link>
                        </TooltipTrigger>
                        <TooltipContent side="bottom" className="text-xs">
                          Local .Env Manager
                        </TooltipContent>
                    </Tooltip>
                    <Tooltip>
                      <TooltipTrigger asChild>
                          <Button
                            size="sm"
                            variant="ghost"
                            className="h-6 w-6 p-0"
                            onClick={(e) => {
                              e.stopPropagation();
                              openAddCustomModelDialog(e);
                            }}
                          >
                            <Plus className="h-3.5 w-3.5" />
                          </Button>
                        </TooltipTrigger>
                        <TooltipContent side="bottom" className="text-xs">
                          Add a custom model
                        </TooltipContent>
                    </Tooltip>
                  </div>
                )}
              </div>
              <div className="px-1 py-1">
                <div className="relative px-1 flex items-center">
                  <Search className="absolute left-3 h-3.5 w-3.5 text-muted-foreground pointer-events-none" />
                  <input
                    ref={searchInputRef}
                    type="text"
                    placeholder="Search models..."
                    value={searchQuery}
                    onChange={(e) => setSearchQuery(e.target.value)}
                    onKeyDown={handleSearchInputKeyDown}
                    className="w-full h-8 px-8 py-1 rounded-lg text-sm focus:outline-none bg-muted"
                  />
                </div>
              </div>
              
              {shouldDisplayAll ? (
                <div>
                  <div className="px-3 py-2 text-xs font-medium text-muted-foreground">
                    Available Models
                  </div>
                  {freeModels.map((model, index) => renderModelOption(model, index))}
                  
                  {premiumModels.length > 0 && (
                    <>
                      <div className="mt-4 border-t border-border pt-2">
                        <div className="px-3 py-1.5 text-xs font-medium text-blue-500 flex items-center">
                          <Crown className="h-3.5 w-3.5 mr-1.5" />
                          {subscriptionStatus === 'active' ? 'Premium Models' : 'Additional Models'}
                        </div>
                        <div className="relative overflow-hidden" style={{ maxHeight: subscriptionStatus === 'active' ? 'none' : '160px' }}>
                          {(subscriptionStatus === 'active' ? premiumModels : premiumModels.slice(0, 3)).map((model, index) => {
                            const canAccess = isLocalMode() || canAccessModel(model.id);
                            const isRecommended = model.recommended;
                            
                            return (
                              <Tooltip key={`premium-${model.id}-${index}`}>
                                <TooltipTrigger asChild>
                                    <div className='w-full'>
                                      <DropdownMenuItem
                                        className={cn(
                                          "text-sm px-3 rounded-lg py-2 mx-2 my-0.5 flex items-center justify-between cursor-pointer",
                                          !canAccess && "opacity-70"
                                        )}
                                        onClick={() => handleSelect(model.id)}
                                      >
                                        <div className="flex items-center gap-3">
                                          <ModelProviderIcon modelId={model.id} size={24} />
                                          <span className="font-medium">{model.label}</span>
                                        </div>
                                        <div className="flex items-center gap-2">
                                          {isRecommended && (
                                            <span className="text-xs px-1.5 py-0.5 rounded-sm bg-blue-100 dark:bg-blue-900 text-blue-600 dark:text-blue-300 font-medium whitespace-nowrap">
                                              Recommended
                                            </span>
                                          )}
                                          {!canAccess && <Crown className="h-3.5 w-3.5 text-blue-500" />}
                                          {selectedModel === model.id && (
                                            <Check className="h-4 w-4 text-blue-500" />
                                          )}
                                        </div>
                                      </DropdownMenuItem>
                                    </div>
                                  </TooltipTrigger>
                                  <TooltipContent side="left" className="text-xs max-w-xs">
                                    <p>
                                      {canAccess 
                                        ? (isRecommended ? 'Recommended for optimal performance' : 'Premium model') 
                                        : 'Requires subscription to access premium model'
                                      }
                                    </p>
                                  </TooltipContent>
                                </Tooltip>
                            );
                          })}
                          {subscriptionStatus !== 'active' && (
                            <div className="absolute inset-0 bg-gradient-to-t from-background via-background/95 to-transparent flex items-end justify-center">
                              <div className="w-full p-3">
                                <div className="rounded-xl bg-gradient-to-br from-blue-50/80 to-blue-200/70 dark:from-blue-950/40 dark:to-blue-900/30 shadow-sm border border-blue-200/50 dark:border-blue-800/50 p-3">
                                  <div className="flex flex-col space-y-2">
                                    <div className="flex items-center">
                                      <Crown className="h-4 w-4 text-blue-500 mr-2 flex-shrink-0" />
                                      <div>
                                        <p className="text-sm font-medium">Unlock all models + higher limits</p>
                                      </div>
                                    </div>
                                    <Button
                                      size="sm"
                                      className="w-full h-8 font-medium"
                                      onClick={handleUpgradeClick}
                                    >
                                      Upgrade now
                                    </Button>
                                  </div>
                                </div>
                              </div>
                            </div>
                          )}
                        </div>
                      </div>
                    </>
                  )}
                </div>
              ) : (
                <div>
                  {sortedModels.length > 0 ? (
                    sortedModels.map((model, index) => renderModelOption(model, index))
                  ) : (
                    <div className="text-sm text-center py-4 text-muted-foreground">
                      No models match your search
                    </div>
                  )}
                </div>
              )}
            </div>
          </div>
        </DropdownMenuContent>
      </DropdownMenu>
      {isLocalMode() && (
        <CustomModelDialog
          isOpen={isCustomModelDialogOpen}
          onClose={closeCustomModelDialog}
          onSave={handleSaveCustomModel}
          initialData={dialogInitialData}
          mode={dialogMode}
        />
      )}
      {paywallOpen && (
        <PaywallDialog
          open={true}
          onDialogClose={closePaywallDialog}
          title="Premium Model"
          description={
            lockedModel
              ? `Subscribe to access ${enhancedModelOptions.find(
                  (m) => m.id === lockedModel
                )?.label}`
              : 'Subscribe to access premium models with enhanced capabilities'
          }
          ctaText="Subscribe Now"
          cancelText="Maybe Later"
        />
      )}
      <BillingModal
        open={billingModalOpen}
        onOpenChange={setBillingModalOpen}
      />
    </div>
  );
}<|MERGE_RESOLUTION|>--- conflicted
+++ resolved
@@ -382,19 +382,11 @@
                       className
                     )}
                   >
-<<<<<<< HEAD
-                    <div className="flex items-center gap-2 min-w-0">
-                      <div className="relative flex items-center justify-center">
-                        <Cpu className="h-4 w-4" />
-                        {/* API models are quality controlled - no low quality warning needed */}
-                      </div>
-=======
                     <div className="flex items-center gap-3 min-w-0">
                       <ModelProviderIcon 
                         modelId={selectedModel} 
                         size={24}
                       />
->>>>>>> 552994a0
                       <span className="truncate">{selectedModelDisplay}</span>
                     </div>
                     <div className="flex items-center gap-2">
@@ -416,14 +408,7 @@
                       className
                     )}
                   >
-<<<<<<< HEAD
-                    <div className="relative flex items-center justify-center">
-                      <Cpu className="h-4 w-4" />
-                      {/* API models are quality controlled - no low quality warning needed */}
-                    </div>
-=======
                     <ModelProviderIcon modelId={selectedModel} size={24} />
->>>>>>> 552994a0
                     <span className="text-sm">{selectedModelDisplay}</span>
                   </Button>
                 )}
