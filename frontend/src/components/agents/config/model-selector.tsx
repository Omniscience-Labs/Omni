'use client';

import React, { useState, useRef, useEffect, useMemo } from 'react';
import { Check, Search, AlertTriangle, Crown, Cpu, Plus, Edit, Trash, KeyRound } from 'lucide-react';
import { ModelProviderIcon } from '@/lib/model-provider-icons';
import { Button } from '@/components/ui/button';
import {
  DropdownMenu,
  DropdownMenuContent,
  DropdownMenuItem,
  DropdownMenuTrigger,
} from '@/components/ui/dropdown-menu';
import {
  Tooltip,
  TooltipContent,
  TooltipProvider,
  TooltipTrigger,
} from '@/components/ui/tooltip';
import { cn } from '@/lib/utils';
import { useModelSelection } from '@/hooks/use-model-selection';
import { formatModelName } from '@/lib/stores/model-store';
import { isLocalMode } from '@/lib/config';
import { CustomModelDialog, CustomModelFormData } from '@/components/thread/chat-input/custom-model-dialog';
import { PaywallDialog } from '@/components/payment/paywall-dialog';
import { BillingModal } from '@/components/billing/billing-modal';
import Link from 'next/link';

interface CustomModel {
  id: string;
  label: string;
}

interface AgentModelSelectorProps {
  value?: string;
  onChange: (model: string) => void;
  disabled?: boolean;
  variant?: 'default' | 'menu-item';
  className?: string;
}

export function AgentModelSelector({
  value,
  onChange,
  disabled = false,
  variant = 'default',
  className,
}: AgentModelSelectorProps) {
  const { 
    allModels, 
    canAccessModel, 
    subscriptionStatus,
    selectedModel: storeSelectedModel,
    handleModelChange: storeHandleModelChange,
    customModels: storeCustomModels,
    addCustomModel: storeAddCustomModel,
    updateCustomModel: storeUpdateCustomModel,
    removeCustomModel: storeRemoveCustomModel,
    modelsData // Now available directly from the hook
  } = useModelSelection();
  const [isOpen, setIsOpen] = useState(false);
  const [searchQuery, setSearchQuery] = useState('');
  const [highlightedIndex, setHighlightedIndex] = useState<number>(-1);
  const searchInputRef = useRef<HTMLInputElement>(null);
  
  const [paywallOpen, setPaywallOpen] = useState(false);
  const [lockedModel, setLockedModel] = useState<string | null>(null);
  const [billingModalOpen, setBillingModalOpen] = useState(false);
  
  const [isCustomModelDialogOpen, setIsCustomModelDialogOpen] = useState(false);
  const [dialogInitialData, setDialogInitialData] = useState<CustomModelFormData>({ id: '', label: '' });
  const [dialogMode, setDialogMode] = useState<'add' | 'edit'>('add');
  const [editingModelId, setEditingModelId] = useState<string | null>(null);

  const customModels = storeCustomModels;
  
  // Use the prop value if provided, otherwise fall back to store value
  const selectedModel = value || storeSelectedModel;

  const enhancedModelOptions = useMemo(() => {
    const modelMap = new Map();

    if (modelsData?.models) {
      modelsData.models.forEach(model => {
        const displayName = model.display_name || model.short_name || model.id;
        
        modelMap.set(model.id, {
          id: model.id, // Use the actual model ID
          label: displayName,
          requiresSubscription: model.requires_subscription || false,
          priority: model.priority || 0,
          recommended: false, // Remove recommended badges since we commented out non-Anthropic models
          top: (model.priority || 0) >= 90,
          capabilities: model.capabilities || [],
          contextWindow: model.context_window || 128000,
          inputCostPerMillionTokens: model.input_cost_per_million_tokens,
          outputCostPerMillionTokens: model.output_cost_per_million_tokens,
          isCustom: false
        });
      });
    } else {
      // Fallback to allModels if API data not available
      allModels.forEach(model => {
        modelMap.set(model.id, {
          ...model,
          recommended: false, // Remove recommended badges
          isCustom: false
        });
      });
    }

    if (isLocalMode()) {
      customModels.forEach(model => {
        if (!modelMap.has(model.id)) {
          modelMap.set(model.id, {
            id: model.id,
            label: model.label || formatModelName(model.id),
            requiresSubscription: false,
            top: false,
            isCustom: true
          });
        } else {
          const existingModel = modelMap.get(model.id);
          modelMap.set(model.id, {
            ...existingModel,
            isCustom: true
          });
        }
      });
    }

    return Array.from(modelMap.values());
  }, [modelsData?.models, allModels, customModels]);
  
  const selectedModelDisplay = useMemo(() => {
    const model = enhancedModelOptions.find(m => m.id === selectedModel);
    return model?.label || selectedModel;
  }, [selectedModel, enhancedModelOptions]);

  const filteredOptions = useMemo(() => {
    return enhancedModelOptions.filter((opt) =>
      opt.label.toLowerCase().includes(searchQuery.toLowerCase()) ||
      opt.id.toLowerCase().includes(searchQuery.toLowerCase())
    );
  }, [enhancedModelOptions, searchQuery]);

  const sortedModels = useMemo(() => {
    return [...filteredOptions].sort((a, b) => {
      if (a.requiresSubscription !== b.requiresSubscription) {
        return a.requiresSubscription ? 1 : -1;
      }
      return (b.priority ?? 0) - (a.priority ?? 0);
    });
  }, [filteredOptions]);

  const freeModels = sortedModels.filter(m => !m.requiresSubscription);
  const premiumModels = sortedModels.filter(m => m.requiresSubscription);

  const shouldDisplayAll = !isLocalMode() && premiumModels.length > 0;

  useEffect(() => {
    if (isOpen && searchInputRef.current) {
      setTimeout(() => {
        searchInputRef.current?.focus();
      }, 50);
    } else {
      setSearchQuery('');
      setHighlightedIndex(-1);
    }
  }, [isOpen]);

  const handleSelect = (modelId: string) => {
    const isCustomModel = customModels.some(model => model.id === modelId);
    
    if (isCustomModel && isLocalMode()) {
      onChange(modelId);
      setIsOpen(false);
      return;
    }
    
    const hasAccess = isLocalMode() || canAccessModel(modelId);
    if (hasAccess) {
      onChange(modelId);
      setIsOpen(false);
    } else {
      setLockedModel(modelId);
      setPaywallOpen(true);
    }
  };

  const handleUpgradeClick = () => {
    setBillingModalOpen(true);
  };

  const closePaywallDialog = () => {
    setPaywallOpen(false);
    setLockedModel(null);
  };

  const handleSearchInputKeyDown = (e: React.KeyboardEvent<HTMLInputElement>) => {
    e.stopPropagation();
    if (e.key === 'ArrowDown') {
      e.preventDefault();
      setHighlightedIndex((prev) =>
        prev < filteredOptions.length - 1 ? prev + 1 : 0
      );
    } else if (e.key === 'ArrowUp') {
      e.preventDefault();
      setHighlightedIndex((prev) =>
        prev > 0 ? prev - 1 : filteredOptions.length - 1
      );
    } else if (e.key === 'Enter' && highlightedIndex >= 0) {
      e.preventDefault();
      const selectedOption = filteredOptions[highlightedIndex];
      if (selectedOption) {
        handleSelect(selectedOption.id);
      }
    }
  };

  const openAddCustomModelDialog = (e?: React.MouseEvent) => {
    e?.stopPropagation();
    setDialogInitialData({ id: '', label: '' });
    setDialogMode('add');
    setIsCustomModelDialogOpen(true);
    setIsOpen(false);
  };

  const openEditCustomModelDialog = (model: CustomModel, e?: React.MouseEvent) => {
    e?.stopPropagation();
    setDialogInitialData({ id: model.id, label: model.label });
    setEditingModelId(model.id);
    setDialogMode('edit');
    setIsCustomModelDialogOpen(true);
    setIsOpen(false);
  };

  const handleSaveCustomModel = (formData: CustomModelFormData) => {
    const modelId = formData.id.trim();
    const modelLabel = formData.label.trim() || formatModelName(modelId);

    if (!modelId) return;
    
    if (customModels.some(model =>
      model.id === modelId && (dialogMode === 'add' || model.id !== editingModelId))) {
      console.error('A model with this ID already exists');
      return;
    }

    closeCustomModelDialog();
    const newModel = { id: modelId, label: modelLabel };

    if (dialogMode === 'add') {
      storeAddCustomModel(newModel);
      onChange(modelId);
    } else {
      storeUpdateCustomModel(editingModelId!, newModel);
      if (selectedModel === editingModelId) {
        onChange(modelId);
      }
    }
    
    setIsOpen(false);
  };

  const closeCustomModelDialog = () => {
    setIsCustomModelDialogOpen(false);
    setDialogInitialData({ id: '', label: '' });
    setEditingModelId(null);
  };

  const handleDeleteCustomModel = (modelId: string, e?: React.MouseEvent) => {
    e?.stopPropagation();
    e?.preventDefault();

    storeRemoveCustomModel(modelId);
    
    if (selectedModel === modelId) {
      // When deleting the currently selected custom model, let the hook determine the new default
      const firstAvailableModel = allModels.find(m => canAccessModel(m.id));
      if (firstAvailableModel) {
        onChange(firstAvailableModel.id);
      }
    }
  };

  const renderModelOption = (model: any, index: number) => {
    const isCustom = Boolean(model.isCustom) || 
      (isLocalMode() && customModels.some(m => m.id === model.id));
    const accessible = isCustom ? true : (isLocalMode() || canAccessModel(model.id));
    const isHighlighted = index === highlightedIndex;
    const isPremium = model.requiresSubscription;
    const isLowQuality = false; // API models are quality controlled
<<<<<<< HEAD
    const isRecommended = model.recommended || false;
=======
    const isRecommended = false; // Remove recommended badges

    // Format cost display
    const formatCost = (cost: number | null | undefined) => {
      if (cost === null || cost === undefined) return null;
      return `$${cost.toFixed(2)}`;
    };

    const inputCost = formatCost(model.inputCostPerMillionTokens);
    const outputCost = formatCost(model.outputCostPerMillionTokens);
>>>>>>> afabb62f

    return (
      <Tooltip key={`model-${model.id}-${index}`}>
        <TooltipTrigger asChild>
            <div className='w-full'>
              <DropdownMenuItem
                className={cn(
                  "text-sm px-2 py-2 mx-2 my-0.5 flex items-center gap-0 cursor-pointer rounded-lg transition-all duration-200",
                  isHighlighted && "bg-accent",
                  selectedModel === model.id && "bg-muted border border-border",
                  !accessible && !disabled && "opacity-70"
                )}
                onClick={() => !disabled && handleSelect(model.id)}
                onMouseEnter={() => setHighlightedIndex(index)}
              >
                <div className="flex items-center gap-3 min-w-0 flex-1">
                  <ModelProviderIcon modelId={model.id} size={24} />
                  <span className="font-medium">{model.label}</span>
                </div>
                <div className="w-16 text-right text-xs text-muted-foreground">
                  {inputCost || '—'}
                </div>
                <div className="w-16 text-right text-xs text-muted-foreground">
                  {outputCost || '—'}
                </div>
                <div className="w-8 flex items-center justify-center">
                  {isLowQuality && (
                    <AlertTriangle className="h-3.5 w-3.5 text-amber-500" />
                  )}
                  {isPremium && !accessible && !isLocalMode() && (
                    <Crown className="h-3.5 w-3.5 text-muted-foreground" />
                  )}
                  {isLocalMode() && isCustom && (
                    <div className="flex items-center gap-1">
                      <button
                        onClick={(e) => {
                          e.stopPropagation();
                          openEditCustomModelDialog(model, e);
                        }}
                        className="text-muted-foreground hover:text-foreground"
                      >
                        <Edit className="h-3.5 w-3.5" />
                      </button>
                      <button
                        onClick={(e) => {
                          e.stopPropagation();
                          handleDeleteCustomModel(model.id, e);
                        }}
                        className="text-muted-foreground hover:text-red-500"
                      >
                        <Trash className="h-3.5 w-3.5" />
                      </button>
                    </div>
                  )}
                </div>
              </DropdownMenuItem>
            </div>
          </TooltipTrigger>
          {!accessible && !isLocalMode() ? (
            <TooltipContent side="left" className="text-xs max-w-xs">
              <p>Requires subscription to access premium model</p>
            </TooltipContent>
          ) : isLowQuality ? (
            <TooltipContent side="left" className="text-xs max-w-xs">
              <p>Not recommended for complex tasks</p>
            </TooltipContent>
          ) : isCustom ? (
            <TooltipContent side="left" className="text-xs max-w-xs">
              <p>Custom model</p>
            </TooltipContent>
          ) : null}
        </Tooltip>
    );
  };

  return (
    <div className="relative">
      <DropdownMenu open={isOpen} onOpenChange={setIsOpen}>
        <Tooltip>
          <TooltipTrigger asChild>
              <DropdownMenuTrigger asChild disabled={disabled}>
                {variant === 'menu-item' ? (
                  <div
                    className={cn(
                      "flex items-center justify-between cursor-pointer rounded-lg px-3 py-2 mx-0 my-0.5 text-sm hover:bg-accent",
                      disabled && "opacity-50 cursor-not-allowed",
                      className
                    )}
                  >
<<<<<<< HEAD
                    <div className="flex items-center gap-2 min-w-0">
                      <div className="relative flex items-center justify-center">
                        <Cpu className="h-4 w-4" />
                        {/* API models are quality controlled - no low quality warning needed */}
                      </div>
                      <span className="truncate">{selectedModelDisplay}</span>
                    </div>
                    <div className="flex items-center gap-2">
                      {allModels.find(m => m.id === selectedModel)?.recommended && (
                        <span className="text-[10px] px-1.5 py-0.5 rounded-sm bg-blue-100 dark:bg-blue-900 text-blue-600 dark:text-blue-300 font-medium">
                          Recommended
                        </span>
                      )}
                      <Check className="h-4 w-4 text-blue-500" />
                    </div>
=======
                    <div className="flex items-center gap-3 min-w-0">
                      <ModelProviderIcon 
                        modelId={selectedModel} 
                        size={24}
                      />
                      <span className="truncate">{selectedModelDisplay}</span>
                    </div>
>>>>>>> afabb62f
                  </div>
                ) : (
                  <Button
                    variant="outline"
                    size="sm"
                    className={cn(
                      "h-8 px-4 py-2",
                      disabled && "opacity-50 cursor-not-allowed",
                      className
                    )}
                  >
<<<<<<< HEAD
                    <div className="relative flex items-center justify-center">
                      <Cpu className="h-4 w-4" />
                      {/* API models are quality controlled - no low quality warning needed */}
                    </div>
=======
                    <ModelProviderIcon modelId={selectedModel} size={24} />
>>>>>>> afabb62f
                    <span className="text-sm">{selectedModelDisplay}</span>
                  </Button>
                )}
              </DropdownMenuTrigger>
            </TooltipTrigger>
            <TooltipContent side={variant === 'menu-item' ? 'left' : 'top'} className="text-xs">
              <p>Choose a model for this agent</p>
            </TooltipContent>
        </Tooltip>
        <DropdownMenuContent
          align={variant === 'menu-item' ? 'end' : 'start'}
          className="w-80 p-0 overflow-hidden"
          sideOffset={variant === 'menu-item' ? 8 : 4}
        >
          <div className="max-h-[400px] overflow-y-auto scrollbar-thin scrollbar-thumb-zinc-300 dark:scrollbar-thumb-zinc-700 scrollbar-track-transparent w-full">
            <div>
              <div className="flex justify-between items-center">
                <span className="text-xs font-medium text-muted-foreground p-2 px-4">All Models</span>
                {isLocalMode() && (
                  <div className="flex items-center gap-1 p-2">
                    <Tooltip>
                      <TooltipTrigger asChild>
                          <Link
                            href="/settings/env-manager"
                            className="h-6 w-6 p-0 flex items-center justify-center"
                          >
                            <KeyRound className="h-3.5 w-3.5" />
                          </Link>
                        </TooltipTrigger>
                        <TooltipContent side="bottom" className="text-xs">
                          Local .Env Manager
                        </TooltipContent>
                    </Tooltip>
                    <Tooltip>
                      <TooltipTrigger asChild>
                          <Button
                            size="sm"
                            variant="ghost"
                            className="h-6 w-6 p-0"
                            onClick={(e) => {
                              e.stopPropagation();
                              openAddCustomModelDialog(e);
                            }}
                          >
                            <Plus className="h-3.5 w-3.5" />
                          </Button>
                        </TooltipTrigger>
                        <TooltipContent side="bottom" className="text-xs">
                          Add a custom model
                        </TooltipContent>
                    </Tooltip>
                  </div>
                )}
              </div>
              <div className="px-1 py-1">
                <div className="relative px-1 flex items-center">
                  <Search className="absolute left-3 h-3.5 w-3.5 text-muted-foreground pointer-events-none" />
                  <input
                    ref={searchInputRef}
                    type="text"
                    placeholder="Search models..."
                    value={searchQuery}
                    onChange={(e) => setSearchQuery(e.target.value)}
                    onKeyDown={handleSearchInputKeyDown}
                    className="w-full h-8 px-8 py-1 rounded-lg text-sm focus:outline-none bg-muted"
                  />
                </div>
              </div>
              
              {/* Pricing Header */}
              <div className="px-2 py-2">
                <div className="flex items-center gap-0 text-xs text-muted-foreground">
                  <div className="flex-1 pl-2">Model</div>
                  <div className="w-16 text-right pr-2">Input</div>
                  <div className="w-16 text-right pr-2">Output</div>
                  <div className="w-8"></div>
                </div>
              </div>
              
              {shouldDisplayAll ? (
                <div>
                  <div className="px-3 py-2 text-xs font-medium text-muted-foreground">
                    Available Models
                  </div>
                  {freeModels.map((model, index) => renderModelOption(model, index))}
                  
                  {premiumModels.length > 0 && (
                    <>
                      <div className="mt-4 border-t border-border pt-2">
                        <div className="px-3 py-1.5 text-xs font-medium text-muted-foreground flex items-center">
                          <Crown className="h-3.5 w-3.5 mr-1.5" />
                          {subscriptionStatus === 'active' ? 'Premium Models' : 'Additional Models'}
                        </div>
                        {/* Pricing Header for Premium Models */}
                        <div className="px-2 py-2">
                          <div className="flex items-center gap-0 text-xs text-muted-foreground">
                            <div className="flex-1 pl-2">Model</div>
                            <div className="w-16 text-right pr-2">Input</div>
                            <div className="w-16 text-right pr-2">Output</div>
                            <div className="w-8"></div>
                          </div>
                        </div>
                        <div className="relative overflow-hidden" style={{ maxHeight: subscriptionStatus === 'active' ? 'none' : '160px' }}>
                          {(subscriptionStatus === 'active' ? premiumModels : premiumModels.slice(0, 3)).map((model, index) => {
                            const canAccess = isLocalMode() || canAccessModel(model.id);
                            const isRecommended = false; // Remove recommended badges
                            
                            // Format cost display
                            const formatCost = (cost: number | null | undefined) => {
                              if (cost === null || cost === undefined) return null;
                              return `$${cost.toFixed(2)}`;
                            };

                            const inputCost = formatCost(model.inputCostPerMillionTokens);
                            const outputCost = formatCost(model.outputCostPerMillionTokens);
                            
                            return (
                              <Tooltip key={`premium-${model.id}-${index}`}>
                                <TooltipTrigger asChild>
                                    <div className='w-full'>
                                      <DropdownMenuItem
                                        className={cn(
                                          "text-sm px-2 py-2 mx-2 my-0.5 flex items-center gap-0 cursor-pointer rounded-lg transition-all duration-200",
                                          selectedModel === model.id && "bg-muted border border-border",
                                          !canAccess && "opacity-70"
                                        )}
                                        onClick={() => handleSelect(model.id)}
                                      >
                                        <div className="flex items-center gap-3 min-w-0 flex-1 pl-2">
                                          <ModelProviderIcon modelId={model.id} size={24} />
                                          <span className="font-medium">{model.label}</span>
                                        </div>
                                        <div className="w-16 text-right text-xs text-muted-foreground pr-2">
                                          {inputCost || '—'}
                                        </div>
                                        <div className="w-16 text-right text-xs text-muted-foreground pr-2">
                                          {outputCost || '—'}
                                        </div>
                                        <div className="w-8 flex items-center justify-center">
                                          {!canAccess && <Crown className="h-3.5 w-3.5 text-muted-foreground" />}
                                        </div>
                                      </DropdownMenuItem>
                                    </div>
                                  </TooltipTrigger>
                                  <TooltipContent side="left" className="text-xs max-w-xs">
                                    <p>
                                      {canAccess 
                                        ? 'Premium model' 
                                        : 'Requires subscription to access premium model'
                                      }
                                    </p>
                                  </TooltipContent>
                                </Tooltip>
                            );
                          })}
                          {subscriptionStatus !== 'active' && (
                            <div className="absolute inset-0 bg-gradient-to-t from-background via-background/95 to-transparent flex items-end justify-center">
                              <div className="w-full p-3">
                                <div className="rounded-xl bg-gradient-to-br from-muted/80 to-muted/70 dark:from-muted/40 dark:to-muted/30 shadow-sm border border-border p-3">
                                  <div className="flex flex-col space-y-2">
                                    <div className="flex items-center">
                                      <Crown className="h-4 w-4 text-muted-foreground mr-2 flex-shrink-0" />
                                      <div>
                                        <p className="text-sm font-medium">Unlock all models + higher limits</p>
                                      </div>
                                    </div>
                                    <Button
                                      size="sm"
                                      className="w-full h-8 font-medium"
                                      onClick={handleUpgradeClick}
                                    >
                                      Upgrade now
                                    </Button>
                                  </div>
                                </div>
                              </div>
                            </div>
                          )}
                        </div>
                      </div>
                    </>
                  )}
                </div>
              ) : (
                <div>
                  {sortedModels.length > 0 ? (
                    sortedModels.map((model, index) => renderModelOption(model, index))
                  ) : (
                    <div className="text-sm text-center py-4 text-muted-foreground">
                      No models match your search
                    </div>
                  )}
                </div>
              )}
            </div>
            
            {/* Pricing Info Footer */}
            <div className="px-4 py-2 border-t border-border bg-muted/30">
              <div className="text-[10px] text-muted-foreground text-center">
                * All prices are per 1 million tokens
              </div>
            </div>
          </div>
        </DropdownMenuContent>
      </DropdownMenu>
      {isLocalMode() && (
        <CustomModelDialog
          isOpen={isCustomModelDialogOpen}
          onClose={closeCustomModelDialog}
          onSave={handleSaveCustomModel}
          initialData={dialogInitialData}
          mode={dialogMode}
        />
      )}
      {paywallOpen && (
        <PaywallDialog
          open={true}
          onDialogClose={closePaywallDialog}
          title="Premium Model"
          description={
            lockedModel
              ? `Subscribe to access ${enhancedModelOptions.find(
                  (m) => m.id === lockedModel
                )?.label}`
              : 'Subscribe to access premium models with enhanced capabilities'
          }
          ctaText="Subscribe Now"
          cancelText="Maybe Later"
        />
      )}
      <BillingModal
        open={billingModalOpen}
        onOpenChange={setBillingModalOpen}
      />
    </div>
  );
}<|MERGE_RESOLUTION|>--- conflicted
+++ resolved
@@ -290,9 +290,6 @@
     const isHighlighted = index === highlightedIndex;
     const isPremium = model.requiresSubscription;
     const isLowQuality = false; // API models are quality controlled
-<<<<<<< HEAD
-    const isRecommended = model.recommended || false;
-=======
     const isRecommended = false; // Remove recommended badges
 
     // Format cost display
@@ -303,7 +300,6 @@
 
     const inputCost = formatCost(model.inputCostPerMillionTokens);
     const outputCost = formatCost(model.outputCostPerMillionTokens);
->>>>>>> afabb62f
 
     return (
       <Tooltip key={`model-${model.id}-${index}`}>
@@ -393,23 +389,6 @@
                       className
                     )}
                   >
-<<<<<<< HEAD
-                    <div className="flex items-center gap-2 min-w-0">
-                      <div className="relative flex items-center justify-center">
-                        <Cpu className="h-4 w-4" />
-                        {/* API models are quality controlled - no low quality warning needed */}
-                      </div>
-                      <span className="truncate">{selectedModelDisplay}</span>
-                    </div>
-                    <div className="flex items-center gap-2">
-                      {allModels.find(m => m.id === selectedModel)?.recommended && (
-                        <span className="text-[10px] px-1.5 py-0.5 rounded-sm bg-blue-100 dark:bg-blue-900 text-blue-600 dark:text-blue-300 font-medium">
-                          Recommended
-                        </span>
-                      )}
-                      <Check className="h-4 w-4 text-blue-500" />
-                    </div>
-=======
                     <div className="flex items-center gap-3 min-w-0">
                       <ModelProviderIcon 
                         modelId={selectedModel} 
@@ -417,7 +396,6 @@
                       />
                       <span className="truncate">{selectedModelDisplay}</span>
                     </div>
->>>>>>> afabb62f
                   </div>
                 ) : (
                   <Button
@@ -429,14 +407,7 @@
                       className
                     )}
                   >
-<<<<<<< HEAD
-                    <div className="relative flex items-center justify-center">
-                      <Cpu className="h-4 w-4" />
-                      {/* API models are quality controlled - no low quality warning needed */}
-                    </div>
-=======
                     <ModelProviderIcon modelId={selectedModel} size={24} />
->>>>>>> afabb62f
                     <span className="text-sm">{selectedModelDisplay}</span>
                   </Button>
                 )}
