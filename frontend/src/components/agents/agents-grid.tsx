import React, { useState } from 'react';
import { Settings, Trash2, Star, MessageCircle, Wrench, Globe, GlobeLock, Download, Shield, AlertTriangle, GitBranch } from 'lucide-react';
import { Button } from '@/components/ui/button';
import { AlertDialog, AlertDialogAction, AlertDialogCancel, AlertDialogContent, AlertDialogDescription, AlertDialogFooter, AlertDialogHeader, AlertDialogTitle, AlertDialogTrigger } from '@/components/ui/alert-dialog';
import { Dialog, DialogContent, DialogTitle, DialogHeader, DialogDescription } from '@/components/ui/dialog';
import { Badge } from '@/components/ui/badge';
import { useRouter } from 'next/navigation';
import { useCreateTemplate } from '@/hooks/react-query/secure-mcp/use-secure-mcp';
import { toast } from 'sonner';
<<<<<<< HEAD
import { AgentCard } from './custom-agents-page/agent-card';
import { OmniLogo } from '../sidebar/omni-logo';
import { DynamicIcon } from 'lucide-react/dynamic';
=======
import { UnifiedAgentCard } from '@/components/ui/unified-agent-card';
import { AgentAvatar } from '../thread/content/agent-avatar';
>>>>>>> afabb62f
import { AgentConfigurationDialog } from './agent-configuration-dialog';
import { isStagingMode } from '@/lib/config';

interface Agent {
  agent_id: string;
  name: string;
  is_default: boolean;
  is_public?: boolean;
  marketplace_published_at?: string;
  download_count?: number;
  tags?: string[];
  created_at: string;
  updated_at?: string;
  configured_mcps?: Array<{ name: string }>;
  agentpress_tools?: Record<string, any>;
  template_id?: string;
  current_version_id?: string;
  version_count?: number;
  current_version?: {
    version_id: string;
    version_name: string;
    version_number: number;
  };
  metadata?: {
    is_suna_default?: boolean;
    is_omni_default?: boolean;
    centrally_managed?: boolean;
    restrictions?: {
      system_prompt_editable?: boolean;
      tools_editable?: boolean;
      name_editable?: boolean;
      mcps_editable?: boolean;
    };
  };
  // Icon system fields
  icon_name?: string | null;
  icon_color?: string | null;
  icon_background?: string | null;
}

interface AgentsGridProps {
  agents: Agent[];
  onEditAgent: (agentId: string) => void;
  onDeleteAgent: (agentId: string) => void;
  onToggleDefault: (agentId: string, currentDefault: boolean) => void;
  deleteAgentMutation?: { isPending: boolean }; // Made optional as we'll track per-agent state
  isDeletingAgent?: (agentId: string) => boolean;
  onPublish?: (agent: Agent) => void;
  publishingId?: string | null;
}

interface AgentModalProps {
  agent: Agent | null;
  isOpen: boolean;
  onClose: () => void;
  onCustomize: (agentId: string) => void;
  onChat: (agentId: string) => void;
  onPublish: (agentId: string) => void;
  isPublishing: boolean;
}

const AgentModal: React.FC<AgentModalProps> = ({ 
  agent, 
  isOpen, 
  onClose, 
  onCustomize, 
  onChat, 
  onPublish, 
  isPublishing 
}) => {
  if (!agent) return null;

  const isSunaAgent = agent.metadata?.is_suna_default || agent.metadata?.is_omni_default || false;
  
  const truncateDescription = (text?: string, maxLength = 120) => {
    if (!text || text.length <= maxLength) return text || 'Try out this agent';
    return text.substring(0, maxLength) + '...';
  };

  return (
    <Dialog open={isOpen} onOpenChange={onClose}>
      <DialogContent className="max-w-md p-0 overflow-hidden border-none">
        <DialogTitle className="sr-only">Agent actions</DialogTitle>
        <div className="relative">
          <div className={`p-4 h-24 flex items-start justify-start relative`}>
<<<<<<< HEAD
            {isSunaAgent ? (
              <div className="p-6">
                <OmniLogo size={48} />
              </div>
            ) : agent.icon_name ? (
              <div 
                className="h-16 w-16 rounded-xl flex items-center justify-center"
                style={{ backgroundColor: agent.icon_background || '#F3F4F6' }}
              >
                <DynamicIcon 
                  name={agent.icon_name as any} 
                  size={32} 
                  color={agent.icon_color || '#000000'}
                />
              </div>
            ) : agent.profile_image_url ? (
              <img src={agent.profile_image_url} alt={agent.name} className="h-16 w-16 rounded-xl object-cover" />
            ) : (
              <div className="h-16 w-16 rounded-xl bg-muted flex items-center justify-center">
                <span className="text-lg font-semibold">{agent.name.charAt(0).toUpperCase()}</span>
              </div>
            )}
=======
            <AgentAvatar
              iconName={agent.icon_name}
              iconColor={agent.icon_color}
              backgroundColor={agent.icon_background}
              agentName={agent.name}
              isSunaDefault={isSunaAgent}
              size={64}
            />
>>>>>>> afabb62f
          </div>

          <div className="p-4 space-y-2">
            <div>
              <div className="flex items-center gap-2 mb-2">
                <h2 className="text-xl font-semibold text-foreground">
                  {agent.name}
                </h2>
                {!isSunaAgent && agent.current_version && (
                  <Badge variant="outline" className="text-xs">
                    <GitBranch className="h-3 w-3" />
                    {agent.current_version.version_name}
                  </Badge>
                )}
                {agent.is_public && (
                  <Badge variant="outline" className="text-xs">
                    <Shield className="h-3 w-3 mr-1" />
                    Published
                  </Badge>
                )}
              </div>
            </div>

            <div className="flex gap-3 pt-2">
              <Button
                onClick={() => onCustomize(agent.agent_id)}
                variant="outline"
                className="flex-1 gap-2"
              >
                <Wrench className="h-4 w-4" />
                Customize
              </Button>
              <Button
                onClick={() => onChat(agent.agent_id)}
                className="flex-1 gap-2 bg-primary hover:bg-primary/90"
              >
                <MessageCircle className="h-4 w-4" />
                Chat
              </Button>
            </div>
            {!isSunaAgent && isStagingMode && (
              <div className="pt-2">
                {agent.is_public ? (
                  <div className="space-y-2">
                    <div className="flex items-center justify-between text-sm text-muted-foreground">
                      <span>Published as secure template</span>
                      <div className="flex items-center gap-1">
                        <Download className="h-3 w-3" />
                        {agent.download_count || 0} downloads
                      </div>
                    </div>
                    <div className="p-3 bg-muted/50 rounded-lg border border-border/50">
                      <p className="text-xs text-muted-foreground">
                        To remove this template from the marketplace, go to the <span className="font-medium text-foreground">Marketplace tab</span> and use the three-dot menu.
                      </p>
                    </div>
                  </div>
                ) : (
                  <Button
                    onClick={() => onPublish(agent.agent_id)}
                    disabled={isPublishing}
                    variant="outline"
                    className="w-full gap-2"
                  >
                    {isPublishing ? (
                      <>
                        <div className="h-4 w-4 animate-spin rounded-full border-2 border-primary border-t-transparent" />
                        Publishing...
                      </>
                    ) : (
                      <>
                        <Shield className="h-4 w-4" />
                        Publish as Template
                      </>
                    )}
                  </Button>
                )}
              </div>
            )}
          </div>
        </div>
      </DialogContent>
    </Dialog>
  );
};

export const AgentsGrid: React.FC<AgentsGridProps> = ({ 
  agents, 
  onEditAgent, 
  onDeleteAgent, 
  onToggleDefault,
  deleteAgentMutation,
  isDeletingAgent,
  onPublish,
  publishingId: externalPublishingId
}) => {
  const [selectedAgent, setSelectedAgent] = useState<Agent | null>(null);
<<<<<<< HEAD
=======
  const [unpublishingId, setUnpublishingId] = useState<string | null>(null);
>>>>>>> afabb62f
  const [showConfigDialog, setShowConfigDialog] = useState(false);
  const [configAgentId, setConfigAgentId] = useState<string | null>(null);
  const router = useRouter();

  const handleAgentClick = (agent: Agent) => {
    setSelectedAgent(agent);
  };

  const handleCustomize = (agentId: string) => {
    setSelectedAgent(null);
    setConfigAgentId(agentId);
    setShowConfigDialog(true);
  };

  const handleChat = (agentId: string) => {
    router.push(`/dashboard?agent_id=${agentId}`);
    setSelectedAgent(null);
  };

  const handlePublish = (agentId: string) => {
    const agent = agents.find(a => a.agent_id === agentId);
    if (agent && onPublish) {
      onPublish(agent);
      setSelectedAgent(null);
    }
  };


  return (
    <>
      <div className="grid gap-4 sm:grid-cols-2 lg:grid-cols-3 xl:grid-cols-4">
        {agents.map((agent) => {
          const agentData = {
            ...agent,
            id: agent.agent_id
          };
          
          const isDeleting = isDeletingAgent?.(agent.agent_id) || false;
          const isGloballyDeleting = deleteAgentMutation?.isPending || false;
          
          return (
            <div key={agent.agent_id} className="relative group flex flex-col h-full">
              {isDeleting && (
                <div className="absolute inset-0 bg-destructive/10 backdrop-blur-sm rounded-lg z-20 flex items-center justify-center">
                  <div className="bg-background/95 backdrop-blur-sm rounded-lg px-4 py-3 flex items-center gap-2 shadow-lg border">
                    <div className="h-4 w-4 animate-spin rounded-full border-2 border-destructive border-t-transparent" />
                    <span className="text-sm font-medium text-destructive">Deleting...</span>
                  </div>
                </div>
              )}
              
              <div className={`transition-all duration-200 ${isDeleting ? 'opacity-60 scale-95' : ''}`}>
                <UnifiedAgentCard
                  variant="agent"
                  data={{
                    id: agent.agent_id,
                    name: agent.name,
                    tags: agent.tags,
                    created_at: agent.created_at,
                    agent_id: agent.agent_id,
                    is_default: agent.is_default,
                    is_public: agent.is_public,
                    marketplace_published_at: agent.marketplace_published_at,
                    download_count: agent.download_count,
                    current_version: agent.current_version,
                    metadata: agent.metadata,
                    icon_name: agent.icon_name,
                    icon_color: agent.icon_color,
                    icon_background: agent.icon_background,
                  }}
                  actions={{
                    onClick: () => !isDeleting && handleAgentClick(agent),
                  }}
                />
              </div>
              <div className={`absolute bottom-4 right-4 opacity-0 group-hover:opacity-100 transition-opacity ${isDeleting ? 'pointer-events-none' : ''}`}>
                {!agent.is_default && (
                  <AlertDialog>
                    <AlertDialogTrigger asChild>
                      <Button 
                        variant="ghost" 
                        size="sm"
                        className="h-7 w-7 p-0 hover:bg-destructive/10 hover:text-destructive text-muted-foreground"
                        disabled={isDeleting || isGloballyDeleting}
                        title="Delete agent"
                        onClick={(e) => e.stopPropagation()}
                      >
                        {isDeleting ? (
                          <div className="h-3.5 w-3.5 animate-spin rounded-full border-2 border-destructive border-t-transparent" />
                        ) : (
                          <Trash2 className="h-3.5 w-3.5" />
                        )}
                      </Button>
                    </AlertDialogTrigger>
                    <AlertDialogContent className="max-w-md">
                      <AlertDialogHeader>
                        <AlertDialogTitle className="text-xl">Delete Agent</AlertDialogTitle>
                        <AlertDialogDescription>
                          Are you sure you want to delete &quot;{agent.name}&quot;? This action cannot be undone.
                          {agent.is_public && (
                            <span className="block mt-2 text-amber-600 dark:text-amber-400">
                              Note: This agent is currently published to the marketplace and will be removed from there as well.
                            </span>
                          )}
                        </AlertDialogDescription>
                      </AlertDialogHeader>
                      <AlertDialogFooter>
                        <AlertDialogCancel onClick={(e) => e.stopPropagation()}>
                          Cancel
                        </AlertDialogCancel>
                        <AlertDialogAction
                          onClick={(e) => {
                            e.stopPropagation();
                            onDeleteAgent(agent.agent_id);
                          }}
                          disabled={isDeleting || isGloballyDeleting}
                          className="bg-destructive hover:bg-destructive/90 text-white"
                        >
                          {isDeleting ? (
                            <>
                              <div className="h-4 w-4 animate-spin rounded-full border-2 border-white border-t-transparent mr-2" />
                              Deleting...
                            </>
                          ) : (
                            'Delete'
                          )}
                        </AlertDialogAction>
                      </AlertDialogFooter>
                    </AlertDialogContent>
                  </AlertDialog>
                )}
              </div>
            </div>
          );
        })}
      </div>

      <AgentModal
        agent={selectedAgent}
        isOpen={!!selectedAgent}
        onClose={() => setSelectedAgent(null)}
        onCustomize={handleCustomize}
        onChat={handleChat}
        onPublish={handlePublish}
        isPublishing={externalPublishingId === selectedAgent?.agent_id}
      />
      
      {configAgentId && (
        <AgentConfigurationDialog
          open={showConfigDialog}
          onOpenChange={setShowConfigDialog}
          agentId={configAgentId}
<<<<<<< HEAD
=======
          onAgentChange={(newAgentId) => {
            setConfigAgentId(newAgentId);
          }}
>>>>>>> afabb62f
        />
      )}
    </>
  );
};<|MERGE_RESOLUTION|>--- conflicted
+++ resolved
@@ -7,14 +7,9 @@
 import { useRouter } from 'next/navigation';
 import { useCreateTemplate } from '@/hooks/react-query/secure-mcp/use-secure-mcp';
 import { toast } from 'sonner';
-<<<<<<< HEAD
-import { AgentCard } from './custom-agents-page/agent-card';
 import { OmniLogo } from '../sidebar/omni-logo';
-import { DynamicIcon } from 'lucide-react/dynamic';
-=======
 import { UnifiedAgentCard } from '@/components/ui/unified-agent-card';
 import { AgentAvatar } from '../thread/content/agent-avatar';
->>>>>>> afabb62f
 import { AgentConfigurationDialog } from './agent-configuration-dialog';
 import { isStagingMode } from '@/lib/config';
 
@@ -100,30 +95,6 @@
         <DialogTitle className="sr-only">Agent actions</DialogTitle>
         <div className="relative">
           <div className={`p-4 h-24 flex items-start justify-start relative`}>
-<<<<<<< HEAD
-            {isSunaAgent ? (
-              <div className="p-6">
-                <OmniLogo size={48} />
-              </div>
-            ) : agent.icon_name ? (
-              <div 
-                className="h-16 w-16 rounded-xl flex items-center justify-center"
-                style={{ backgroundColor: agent.icon_background || '#F3F4F6' }}
-              >
-                <DynamicIcon 
-                  name={agent.icon_name as any} 
-                  size={32} 
-                  color={agent.icon_color || '#000000'}
-                />
-              </div>
-            ) : agent.profile_image_url ? (
-              <img src={agent.profile_image_url} alt={agent.name} className="h-16 w-16 rounded-xl object-cover" />
-            ) : (
-              <div className="h-16 w-16 rounded-xl bg-muted flex items-center justify-center">
-                <span className="text-lg font-semibold">{agent.name.charAt(0).toUpperCase()}</span>
-              </div>
-            )}
-=======
             <AgentAvatar
               iconName={agent.icon_name}
               iconColor={agent.icon_color}
@@ -132,7 +103,6 @@
               isSunaDefault={isSunaAgent}
               size={64}
             />
->>>>>>> afabb62f
           </div>
 
           <div className="p-4 space-y-2">
@@ -230,10 +200,7 @@
   publishingId: externalPublishingId
 }) => {
   const [selectedAgent, setSelectedAgent] = useState<Agent | null>(null);
-<<<<<<< HEAD
-=======
   const [unpublishingId, setUnpublishingId] = useState<string | null>(null);
->>>>>>> afabb62f
   const [showConfigDialog, setShowConfigDialog] = useState(false);
   const [configAgentId, setConfigAgentId] = useState<string | null>(null);
   const router = useRouter();
@@ -386,12 +353,9 @@
           open={showConfigDialog}
           onOpenChange={setShowConfigDialog}
           agentId={configAgentId}
-<<<<<<< HEAD
-=======
           onAgentChange={(newAgentId) => {
             setConfigAgentId(newAgentId);
           }}
->>>>>>> afabb62f
         />
       )}
     </>
