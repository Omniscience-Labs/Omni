--- conflicted
+++ resolved
@@ -7,14 +7,8 @@
 import { useRouter } from 'next/navigation';
 import { useCreateTemplate } from '@/hooks/react-query/secure-mcp/use-secure-mcp';
 import { toast } from 'sonner';
-<<<<<<< HEAD
-import { AgentCard } from './custom-agents-page/agent-card';
-import { OmniLogo } from '../sidebar/omni-logo';
-import { DynamicIcon } from 'lucide-react/dynamic';
-=======
 import { UnifiedAgentCard } from '@/components/ui/unified-agent-card';
 import { AgentAvatar } from '../thread/content/agent-avatar';
->>>>>>> 552994a0
 import { AgentConfigurationDialog } from './agent-configuration-dialog';
 import { isStagingMode } from '@/lib/config';
 
@@ -100,30 +94,6 @@
         <DialogTitle className="sr-only">Agent actions</DialogTitle>
         <div className="relative">
           <div className={`p-4 h-24 flex items-start justify-start relative`}>
-<<<<<<< HEAD
-            {isSunaAgent ? (
-              <div className="p-6">
-                <OmniLogo size={48} />
-              </div>
-            ) : agent.icon_name ? (
-              <div 
-                className="h-16 w-16 rounded-xl flex items-center justify-center"
-                style={{ backgroundColor: agent.icon_background || '#F3F4F6' }}
-              >
-                <DynamicIcon 
-                  name={agent.icon_name as any} 
-                  size={32} 
-                  color={agent.icon_color || '#000000'}
-                />
-              </div>
-            ) : agent.profile_image_url ? (
-              <img src={agent.profile_image_url} alt={agent.name} className="h-16 w-16 rounded-xl object-cover" />
-            ) : (
-              <div className="h-16 w-16 rounded-xl bg-muted flex items-center justify-center">
-                <span className="text-lg font-semibold">{agent.name.charAt(0).toUpperCase()}</span>
-              </div>
-            )}
-=======
             <AgentAvatar
               iconName={agent.icon_name}
               iconColor={agent.icon_color}
@@ -132,7 +102,6 @@
               isSunaDefault={isSunaAgent}
               size={64}
             />
->>>>>>> 552994a0
           </div>
 
           <div className="p-4 space-y-2">
@@ -230,168 +199,9 @@
   publishingId: externalPublishingId
 }) => {
   const [selectedAgent, setSelectedAgent] = useState<Agent | null>(null);
-<<<<<<< HEAD
-=======
-  const [unpublishingId, setUnpublishingId] = useState<string | null>(null);
->>>>>>> 552994a0
-  const [showConfigDialog, setShowConfigDialog] = useState(false);
-  const [configAgentId, setConfigAgentId] = useState<string | null>(null);
-  const router = useRouter();
-
-  const handleAgentClick = (agent: Agent) => {
-    setSelectedAgent(agent);
-  };
-
-  const handleCustomize = (agentId: string) => {
-    setSelectedAgent(null);
-    setConfigAgentId(agentId);
-    setShowConfigDialog(true);
-  };
-
-  const handleChat = (agentId: string) => {
-    router.push(`/dashboard?agent_id=${agentId}`);
-    setSelectedAgent(null);
-  };
-
-  const handlePublish = (agentId: string) => {
-    const agent = agents.find(a => a.agent_id === agentId);
-    if (agent && onPublish) {
-      onPublish(agent);
-      setSelectedAgent(null);
-    }
-  };
-
-
-  return (
-    <>
-      <div className="grid gap-4 sm:grid-cols-2 lg:grid-cols-3 xl:grid-cols-4">
-        {agents.map((agent) => {
-          const agentData = {
-            ...agent,
-            id: agent.agent_id
-          };
-          
-          const isDeleting = isDeletingAgent?.(agent.agent_id) || false;
-          const isGloballyDeleting = deleteAgentMutation?.isPending || false;
-          
-          return (
-            <div key={agent.agent_id} className="relative group flex flex-col h-full">
-              {isDeleting && (
-                <div className="absolute inset-0 bg-destructive/10 backdrop-blur-sm rounded-lg z-20 flex items-center justify-center">
-                  <div className="bg-background/95 backdrop-blur-sm rounded-lg px-4 py-3 flex items-center gap-2 shadow-lg border">
-                    <div className="h-4 w-4 animate-spin rounded-full border-2 border-destructive border-t-transparent" />
-                    <span className="text-sm font-medium text-destructive">Deleting...</span>
-                  </div>
-                </div>
-              )}
-              
-              <div className={`transition-all duration-200 ${isDeleting ? 'opacity-60 scale-95' : ''}`}>
-                <UnifiedAgentCard
-                  variant="agent"
-                  data={{
-                    id: agent.agent_id,
-                    name: agent.name,
-                    tags: agent.tags,
-                    created_at: agent.created_at,
-                    agent_id: agent.agent_id,
-                    is_default: agent.is_default,
-                    is_public: agent.is_public,
-                    marketplace_published_at: agent.marketplace_published_at,
-                    download_count: agent.download_count,
-                    current_version: agent.current_version,
-                    metadata: agent.metadata,
-                    icon_name: agent.icon_name,
-                    icon_color: agent.icon_color,
-                    icon_background: agent.icon_background,
-                  }}
-                  actions={{
-                    onClick: () => !isDeleting && handleAgentClick(agent),
-                  }}
-                />
-              </div>
-              <div className={`absolute bottom-4 right-4 opacity-0 group-hover:opacity-100 transition-opacity ${isDeleting ? 'pointer-events-none' : ''}`}>
-                {!agent.is_default && (
-                  <AlertDialog>
-                    <AlertDialogTrigger asChild>
-                      <Button 
-                        variant="ghost" 
-                        size="sm"
-                        className="h-7 w-7 p-0 hover:bg-destructive/10 hover:text-destructive text-muted-foreground"
-                        disabled={isDeleting || isGloballyDeleting}
-                        title="Delete agent"
-                        onClick={(e) => e.stopPropagation()}
-                      >
-                        {isDeleting ? (
-                          <div className="h-3.5 w-3.5 animate-spin rounded-full border-2 border-destructive border-t-transparent" />
-                        ) : (
-                          <Trash2 className="h-3.5 w-3.5" />
-                        )}
-                      </Button>
-                    </AlertDialogTrigger>
-                    <AlertDialogContent className="max-w-md">
-                      <AlertDialogHeader>
-                        <AlertDialogTitle className="text-xl">Delete Agent</AlertDialogTitle>
-                        <AlertDialogDescription>
-                          Are you sure you want to delete &quot;{agent.name}&quot;? This action cannot be undone.
-                          {agent.is_public && (
-                            <span className="block mt-2 text-amber-600 dark:text-amber-400">
-                              Note: This agent is currently published to the marketplace and will be removed from there as well.
-                            </span>
-                          )}
-                        </AlertDialogDescription>
-                      </AlertDialogHeader>
-                      <AlertDialogFooter>
-                        <AlertDialogCancel onClick={(e) => e.stopPropagation()}>
-                          Cancel
-                        </AlertDialogCancel>
-                        <AlertDialogAction
-                          onClick={(e) => {
-                            e.stopPropagation();
-                            onDeleteAgent(agent.agent_id);
-                          }}
-                          disabled={isDeleting || isGloballyDeleting}
-                          className="bg-destructive hover:bg-destructive/90 text-white"
-                        >
-                          {isDeleting ? (
-                            <>
-                              <div className="h-4 w-4 animate-spin rounded-full border-2 border-white border-t-transparent mr-2" />
-                              Deleting...
-                            </>
-                          ) : (
-                            'Delete'
-                          )}
-                        </AlertDialogAction>
-                      </AlertDialogFooter>
-                    </AlertDialogContent>
-                  </AlertDialog>
-                )}
-              </div>
-            </div>
-          );
-        })}
-      </div>
-
-      <AgentModal
-        agent={selectedAgent}
-        isOpen={!!selectedAgent}
-        onClose={() => setSelectedAgent(null)}
-        onCustomize={handleCustomize}
-        onChat={handleChat}
-        onPublish={handlePublish}
-        isPublishing={externalPublishingId === selectedAgent?.agent_id}
-      />
-      
-      {configAgentId && (
-        <AgentConfigurationDialog
-          open={showConfigDialog}
-          onOpenChange={setShowConfigDialog}
-          agentId={configAgentId}
-<<<<<<< HEAD
-=======
           onAgentChange={(newAgentId) => {
             setConfigAgentId(newAgentId);
           }}
->>>>>>> 552994a0
         />
       )}
     </>
