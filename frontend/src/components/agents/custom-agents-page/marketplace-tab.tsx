'use client';

import React from 'react';
import { Select, SelectContent, SelectItem, SelectTrigger, SelectValue } from '@/components/ui/select';
import { Skeleton } from '@/components/ui/skeleton';
import { SearchBar } from './search-bar';
import { MarketplaceSectionHeader } from './marketplace-section-header';
import { AgentCard } from './agent-card';

import type { MarketplaceTemplate } from '@/components/agents/installation/types';

interface MarketplaceTabProps {
  marketplaceSearchQuery: string;
  setMarketplaceSearchQuery: (value: string) => void;
  marketplaceFilter: 'all' | 'kortix' | 'community' | 'mine';
  setMarketplaceFilter: (value: 'all' | 'kortix' | 'community' | 'mine') => void;
  marketplaceLoading: boolean;
  allMarketplaceItems: MarketplaceTemplate[];
  mineItems: MarketplaceTemplate[];
  installingItemId: string | null;
  onInstallClick: (item: MarketplaceTemplate, e?: React.MouseEvent) => void;
  onDeleteTemplate?: (item: MarketplaceTemplate, e?: React.MouseEvent) => void;
  getItemStyling: (item: MarketplaceTemplate) => { avatar: string; color: string };
  currentUserId?: string;
  onAgentPreview?: (agent: MarketplaceTemplate) => void;
}

export const MarketplaceTab = ({
  marketplaceSearchQuery,
  setMarketplaceSearchQuery,
  marketplaceFilter,
  setMarketplaceFilter,
  marketplaceLoading,
  allMarketplaceItems,
  mineItems,
  installingItemId,
  onInstallClick,
  onDeleteTemplate,
  getItemStyling,
  currentUserId,
  onAgentPreview
}: MarketplaceTabProps) => {
  const handleAgentClick = (item: MarketplaceTemplate) => {
    if (onAgentPreview) {
      onAgentPreview(item);
    }
  };

  return (
    <div className="space-y-6 mt-8 flex flex-col min-h-full">
      <div className="flex flex-col sm:flex-row gap-4 items-start sm:items-center justify-between mb-6">
        <SearchBar
          placeholder="Search agents..."
          value={marketplaceSearchQuery}
          onChange={setMarketplaceSearchQuery}
        />
        <div className="flex items-center gap-3">
          <Select value={marketplaceFilter} onValueChange={(value: 'all' | 'kortix' | 'community' | 'mine') => setMarketplaceFilter(value)}>
            <SelectTrigger className="w-[180px] h-12 rounded-xl">
              <SelectValue placeholder="Filter agents" />
            </SelectTrigger>
            <SelectContent className='rounded-xl'>
              <SelectItem className='rounded-xl' value="all">All Agents</SelectItem>
              <SelectItem className='rounded-xl' value="mine">Mine</SelectItem>
              <SelectItem className='rounded-xl' value="kortix">Omniscience Labs Verified</SelectItem>
              <SelectItem className='rounded-xl' value="community">Community</SelectItem>
            </SelectContent>
          </Select>
        </div>
      </div>

      <div className="flex-1">
        {marketplaceLoading ? (
          <div className="grid gap-6 sm:grid-cols-2 lg:grid-cols-3 xl:grid-cols-4">
            {Array.from({ length: 8 }).map((_, i) => (
              <div key={i} className="bg-card rounded-2xl overflow-hidden shadow-sm">
                <Skeleton className="h-48" />
                <div className="p-6 space-y-3">
                  <Skeleton className="h-5 rounded" />
                  <div className="space-y-2">
                    <Skeleton className="h-4 rounded" />
                    <Skeleton className="h-4 rounded w-3/4" />
                  </div>
                  <Skeleton className="h-10 rounded-full" />
                </div>
              </div>
            ))}
          </div>
        ) : allMarketplaceItems.length === 0 ? (
          <div className="text-center py-12">
            <p className="text-muted-foreground">
              {marketplaceSearchQuery 
                ? "No templates found matching your criteria. Try adjusting your search or filters."
                : "No agent templates are currently available in the marketplace."}
            </p>
          </div>
        ) : (
          <div className="space-y-12">
            {marketplaceFilter === 'all' ? (
<<<<<<< HEAD
              <>
                {kortixTeamItems.length > 0 && (
                  <div className="space-y-6">
                    <MarketplaceSectionHeader
                      title="By Omniscience Labs"
                      subtitle="Official agents, maintained and supported"
=======
              <div className="space-y-6">
                {/* <MarketplaceSectionHeader
                  title="Popular Agents"
                  subtitle="Sorted by popularity - most downloads first"
                /> */}
                <div className="grid gap-4 sm:grid-cols-2 lg:grid-cols-3 xl:grid-cols-4">
                  {allMarketplaceItems.map((item) => (
                    <AgentCard
                      key={item.id}
                      mode="marketplace"
                      data={item}
                      styling={getItemStyling(item)}
                      isActioning={installingItemId === item.id}
                      onPrimaryAction={onInstallClick}
                      onDeleteAction={onDeleteTemplate}
                      onClick={() => handleAgentClick(item)}
                      currentUserId={currentUserId}
>>>>>>> 8d31ee42
                    />
                  ))}
                </div>
              </div>
            ) : (
              <div className="grid gap-4 sm:grid-cols-2 lg:grid-cols-3 xl:grid-cols-4">
                {allMarketplaceItems.map((item) => (
                  <AgentCard
                    key={item.id}
                    mode="marketplace"
                    data={item}
                    styling={getItemStyling(item)}
                    isActioning={installingItemId === item.id}
                    onPrimaryAction={onInstallClick}
                    onDeleteAction={onDeleteTemplate}
                    onClick={() => handleAgentClick(item)}
                    currentUserId={currentUserId}
                  />
                ))}
              </div>
            )}
          </div>
        )}
      </div>
    </div>
  );
}; <|MERGE_RESOLUTION|>--- conflicted
+++ resolved
@@ -97,14 +97,6 @@
         ) : (
           <div className="space-y-12">
             {marketplaceFilter === 'all' ? (
-<<<<<<< HEAD
-              <>
-                {kortixTeamItems.length > 0 && (
-                  <div className="space-y-6">
-                    <MarketplaceSectionHeader
-                      title="By Omniscience Labs"
-                      subtitle="Official agents, maintained and supported"
-=======
               <div className="space-y-6">
                 {/* <MarketplaceSectionHeader
                   title="Popular Agents"
@@ -122,7 +114,6 @@
                       onDeleteAction={onDeleteTemplate}
                       onClick={() => handleAgentClick(item)}
                       currentUserId={currentUserId}
->>>>>>> 8d31ee42
                     />
                   ))}
                 </div>
