--- conflicted
+++ resolved
@@ -169,19 +169,7 @@
     setValidationError(null);
 
     try {
-<<<<<<< HEAD
-      const configToSave = { 
-        url: configText.trim(),
-        headers: headers.reduce((acc, h) => {
-          if (h.key.trim() && h.value.trim()) {
-            acc[h.key.trim()] = h.value.trim();
-          }
-          return acc;
-        }, {} as Record<string, string>)
-      };
-=======
       const configToSave: any = { url: configText.trim() };
->>>>>>> 552994a0
       
       onSave({
         name: serverName,
