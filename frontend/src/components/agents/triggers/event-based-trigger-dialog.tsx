--- conflicted
+++ resolved
@@ -385,36 +385,6 @@
         }
     }, [profiles, profileId]);
 
-<<<<<<< HEAD
-    // Initialize form for edit mode
-    useEffect(() => {
-        if (isEditMode && existingTrigger && open) {
-            console.log('Edit mode - existingTrigger:', existingTrigger);
-            const triggerConfig = existingTrigger.config || {};
-            console.log('Edit mode - triggerConfig:', triggerConfig);
-            
-            // Set basic info
-            setName(existingTrigger.name || '');
-            setPrompt(triggerConfig.agent_prompt || '');
-            setProfileId(triggerConfig.profile_id || '');
-            setExecutionType(triggerConfig.execution_type || 'agent');
-            setSelectedWorkflowId(triggerConfig.workflow_id || '');
-            setWorkflowInput(triggerConfig.workflow_input || {});
-            
-            // Set trigger config (excluding execution-specific fields)
-            const { agent_prompt, workflow_id, workflow_input, execution_type, profile_id, ...triggerSpecificConfig } = triggerConfig;
-            setConfig(triggerSpecificConfig);
-            
-            // For composio triggers, we need to reconstruct the app and trigger selection
-            if (triggerConfig.provider_id === 'composio' && triggerConfig.trigger_slug) {
-                console.log('Edit mode - setting up composio trigger for:', triggerConfig.qualified_name, triggerConfig.trigger_slug);
-                
-                // Extract toolkit slug from qualified_name (e.g., "composio.googledocs" -> "googledocs")
-                const toolkitSlug = triggerConfig.qualified_name?.replace('composio.', '') || '';
-                
-                if (toolkitSlug) {
-                    // Create app object to trigger the API call
-=======
     useEffect(() => {
         if (isEditMode && existingTrigger && open) {
             const triggerConfig = existingTrigger.config || {};
@@ -441,43 +411,12 @@
                 }
 
                 if (toolkitSlug) {
->>>>>>> 552994a0
                     const app = {
                         slug: toolkitSlug,
                         name: toolkitSlug,
                         logo: undefined
                     };
                     setSelectedApp(app);
-<<<<<<< HEAD
-                }
-            }
-        }
-    }, [isEditMode, existingTrigger, open]);
-
-    // Find the matching trigger for edit mode once triggers are fetched
-    useEffect(() => {
-        if (isEditMode && existingTrigger && selectedApp && triggersData?.items) {
-            const triggerConfig = existingTrigger.config || {};
-            console.log('Edit mode - looking for trigger with slug:', triggerConfig.trigger_slug);
-            console.log('Edit mode - available triggers:', triggersData.items.map(t => t.slug));
-            
-            if (triggerConfig.trigger_slug) {
-                // Find the matching trigger from the fetched data
-                const matchingTrigger = triggersData.items.find(t => t.slug === triggerConfig.trigger_slug);
-                if (matchingTrigger) {
-                    console.log('Edit mode - found matching trigger:', matchingTrigger);
-                    setSelectedTrigger(matchingTrigger);
-                } else {
-                    console.log('Edit mode - no matching trigger found for slug:', triggerConfig.trigger_slug);
-                }
-            }
-        }
-    }, [isEditMode, existingTrigger, selectedApp, triggersData]);
-
-    const selectedWorkflow = useMemo(() => {
-        return (workflows || []).find((w: any) => w.id === selectedWorkflowId);
-    }, [workflows, selectedWorkflowId]);
-=======
                 } else {
                     toast.error('Could not determine the app for this trigger');
                     onOpenChange(false);
@@ -514,7 +453,6 @@
             }
         }
     }, [isEditMode, existingTrigger, selectedApp, triggersData, onOpenChange]);
->>>>>>> 552994a0
 
 
     const isConfigValid = useMemo(() => {
@@ -537,24 +475,12 @@
                     trigger_slug: selectedTrigger.slug,
                     qualified_name: `composio.${selectedApp?.slug}`,
                     provider_id: 'composio',
-<<<<<<< HEAD
-                    execution_type: executionType,
-                    ...(executionType === 'agent' ? { agent_prompt: prompt || 'Read this' } : {
-                        workflow_id: selectedWorkflowId,
-                        workflow_input: workflowInput
-                    })
-=======
                     agent_prompt: prompt || 'Read this'
->>>>>>> 552994a0
                 };
 
                 await updateTrigger.mutateAsync({
                     triggerId: existingTrigger.trigger_id,
-<<<<<<< HEAD
-                    name: name || `${selectedTrigger.toolkit.name} → ${executionType === 'agent' ? 'Agent' : 'Workflow'}`,
-=======
                     name: name || `${selectedTrigger.toolkit.name} → Agent`,
->>>>>>> 552994a0
                     description: existingTrigger.description || `Event trigger for ${selectedTrigger.toolkit.name}`,
                     config: updatedConfig,
                     is_active: true,
@@ -572,21 +498,13 @@
                     profile_id: profileId,
                     slug: selectedTrigger.slug,
                     trigger_config: config,
-<<<<<<< HEAD
-                    name: name || `${selectedTrigger.toolkit.name} → ${executionType === 'agent' ? 'Agent' : 'Workflow'}`,
-=======
                     name: name || `${selectedTrigger.toolkit.name} → Agent`,
->>>>>>> 552994a0
                     connected_account_id: selectedProfile?.connected_account_id,
                     toolkit_slug: selectedApp?.slug,
                 };
                 const payload = executionType === 'agent'
                     ? { ...base, route: 'agent' as const, agent_prompt: (prompt || 'Read this') }
-<<<<<<< HEAD
-                    : { ...base, route: 'workflow' as const, workflow_id: selectedWorkflowId, workflow_input: workflowInput };
-=======
                     : { ...base, route: 'agent' as const };
->>>>>>> 552994a0
                 
                 const result = await createTrigger.mutateAsync(payload);
                 toast.success('Task created');
@@ -598,21 +516,7 @@
 
             onOpenChange(false);
         } catch (e: any) {
-<<<<<<< HEAD
-            // Handle nested error structure from API
             let errorMessage = isEditMode ? 'Failed to update trigger' : 'Failed to create trigger';
-            console.error('Error creating trigger:', e);
-            console.error('Error details:', e?.details);
-            console.error('Error keys:', Object.keys(e || {}));
-            if (e?.details) {
-                console.error('Details keys:', Object.keys(e.details));
-                console.error('Details content:', JSON.stringify(e.details, null, 2));
-            }
-
-            // Check for details property from api-client.ts error structure
-=======
-            let errorMessage = isEditMode ? 'Failed to update trigger' : 'Failed to create trigger';
->>>>>>> 552994a0
             if (e?.details?.detail?.error?.message) {
                 errorMessage = e.details.detail.error.message;
             } else if (e?.details?.message) {
@@ -788,165 +692,12 @@
                             {step === 'config' && (
                                 <div className="h-full flex flex-col">
                                     {/* Loading state for edit mode while waiting for trigger data */}
-<<<<<<< HEAD
-                                    {isEditMode && !selectedTrigger ? (
-=======
                                     {isEditMode && !selectedTrigger && (loadingTriggers || !selectedApp) ? (
->>>>>>> 552994a0
                                         <div className="flex-1 flex items-center justify-center p-6">
                                             <div className="text-center space-y-3">
                                                 <Loader2 className="h-8 w-8 animate-spin mx-auto text-muted-foreground" />
                                                 <p className="text-sm text-muted-foreground">Loading trigger configuration...</p>
-<<<<<<< HEAD
-=======
-                                                {triggersError && (
-                                                    <p className="text-xs text-destructive">Error: {String(triggersError)}</p>
-                                                )}
-                                            </div>
-                                        </div>
-                                    ) : isEditMode && !selectedTrigger && !loadingTriggers ? (
-                                        <div className="flex-1 flex items-center justify-center p-6">
-                                            <div className="text-center space-y-3">
-                                                <div className="w-12 h-12 rounded-lg bg-muted flex items-center justify-center mb-3 mx-auto">
-                                                    <Info className="h-6 w-6 text-muted-foreground" />
-                                                </div>
-                                                <h3 className="font-medium">Unable to load trigger</h3>
-                                                <p className="text-sm text-muted-foreground max-w-sm">
-                                                    The trigger configuration could not be loaded. It may have been removed or is no longer available.
-                                                </p>
-                                                {triggersError && (
-                                                    <p className="text-xs text-destructive mt-2">Error: {String(triggersError)}</p>
-                                                )}
-                                                <Button variant="outline" onClick={() => onOpenChange(false)}>
-                                                    Close
-                                                </Button>
->>>>>>> 552994a0
-                                            </div>
-                                        </div>
-                                    ) : selectedTrigger ? (
-                                        <>
-                                            <div
-                                                className="flex-1 overflow-y-auto p-6"
-                                                style={{ maxHeight: 'calc(90vh - 250px)' }}
-                                            >
-                                        <div className="max-w-2xl mx-auto space-y-6">
-                                            {selectedTrigger.instructions && (
-                                                <Markdown className="text-sm w-full text-muted-foreground">
-                                                    {selectedTrigger.instructions}
-                                                </Markdown>
-                                            )}
-
-                                            {(!loadingProfiles && (profiles || []).filter(p => p.is_connected).length === 0) ? (
-                                                <div className="text-center py-8">
-                                                    <div className="w-12 h-12 rounded-lg bg-muted flex items-center justify-center mb-3 mx-auto">
-                                                        <Info className="h-6 w-6 text-muted-foreground" />
-                                                    </div>
-                                                    <h3 className="font-medium mb-2">No Connected Profile</h3>
-                                                    <p className="text-sm text-muted-foreground mb-4">
-                                                        Connect {selectedApp?.name} first to create triggers.
-                                                    </p>
-                                                    <Button variant="outline" onClick={() => setStep('apps')}>
-                                                        Back to Apps
-                                                    </Button>
-                                                </div>
-                                            ) : (
-                                                <div className="space-y-6">
-                                                    <div className="border rounded-lg p-4 space-y-4">
-                                                        <div>
-                                                            <h3 className="font-medium mb-1">{selectedTrigger.name}</h3>
-                                                            <p className="text-sm text-muted-foreground">Configure this trigger</p>
-                                                        </div>
-                                                        <DynamicConfigForm schema={selectedTrigger.config as any} value={config} onChange={setConfig} />
-                                                    </div>
-
-                                                    <div className="border rounded-lg p-4 space-y-4">
-                                                        <div>
-                                                            <h3 className="font-medium mb-1">Execution Settings</h3>
-                                                            <p className="text-sm text-muted-foreground">Choose how to handle this event</p>
-                                                        </div>
-
-                                                        <div className="space-y-4">
-                                                            <div className="space-y-2">
-                                                                <Label className="text-sm">Connection Profile</Label>
-                                                                <Select
-                                                                    value={profileId}
-                                                                    onValueChange={(value) => {
-                                                                        if (value === '__create_new__') {
-                                                                            setShowComposioConnector(true);
-                                                                        } else {
-                                                                            setProfileId(value);
-                                                                        }
-                                                                    }}
-                                                                >
-                                                                    <SelectTrigger>
-                                                                        <SelectValue placeholder="Select a profile..." />
-                                                                    </SelectTrigger>
-                                                                    <SelectContent>
-                                                                        {loadingProfiles ? (
-                                                                            <SelectItem value="__loading__" disabled>
-                                                                                <div className="flex items-center gap-2">
-                                                                                    <Loader2 className="h-3 w-3 animate-spin" />
-                                                                                    <span>Loading...</span>
-                                                                                </div>
-                                                                            </SelectItem>
-                                                                        ) : (
-                                                                            <>
-                                                                                {(profiles || []).filter(p => p.is_connected).map((profile) => (
-                                                                                    <SelectItem key={profile.profile_id} value={profile.profile_id}>
-                                                                                        <div className="flex items-center gap-2">
-                                                                                            <div className="w-1.5 h-1.5 rounded-full bg-green-500" />
-                                                                                            <span>{profile.profile_name}</span>
-                                                                                        </div>
-                                                                                    </SelectItem>
-                                                                                ))}
-                                                                                <Separator className="my-1" />
-                                                                                <SelectItem value="__create_new__">
-                                                                                    <div className="flex items-center gap-2 text-primary">
-                                                                                        <Plus className="h-3 w-3" />
-                                                                                        <span>Create New Connection</span>
-                                                                                    </div>
-                                                                                </SelectItem>
-                                                                            </>
-                                                                        )}
-                                                                    </SelectContent>
-                                                                </Select>
-                                                            </div>
-
-                                                            <div className="space-y-2">
-                                                                <Label className="text-sm">Trigger Name</Label>
-                                                                <Input value={name} onChange={(e) => setName(e.target.value)} placeholder="Gmail → Agent" />
-                                                            </div>
-
-                                                            <div className="space-y-2">
-                                                                <Label className="text-sm">Agent Instructions</Label>
-                                                                <Textarea
-                                                                    rows={3}
-                                                                    value={prompt}
-                                                                    onChange={(e) => setPrompt(e.target.value)}
-                                                                    placeholder="What should the agent do when this event occurs?"
-                                                                />
-                                                                <p className="text-xs text-muted-foreground">
-                                                                    Use <code className="text-xs bg-muted px-1 rounded">{'{{variable_name}}'}</code> to add variables to the prompt
-                                                                </p>
-                                                            </div>
-                                                        </div>
-                                                    </div>
-                                                </div>
-                                            )}
-                                        </div>
-                                    </div>
-
-                                            {/* Fixed Footer */}
-                                            {(!loadingProfiles && (profiles || []).filter(p => p.is_connected).length > 0) && (
-                                                <div className="shrink-0 border-t p-4 bg-background">
-                                                    <div className="flex justify-end">
-                                                        <Button
-                                                            onClick={handleCreate}
-<<<<<<< HEAD
-                                                            disabled={(isEditMode ? updateTrigger.isPending : createTrigger.isPending) || !name.trim() || !profileId || !isConfigValid || (executionType === 'agent' ? !prompt.trim() : !selectedWorkflowId)}
-=======
                                                             disabled={(isEditMode ? updateTrigger.isPending : createTrigger.isPending) || !name.trim() || !profileId || !isConfigValid || !prompt.trim()}
->>>>>>> 552994a0
                                                             size="sm"
                                                         >
                                                             {(isEditMode ? updateTrigger.isPending : createTrigger.isPending) ? (
