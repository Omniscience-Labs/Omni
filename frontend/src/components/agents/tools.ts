--- conflicted
+++ resolved
@@ -6,14 +6,6 @@
     'sb_expose_tool': { enabled: true, description: 'Expose services and manage ports for application accessibility', icon: '🔌', color: 'bg-orange-100 dark:bg-orange-800/20' },
     'web_search_tool': { enabled: true, description: 'Search the web using Tavily API and scrape webpages with Firecrawl for research', icon: '🔍', color: 'bg-yellow-100 dark:bg-yellow-800/50' },
     'sb_vision_tool': { enabled: true, description: 'Vision and image processing capabilities for visual content analysis', icon: '👁️', color: 'bg-pink-100 dark:bg-pink-800/50' },
-<<<<<<< HEAD
-    'data_providers_tool': { enabled: true, description: 'Access to data providers and external APIs (requires RapidAPI key)', icon: '🔗', color: 'bg-cyan-100 dark:bg-cyan-800/50' },
-    'sb_excel_tool': { enabled: true, description: 'Advanced Excel operations with formatting, formulas, charts, data validation, and multi-sheet support', icon: '📈', color: 'bg-teal-100 dark:bg-teal-800/50' },
-    'sb_pdf_form_tool': { enabled: true, description: 'PDF form operations including reading form fields, filling forms, and flattening PDFs', icon: '📄', color: 'bg-purple-100 dark:bg-purple-800/50' },
-    'podcast_tool': { enabled: true, description: 'Generate podcasts from agent conversations using OpenAI TTS and ElevenLabs (2-3 min generation)', icon: '🎧', color: 'bg-rose-100 dark:bg-rose-800/50' },
-    'sb_video_avatar_tool': { enabled: true, description: 'Generate videos with AI avatars and create interactive streaming avatar sessions using HeyGen', icon: '🎬', color: 'bg-violet-100 dark:bg-violet-800/50' },
-    'audio_transcription_tool': { enabled: true, description: 'Transcribe audio files to text using OpenAI Whisper, supports files up to 2 hours with automatic chunking', icon: '🎤', color: 'bg-emerald-100 dark:bg-emerald-800/50' },
-=======
     'sb_image_edit_tool': { enabled: true, description: 'Generate new images or edit existing images using OpenAI GPT Image 1', icon: '🎨', color: 'bg-purple-100 dark:bg-purple-800/50' },
     'sb_presentation_outline_tool': { enabled: false, description: 'Create structured presentation outlines with slide descriptions and speaker notes', icon: '📋', color: 'bg-purple-100 dark:bg-purple-800/50' },
     'sb_presentation_tool': { enabled: false, description: 'Create professional presentations with HTML slides, preview, and export capabilities', icon: '📊', color: 'bg-violet-100 dark:bg-violet-800/50' },
@@ -33,7 +25,6 @@
     'credential_profile_tool': { enabled: true, description: 'Manage credential profiles for secure integration authentication', icon: '🔐', color: 'bg-red-100 dark:bg-red-800/50' },
     'workflow_tool': { enabled: true, description: 'Create and manage automated workflows and task sequences', icon: '🔄', color: 'bg-emerald-100 dark:bg-emerald-800/50' },
     'trigger_tool': { enabled: true, description: 'Set up event triggers and scheduled automation', icon: '⏰', color: 'bg-amber-100 dark:bg-amber-800/50' },
->>>>>>> 81c3eaaa
 };
 
 export const DEFAULT_AGENTPRESS_TOOLS: Record<string, boolean> = Object.entries(AGENTPRESS_TOOL_DEFINITIONS).reduce((acc, [key, value]) => {
@@ -60,20 +51,12 @@
       'browser_tool': 'Browser Automation',
       
       'data_providers_tool': 'Data Providers',
-<<<<<<< HEAD
-      'sb_excel_tool': 'Excel Operations',
-      'sb_pdf_form_tool': 'PDF Forms',
-      'podcast_tool': 'Podcast Generator',
-      'sb_video_avatar_tool': 'Video Avatar',
-      'audio_transcription_tool': 'Audio Transcription',
-=======
       
       'agent_config_tool': 'Agent Configuration',
       'mcp_search_tool': 'MCP Server Search',
       'credential_profile_tool': 'Credential Profiles',
       'workflow_tool': 'Workflow Management',
       'trigger_tool': 'Trigger Management',
->>>>>>> 81c3eaaa
     };
     
     return displayNames[toolName] || toolName.replace(/_/g, ' ').replace(/\b\w/g, l => l.toUpperCase());
