--- conflicted
+++ resolved
@@ -96,16 +96,6 @@
       </div>
       <ScrollArea className="flex-1 pr-1">
         <div className="space-y-3">
-<<<<<<< HEAD
-          {getFilteredTools().map(([toolName, toolInfo]) => (
-            <div 
-              key={toolName} 
-              className="group border bg-card rounded-2xl p-4 transition-all duration-200 hover:bg-muted/50"
-            >
-              <div className="flex items-start gap-3 mb-3">
-                <div className={`w-10 h-10 rounded-xl ${toolInfo.color} border flex items-center justify-center flex-shrink-0`}>
-                  <span className="text-lg">{toolInfo.icon}</span>
-=======
           {getFilteredTools().map(([toolName, toolInfo]) => {
             const isCoreToolItem = isCoreTool(toolName);
             return (
@@ -132,7 +122,6 @@
                       {toolInfo.description}
                     </p>
                   </div>
->>>>>>> 552994a0
                 </div>
                 
                 <div className="flex justify-end items-center">
