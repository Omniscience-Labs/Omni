import React, { useState, useRef, useCallback, useEffect } from 'react';
import { Badge } from '@/components/ui/badge';
import { cn } from '@/lib/utils';
import { toast } from 'sonner';
import {
  ChatInput,
  ChatInputHandles
} from '@/components/thread/chat-input/chat-input';
import { ThreadContent } from '@/components/thread/content/ThreadContent';
import { UnifiedMessage } from '@/components/thread/types';
import { useInitiateAgentWithInvalidation } from '@/hooks/react-query/dashboard/use-initiate-agent';
import { useAgentStream } from '@/hooks/useAgentStream';
import { useAddUserMessageMutation } from '@/hooks/react-query/threads/use-messages';
import { useStartAgentMutation, useStopAgentMutation } from '@/hooks/react-query/threads/use-agent-run';
import { BillingError } from '@/lib/api';
import { normalizeFilenameToNFC } from '@/lib/utils/unicode';
import { OmniLogo } from '../sidebar/omni-logo';
import { DynamicIcon } from 'lucide-react/dynamic';


interface Agent {
  agent_id: string;
  name: string;
  description?: string;
  system_prompt: string;
  configured_mcps: Array<{ name: string; qualifiedName: string; config: any; enabledTools?: string[] }>;
  agentpress_tools: Record<string, { enabled: boolean; description: string }>;
  is_default: boolean;
  created_at?: string;
  updated_at?: string;
  profile_image_url?: string;
  // Icon system fields
  icon_name?: string | null;
  icon_color?: string | null;
  icon_background?: string | null;
}

interface AgentPreviewProps {
  agent: Agent;
  agentMetadata?: {
    is_suna_default?: boolean;
    is_omni_default?: boolean;
  };
}

export const AgentPreview = ({ agent, agentMetadata }: AgentPreviewProps) => {
  const [messages, setMessages] = useState<UnifiedMessage[]>([]);
  const [inputValue, setInputValue] = useState('');
  const [threadId, setThreadId] = useState<string | null>(null);
  const [agentRunId, setAgentRunId] = useState<string | null>(null);
  const [agentStatus, setAgentStatus] = useState<'idle' | 'running' | 'connecting' | 'error'>('idle');
  const [isSubmitting, setIsSubmitting] = useState(false);
  const [hasStartedConversation, setHasStartedConversation] = useState(false);
  const [profileImageError, setProfileImageError] = useState(false);

  const isSunaAgent = agentMetadata?.is_suna_default || agentMetadata?.is_omni_default || false;

  const messagesEndRef = useRef<HTMLDivElement>(null);
  const chatInputRef = useRef<ChatInputHandles>(null);

  const getAgentStyling = () => {
    return {
      avatar: '🤖',
      color: '#6366f1',
    };
  };

  const { avatar, color } = getAgentStyling();

  const agentAvatarComponent = React.useMemo(() => {
    if (isSunaAgent) {
      return <OmniLogo size={16} />;
    }
<<<<<<< HEAD
    if (agent.profile_image_url && !profileImageError) {
=======
    if (agent.icon_name) {
      return (
        <div 
          className="h-4 w-4 flex items-center justify-center rounded-sm"
          style={{ backgroundColor: agent.icon_background || '#F3F4F6' }}
        >
          <DynamicIcon 
            name={agent.icon_name as any} 
            size={14} 
            color={agent.icon_color || '#000000'}
          />
        </div>
      );
    }
    if (agent.profile_image_url) {
>>>>>>> 81c3eaaa
      return (
        <img 
          src={agent.profile_image_url} 
          alt={agent.name}
          className="h-4 w-4 rounded-sm object-cover"
          onError={() => {
            console.warn(`Failed to load agent profile image: ${agent.profile_image_url}`);
            setProfileImageError(true);
          }}
        />
      );
    }
    if (avatar) {
      return <div className="text-base leading-none">{avatar}</div>;
    }
    return <OmniLogo size={16} />;
<<<<<<< HEAD
  }, [agent.profile_image_url, agent.name, avatar, isSunaAgent, profileImageError]);
=======
  }, [agent.profile_image_url, agent.icon_name, agent.icon_color, agent.icon_background, agent.name, avatar, isSunaAgent]);
>>>>>>> 81c3eaaa

  const initiateAgentMutation = useInitiateAgentWithInvalidation();
  const addUserMessageMutation = useAddUserMessageMutation();
  const startAgentMutation = useStartAgentMutation();
  const stopAgentMutation = useStopAgentMutation();

  const scrollToBottom = () => {
    messagesEndRef.current?.scrollIntoView({ behavior: 'smooth' });
  };

  useEffect(() => {
    scrollToBottom();
  }, [messages]);

  const handleNewMessageFromStream = useCallback((message: UnifiedMessage) => {
    setMessages((prev) => {
      const messageExists = prev.some((m) => m.message_id === message.message_id);
      if (messageExists) {
        return prev.map((m) => m.message_id === message.message_id ? message : m);
      } else {
        return [...prev, message];
      }
    });
  }, []);

  const handleStreamStatusChange = useCallback((hookStatus: string) => {
    switch (hookStatus) {
      case 'idle':
      case 'completed':
      case 'stopped':
      case 'agent_not_running':
      case 'error':
      case 'failed':
        setAgentStatus('idle');
        setAgentRunId(null);
        break;
      case 'connecting':
        setAgentStatus('connecting');
        break;
      case 'streaming':
        setAgentStatus('running');
        break;
    }
  }, []);

  const handleStreamError = useCallback((errorMessage: string) => {
    // Suppress expected errors that are part of normal operation
    const isExpectedError = errorMessage.toLowerCase().includes('not found') ||
      errorMessage.toLowerCase().includes('agent run is not running') ||
      errorMessage.toLowerCase().includes('does not exist') ||
      errorMessage.toLowerCase().includes('404');
    
    if (!isExpectedError) {
      console.error(`[PREVIEW] Stream error: ${errorMessage}`);
      toast.error(`Stream Error: ${errorMessage}`);
    }
  }, []);

  const handleStreamClose = useCallback(() => {
  }, []);

  const {
    status: streamHookStatus,
    textContent: streamingTextContent,
    toolCall: streamingToolCall,
    error: streamError,
    agentRunId: currentHookRunId,
    startStreaming,
    stopStreaming,
  } = useAgentStream(
    {
      onMessage: handleNewMessageFromStream,
      onStatusChange: handleStreamStatusChange,
      onError: handleStreamError,
      onClose: handleStreamClose,
    },
    threadId,
    setMessages,
    agent.agent_id,
  );

  useEffect(() => {
    if (agentRunId && agentRunId !== currentHookRunId && threadId) {
      startStreaming(agentRunId);
    }
  }, [agentRunId, startStreaming, currentHookRunId, threadId]);

  useEffect(() => {
    if (streamingTextContent) {
      scrollToBottom();
    }
  }, [streamingTextContent]);

  const handleSubmitFirstMessage = async (
    message: string,
    options?: {
      model_name?: string;
      enable_thinking?: boolean;
      reasoning_effort?: string;
      stream?: boolean;
      enable_context_manager?: boolean;
    },
  ) => {
    if (!message.trim() && !chatInputRef.current?.getPendingFiles().length) return;

    setIsSubmitting(true);
    setHasStartedConversation(true);

    try {
      const files = chatInputRef.current?.getPendingFiles() || [];

      const formData = new FormData();
      formData.append('prompt', message);
      formData.append('agent_id', agent.agent_id);

      files.forEach((file, index) => {
        const normalizedName = normalizeFilenameToNFC(file.name);
        formData.append('files', file, normalizedName);
      });

      if (options?.model_name) formData.append('model_name', options.model_name);
      formData.append('enable_thinking', String(options?.enable_thinking ?? false));
      formData.append('reasoning_effort', options?.reasoning_effort ?? 'low');
      formData.append('stream', String(options?.stream ?? true));
      formData.append('enable_context_manager', String(options?.enable_context_manager ?? false));

      const result = await initiateAgentMutation.mutateAsync(formData);

      if (result.thread_id) {
        setThreadId(result.thread_id);
        if (result.agent_run_id) {
          setAgentRunId(result.agent_run_id);
        } else {
          try {
            const agentResult = await startAgentMutation.mutateAsync({
              threadId: result.thread_id,
              options
            });
            setAgentRunId(agentResult.agent_run_id);
          } catch (startError) {
            console.error('[PREVIEW] Error starting agent manually:', startError);
            toast.error('Failed to start agent');
          }
        }
        const userMessage: UnifiedMessage = {
          message_id: `user-${Date.now()}`,
          thread_id: result.thread_id,
          type: 'user',
          is_llm_message: false,
          content: message,
          metadata: '{}',
          created_at: new Date().toISOString(),
          updated_at: new Date().toISOString(),
        };
        setMessages([userMessage]);
      }

      chatInputRef.current?.clearPendingFiles();
      setInputValue('');
    } catch (error: any) {
      console.error('[PREVIEW] Error during initiation:', error);
      if (error instanceof BillingError) {
        toast.error('Billing limit reached. Please upgrade your plan.');
      } else {
        toast.error('Failed to start conversation');
      }
      setHasStartedConversation(false);
    } finally {
      setIsSubmitting(false);
    }
  };

  const handleSubmitMessage = useCallback(
    async (
      message: string,
      options?: { model_name?: string; enable_thinking?: boolean },
    ) => {
      if (!message.trim() || !threadId) return;
      setIsSubmitting(true);

      const optimisticUserMessage: UnifiedMessage = {
        message_id: `temp-${Date.now()}`,
        thread_id: threadId,
        type: 'user',
        is_llm_message: false,
        content: message,
        metadata: '{}',
        created_at: new Date().toISOString(),
        updated_at: new Date().toISOString(),
      };

      setMessages((prev) => [...prev, optimisticUserMessage]);
      setInputValue('');

      try {
        const messagePromise = addUserMessageMutation.mutateAsync({
          threadId,
          message
        });

        const agentPromise = startAgentMutation.mutateAsync({
          threadId,
          options
        });

        const results = await Promise.allSettled([messagePromise, agentPromise]);

        if (results[0].status === 'rejected') {
          throw new Error(`Failed to send message: ${results[0].reason?.message || results[0].reason}`);
        }

        if (results[1].status === 'rejected') {
          const error = results[1].reason;
          if (error instanceof BillingError) {
            toast.error('Billing limit reached. Please upgrade your plan.');
            setMessages(prev => prev.filter(m => m.message_id !== optimisticUserMessage.message_id));
            return;
          }
          throw new Error(`Failed to start agent: ${error?.message || error}`);
        }

        const agentResult = results[1].value;
        setAgentRunId(agentResult.agent_run_id);

      } catch (err) {
        console.error('[PREVIEW] Error sending message:', err);
        toast.error(err instanceof Error ? err.message : 'Operation failed');
        setMessages((prev) => prev.filter((m) => m.message_id !== optimisticUserMessage.message_id));
      } finally {
        setIsSubmitting(false);
      }
    },
    [threadId, addUserMessageMutation, startAgentMutation],
  );

  const handleStopAgent = useCallback(async () => {
    setAgentStatus('idle');
    await stopStreaming();

    if (agentRunId) {
      try {
        await stopAgentMutation.mutateAsync(agentRunId);
      } catch (error) {
        console.error('[PREVIEW] Error stopping agent:', error);
      }
    }
  }, [stopStreaming, agentRunId, stopAgentMutation]);

  const handleToolClick = useCallback((assistantMessageId: string | null, toolName: string) => {
    toast.info(`Tool: ${toolName} (Preview mode - tool details not available)`);
  }, []);


  return (
    <div className="h-full flex flex-col bg-muted dark:bg-muted/30">
      <div className="flex-shrink-0 flex items-center gap-3 px-8 py-8">
        <div className="flex-1">
        </div>
        <Badge variant="highlight" className="text-sm">Preview Mode</Badge>
      </div>
      <div className="flex-1 overflow-hidden">
        <div className="h-full overflow-y-auto scrollbar-hide">
          <ThreadContent
            messages={messages}
            streamingTextContent={streamingTextContent}
            streamingToolCall={streamingToolCall}
            agentStatus={agentStatus}
            handleToolClick={handleToolClick}
            handleOpenFileViewer={() => { }}
            streamHookStatus={streamHookStatus}
            isPreviewMode={true}
            agentName={agent.name}
            agentAvatar={agentAvatarComponent}
            agentMetadata={agentMetadata}
            agentData={agent}
            emptyStateComponent={
              <div className="flex flex-col items-center text-center text-muted-foreground/80">
                <div className="flex w-20 aspect-square items-center justify-center rounded-2xl bg-muted-foreground/10 mb-4">
                  {isSunaAgent ? (
                    <OmniLogo size={36} />
                  ) : agent.icon_name ? (
                    <div 
                      className="w-full h-full rounded-3xl flex items-center justify-center"
                      style={{ 
                        backgroundColor: agent.icon_background || '#e5e5e5'
                      }}
                    >
                      <DynamicIcon 
                        name={agent.icon_name as any} 
                        size={36}
                        style={{ color: agent.icon_color || '#000000' }}
                      />
                    </div>
                  ) : agent.profile_image_url ? (
                    <img 
                      src={agent.profile_image_url} 
                      alt={agent.name}
                      className="w-12 h-12 rounded-xl object-cover"
                    />
                  ) : (
                    <div className="text-4xl">{avatar}</div>
                  )}
                </div>
                <p className='w-[60%] text-2xl mb-3'>Start conversation with <span className='text-primary/80 font-semibold'>{agent.name}</span></p>
                <p className='w-[70%] text-sm text-muted-foreground/60'>Build and test your agent by previewing how it will behave and respond. Here you can also ask the agent to self-configure</p>
              </div>
            }
          />
          <div ref={messagesEndRef} />
        </div>
      </div>
      <div className="flex-shrink-0">
        <div className="px-8 md:pb-4">
          <ChatInput
            ref={chatInputRef}
            onSubmit={threadId ? handleSubmitMessage : handleSubmitFirstMessage}
            loading={isSubmitting}
            placeholder={`Message ${agent.name || 'agent'}...`}
            value={inputValue}
            onChange={setInputValue}
            disabled={isSubmitting}
            isAgentRunning={agentStatus === 'running' || agentStatus === 'connecting'}
            onStopAgent={handleStopAgent}
            agentName={agent.name}
            hideAttachments={false}
            bgColor='bg-muted-foreground/10'
            selectedAgentId={agent.agent_id}
            onAgentSelect={() => {
              toast.info("You can only test the agent you are currently configuring");
            }}
          />
        </div>
      </div>
    </div>
  );
};<|MERGE_RESOLUTION|>--- conflicted
+++ resolved
@@ -51,7 +51,6 @@
   const [agentStatus, setAgentStatus] = useState<'idle' | 'running' | 'connecting' | 'error'>('idle');
   const [isSubmitting, setIsSubmitting] = useState(false);
   const [hasStartedConversation, setHasStartedConversation] = useState(false);
-  const [profileImageError, setProfileImageError] = useState(false);
 
   const isSunaAgent = agentMetadata?.is_suna_default || agentMetadata?.is_omni_default || false;
 
@@ -71,9 +70,6 @@
     if (isSunaAgent) {
       return <OmniLogo size={16} />;
     }
-<<<<<<< HEAD
-    if (agent.profile_image_url && !profileImageError) {
-=======
     if (agent.icon_name) {
       return (
         <div 
@@ -89,16 +85,11 @@
       );
     }
     if (agent.profile_image_url) {
->>>>>>> 81c3eaaa
       return (
         <img 
           src={agent.profile_image_url} 
           alt={agent.name}
           className="h-4 w-4 rounded-sm object-cover"
-          onError={() => {
-            console.warn(`Failed to load agent profile image: ${agent.profile_image_url}`);
-            setProfileImageError(true);
-          }}
         />
       );
     }
@@ -106,11 +97,7 @@
       return <div className="text-base leading-none">{avatar}</div>;
     }
     return <OmniLogo size={16} />;
-<<<<<<< HEAD
-  }, [agent.profile_image_url, agent.name, avatar, isSunaAgent, profileImageError]);
-=======
   }, [agent.profile_image_url, agent.icon_name, agent.icon_color, agent.icon_background, agent.name, avatar, isSunaAgent]);
->>>>>>> 81c3eaaa
 
   const initiateAgentMutation = useInitiateAgentWithInvalidation();
   const addUserMessageMutation = useAddUserMessageMutation();
@@ -157,14 +144,9 @@
   }, []);
 
   const handleStreamError = useCallback((errorMessage: string) => {
-    // Suppress expected errors that are part of normal operation
-    const isExpectedError = errorMessage.toLowerCase().includes('not found') ||
-      errorMessage.toLowerCase().includes('agent run is not running') ||
-      errorMessage.toLowerCase().includes('does not exist') ||
-      errorMessage.toLowerCase().includes('404');
-    
-    if (!isExpectedError) {
-      console.error(`[PREVIEW] Stream error: ${errorMessage}`);
+    console.error(`[PREVIEW] Stream error: ${errorMessage}`);
+    if (!errorMessage.toLowerCase().includes('not found') &&
+      !errorMessage.toLowerCase().includes('agent run is not running')) {
       toast.error(`Stream Error: ${errorMessage}`);
     }
   }, []);
