'use client';

import React, {
  createContext,
  useContext,
  useState,
  useEffect,
  ReactNode,
} from 'react';
import { createClient } from '@/lib/supabase/client';
import { User, Session } from '@supabase/supabase-js';
import { SupabaseClient } from '@supabase/supabase-js';
<<<<<<< HEAD
import { checkAndInstallOmniAgent } from '@/lib/utils/install-suna-agent';
=======
import { checkAndInstallSunaAgent } from '@/lib/utils/install-suna-agent';
import { clearUserLocalStorage } from '@/lib/utils/clear-local-storage';
>>>>>>> 008c8944

type AuthContextType = {
  supabase: SupabaseClient;
  session: Session | null;
  user: User | null;
  isLoading: boolean;
  signOut: () => Promise<void>;
};

const AuthContext = createContext<AuthContextType | undefined>(undefined);

export const AuthProvider = ({ children }: { children: ReactNode }) => {
  const supabase = createClient();
  const [session, setSession] = useState<Session | null>(null);
  const [user, setUser] = useState<User | null>(null);
  const [isLoading, setIsLoading] = useState(true);

  useEffect(() => {
    const getInitialSession = async () => {
      try {
        const {
          data: { session: currentSession },
        } = await supabase.auth.getSession();
        setSession(currentSession);
        setUser(currentSession?.user ?? null);
      } catch (error) {
      } finally {
        setIsLoading(false);
      }
    };

    getInitialSession();

    const { data: authListener } = supabase.auth.onAuthStateChange(
      async (event, newSession) => {
        setSession(newSession);
        setUser(newSession?.user ?? null);

        if (isLoading) setIsLoading(false);
        switch (event) {
          case 'SIGNED_IN':
            if (newSession?.user) {
              await checkAndInstallOmniAgent(newSession.user.id, newSession.user.created_at);
            }
            break;
          case 'SIGNED_OUT':
            // Clear local storage when user is signed out (handles all logout scenarios)
            clearUserLocalStorage();
            break;
          case 'TOKEN_REFRESHED':
            break;
          case 'MFA_CHALLENGE_VERIFIED':
            break;
          default:
        }
      },
    );

    return () => {
      authListener?.subscription.unsubscribe();
    };
  }, [supabase]); // Removed isLoading from dependencies to prevent infinite loops

  const signOut = async () => {
    try {
      await supabase.auth.signOut();
      // Clear local storage after successful sign out
      clearUserLocalStorage();
    } catch (error) {
      console.error('❌ Error signing out:', error);
    }
  };

  const value = {
    supabase,
    session,
    user,
    isLoading,
    signOut,
  };

  return <AuthContext.Provider value={value}>{children}</AuthContext.Provider>;
};

export const useAuth = () => {
  const context = useContext(AuthContext);
  if (context === undefined) {
    throw new Error('useAuth must be used within an AuthProvider');
  }
  return context;
};<|MERGE_RESOLUTION|>--- conflicted
+++ resolved
@@ -10,12 +10,8 @@
 import { createClient } from '@/lib/supabase/client';
 import { User, Session } from '@supabase/supabase-js';
 import { SupabaseClient } from '@supabase/supabase-js';
-<<<<<<< HEAD
 import { checkAndInstallOmniAgent } from '@/lib/utils/install-suna-agent';
-=======
-import { checkAndInstallSunaAgent } from '@/lib/utils/install-suna-agent';
 import { clearUserLocalStorage } from '@/lib/utils/clear-local-storage';
->>>>>>> 008c8944
 
 type AuthContextType = {
   supabase: SupabaseClient;
