'use client';

import { useEffect, useState } from 'react';
import {
    Dialog,
    DialogContent,
    DialogDescription,
    DialogFooter,
    DialogHeader,
    DialogTitle,
    DialogTrigger,
} from '@/components/ui/dialog';
import { Button } from '@/components/ui/button';
import { Card, CardContent, CardHeader, CardTitle } from '@/components/ui/card';
import { Alert, AlertDescription } from '@/components/ui/alert';
import { Badge } from '@/components/ui/badge';
import { PricingSection } from '@/components/home/sections/pricing-section';
import { CreditBalanceDisplay, CreditPurchaseModal } from '@/components/billing/credit-purchase';
import { isLocalMode } from '@/lib/config';
import {
    getSubscription,
    createPortalSession,
    cancelSubscription,
    reactivateSubscription,
    SubscriptionStatus,
} from '@/lib/api';
import { useAuth } from '@/components/AuthProvider';
import { useSubscriptionCommitment } from '@/hooks/react-query/subscriptions/use-subscriptions';
import { useQueryClient } from '@tanstack/react-query';
import { subscriptionKeys } from '@/hooks/react-query/subscriptions/keys';
import { Skeleton } from '@/components/ui/skeleton';
import { 
    X, 
    Zap, 
    AlertTriangle, 
    Shield, 
    CheckCircle, 
    RotateCcw, 
    Clock 
} from 'lucide-react';
import { toast } from 'sonner';

interface BillingModalProps {
    open: boolean;
    onOpenChange: (open: boolean) => void;
    returnUrl?: string;
    showUsageLimitAlert?: boolean;
}

export function BillingModal({ open, onOpenChange, returnUrl = typeof window !== 'undefined' ? window?.location?.href || '/' : '/', showUsageLimitAlert = false }: BillingModalProps) {
    const { session, isLoading: authLoading } = useAuth();
    const queryClient = useQueryClient();
    const [subscriptionData, setSubscriptionData] = useState<SubscriptionStatus | null>(null);
    const [isLoading, setIsLoading] = useState(true);
    const [error, setError] = useState<string | null>(null);
    const [isManaging, setIsManaging] = useState(false);
    const [showCreditPurchaseModal, setShowCreditPurchaseModal] = useState(false);
    const [showCancelDialog, setShowCancelDialog] = useState(false);
    const [isCancelling, setIsCancelling] = useState(false);

    // Get commitment info for the subscription (only if we have a valid ID and not enterprise)
    const {
        data: commitmentInfo,
        isLoading: commitmentLoading,
        error: commitmentError,
        refetch: refetchCommitment
    } = useSubscriptionCommitment(
        subscriptionData?.subscription?.id && !subscriptionData?.enterprise_info?.is_enterprise 
            ? subscriptionData.subscription.id 
            : null
    );

    const fetchSubscriptionData = async () => {
        if (!session) return;

        try {
            setIsLoading(true);
            const data = await getSubscription();
            setSubscriptionData(data);
            setError(null);
            return data;
        } catch (err) {
            console.error('Failed to get subscription:', err);
            setError(err instanceof Error ? err.message : 'Failed to load subscription data');
        } finally {
            setIsLoading(false);
        }
    };

    useEffect(() => {
        if (!open || authLoading || !session) return;
        fetchSubscriptionData();
    }, [open, session, authLoading]);

    const formatDate = (timestamp: number) => {
        return new Date(timestamp * 1000).toLocaleDateString('en-US', {
            year: 'numeric',
            month: 'long',
            day: 'numeric',
        });
    };

    const formatEndDate = (dateString: string) => {
        try {
            return new Date(dateString).toLocaleDateString('en-US', {
                year: 'numeric',
                month: 'long',
                day: 'numeric'
            });
        } catch {
            return dateString;
        }
    };

    // Get the effective cancellation date (could be period end or cancel_at for yearly commitments)
    const getEffectiveCancellationDate = () => {
        if (subscriptionData?.subscription?.cancel_at) {
            // Yearly commitment cancellation - use cancel_at timestamp
            return formatDate(subscriptionData.subscription.cancel_at);
        }
        // Regular cancellation - use current period end
        return formatDate(subscriptionData?.subscription?.current_period_end || 0);
    };

    const handleManageSubscription = async () => {
        try {
            setIsManaging(true);
            const { url } = await createPortalSession({ return_url: returnUrl });
            window.location.href = url;
        } catch (err) {
            console.error('Failed to create portal session:', err);
            setError(err instanceof Error ? err.message : 'Failed to create portal session');
        } finally {
            setIsManaging(false);
        }
    };

    const handleCancel = async () => {
        setIsCancelling(true);
        const originalState = subscriptionData;
        
        try {
            console.log('Cancelling subscription...');
            setShowCancelDialog(false);

            // Optimistic update - show cancelled state immediately
            if (subscriptionData?.subscription) {
                const optimisticState = {
                    ...subscriptionData,
                    subscription: {
                        ...subscriptionData.subscription,
                        cancel_at_period_end: true,
                        ...(commitmentInfo?.has_commitment && commitmentInfo.commitment_end_date ? {
                            cancel_at: Math.floor(new Date(commitmentInfo.commitment_end_date).getTime() / 1000)
                        } : {})
                    }
                };
                setSubscriptionData(optimisticState);
            }

            const response = await cancelSubscription();

            if (response.success) {
                toast.success(response.message);
                // Invalidate cancellation status query to update UI
                queryClient.invalidateQueries({ queryKey: ['subscription', 'cancellation-status'] });
            } else {
                setSubscriptionData(originalState);
                toast.error(response.message);
            }
        } catch (error: any) {
            console.error('Error cancelling subscription:', error);
            setSubscriptionData(originalState);
            toast.error(error.message || 'Failed to cancel subscription');
        } finally {
            setIsCancelling(false);
        }
    };

    const handleReactivate = async () => {
        setIsCancelling(true);
        const originalState = subscriptionData;
        
        try {
            console.log('Reactivating subscription...');

            // Optimistic update - show active state immediately
            if (subscriptionData?.subscription) {
                const optimisticState = {
                    ...subscriptionData,
                    subscription: {
                        ...subscriptionData.subscription,
                        cancel_at_period_end: false,
                        cancel_at: undefined
                    }
                };
                setSubscriptionData(optimisticState);
            }

            const response = await reactivateSubscription();

            if (response.success) {
                toast.success(response.message);
                // Invalidate cancellation status query to update UI
                queryClient.invalidateQueries({ queryKey: ['subscription', 'cancellation-status'] });
            } else {
                setSubscriptionData(originalState);
                toast.error(response.message);
            }
        } catch (error: any) {
            console.error('Error reactivating subscription:', error);
            setSubscriptionData(originalState);
            toast.error(error.message || 'Failed to reactivate subscription');
        } finally {
            setIsCancelling(false);
        }
    };

    // Local mode content
    if (isLocalMode()) {
        return (
            <Dialog open={open} onOpenChange={onOpenChange}>
                <DialogContent className="max-w-2xl max-h-[80vh] overflow-y-auto">
                    <DialogHeader>
                        <DialogTitle>Billing & Subscription</DialogTitle>
                    </DialogHeader>
                    <div className="p-4 bg-muted/30 border border-border rounded-lg text-center">
                        <p className="text-sm text-muted-foreground">
                            Running in local development mode - billing features are disabled
                        </p>
                        <p className="text-xs text-muted-foreground mt-2">
                            All premium features are available in this environment
                        </p>
                    </div>
                </DialogContent>
            </Dialog>
        );
    }

    return (
        <Dialog open={open} onOpenChange={onOpenChange}>
            <DialogContent className="max-w-5xl max-h-[80vh] overflow-y-auto">
                <DialogHeader>
                    <DialogTitle>Upgrade Your Plan</DialogTitle>
                </DialogHeader>

                <>
<<<<<<< HEAD
                    {/* Usage Limit Alert */}
                    {showUsageLimitAlert && (
                        <div className="mb-6">
                            <div className="flex items-start p-3 sm:p-4 bg-destructive/5 border border-destructive/50 rounded-lg">
                                <div className="flex items-start space-x-3">
                                    <div className="flex-shrink-0 mt-0.5">
                                        <Zap className="w-4 h-4 sm:w-5 sm:h-5 text-destructive" />
                                    </div>
                                    <div className="text-xs sm:text-sm min-w-0">
                                        <p className="font-medium text-destructive">Usage Limit Reached</p>
                                        <p className="text-destructive break-words">
                                            Your current plan has been exhausted for this billing period.
                                        </p>
                                    </div>
                                </div>
                            </div>
                        </div>
                    )}

                    {/* Usage section - show loading state or actual data */}
                    {isLoading || authLoading ? (
                        <div className="mb-6">
                            <div className="rounded-lg border bg-background p-4">
                                <div className="flex justify-between items-center">
                                    <Skeleton className="h-4 w-40" />
                                    <Skeleton className="h-4 w-24" />
                                </div>
                            </div>
                        </div>
                    ) : subscriptionData && (
                        <div className="mb-6">
                            <div className="rounded-lg border bg-background p-4">
                                <div className="flex justify-between items-center">
                                    <span className="text-sm font-medium text-foreground/90">
                                        Agent Usage This Month
                                    </span>
                                    <span className="text-sm font-medium">
                                        ${subscriptionData.current_usage?.toFixed(2) || '0'} /{' '}
                                        ${subscriptionData.cost_limit || '0'}
                                    </span>
                                </div>
                            </div>
                        </div>
                    )}

                    {/* Show pricing section only if not in enterprise mode and data is loaded */}
                    {!isLoading && subscriptionData && !subscriptionData?.enterprise_info?.is_enterprise && (
                        <PricingSection 
                            returnUrl={returnUrl} 
                            showTitleAndTabs={false}
                            onSubscriptionUpdate={() => {
                                setTimeout(() => {
                                    fetchSubscriptionData();
                                }, 500);
                            }}
                        />
                    )}
                    
                    {/* Enterprise mode message */}
                    {subscriptionData?.enterprise_info?.is_enterprise && (
                        <div className="mb-6 p-4 bg-muted/30 border border-border rounded-lg text-center">
                            <div className="flex items-center justify-center gap-2 mb-2">
                                <Shield className="h-5 w-5 text-blue-600" />
                                <span className="font-medium">Enterprise Account</span>
                            </div>
                            <p className="text-sm text-muted-foreground">
                                Your account is managed under enterprise billing. Contact your administrator for plan changes.
                            </p>
                        </div>
                    )}

                    {/* Subscription Management Section - only show if there's actual subscription data */}
                    {error ? (
                        <div className="mt-6 pt-4 border-t border-border">
                            <div className="p-4 bg-destructive/10 border border-destructive/20 rounded-lg text-center">
                                <p className="text-sm text-destructive">Error loading billing status: {error}</p>
                            </div>
                        </div>
                    ) : subscriptionData?.subscription && !subscriptionData?.enterprise_info?.is_enterprise && (
                        <div className="mt-6 pt-4 border-t border-border">
                            <div className="bg-muted/30 border border-border rounded-lg p-3 mb-3">
                                <div className="flex items-center justify-between">
                                    <div className="flex items-center gap-2">
                                        <span className="text-xs font-medium">
                                            {subscriptionData.subscription.cancel_at_period_end || subscriptionData.subscription.cancel_at 
                                                ? 'Plan Status' 
                                                : 'Current Plan'}
                                        </span>
                                        {commitmentInfo?.has_commitment && (
                                            <Badge variant="outline" className="text-xs px-1.5 py-0">
                                                {commitmentInfo.months_remaining || 0}mo left
                                            </Badge>
                                        )}
                                    </div>
                                    <Badge variant={
                                        subscriptionData.subscription.cancel_at_period_end || subscriptionData.subscription.cancel_at 
                                            ? 'destructive' 
                                            : 'secondary'
                                    } className="text-xs px-2 py-0.5">
                                        {subscriptionData.subscription.cancel_at_period_end || subscriptionData.subscription.cancel_at
                                            ? 'Ending ' + getEffectiveCancellationDate()
                                            : 'Active'}
                                    </Badge>
                                </div>

                                {/* Cancellation Alert */}
                                {(subscriptionData.subscription.cancel_at_period_end || subscriptionData.subscription.cancel_at) && (
                                    <div className="mt-2 flex items-start gap-2 p-2 bg-destructive/5 border border-destructive/20 rounded">
                                        <AlertTriangle className="h-3 w-3 text-destructive mt-0.5 flex-shrink-0" />
                                        <p className="text-xs text-destructive">
                                            {subscriptionData.subscription.cancel_at ? 
                                                'Your plan is scheduled to end at commitment completion. You can reactivate anytime.' : 
                                                'Your plan is scheduled to end at period completion. You can reactivate anytime.'
                                            }
                                        </p>
                                    </div>
                                )}
                            </div>

                            <div className="flex gap-2 justify-center">
                                {!(subscriptionData.subscription.cancel_at_period_end || subscriptionData.subscription.cancel_at) ? (
                                    <Dialog open={showCancelDialog} onOpenChange={setShowCancelDialog}>
                                        <DialogTrigger asChild>
                                            <Button 
                                                variant="outline" 
                                                size="sm" 
                                                className="text-xs"
                                                disabled={isCancelling}
                                            >
                                                {isCancelling ? (
                                                    <div className="flex items-center gap-1">
                                                        <div className="animate-spin h-3 w-3 border border-current border-t-transparent rounded-full" />
                                                        Processing...
                                                    </div>
                                                ) : (
                                                    commitmentInfo?.has_commitment && !commitmentInfo?.can_cancel 
                                                        ? 'Schedule End' 
                                                        : 'Cancel Plan'
                                                )}
                                            </Button>
                                        </DialogTrigger>
                                        <DialogContent className="max-w-md">
                                            <DialogHeader>
                                                <DialogTitle className="text-lg">
                                                    {commitmentInfo?.has_commitment && !commitmentInfo?.can_cancel
                                                        ? 'Schedule Cancellation' 
                                                        : 'Cancel Subscription'}
                                                </DialogTitle>
                                                <DialogDescription className="text-sm">
                                                    {commitmentInfo?.has_commitment && !commitmentInfo?.can_cancel ? (
                                                        <>
                                                            Your subscription will be scheduled to end on{' '}
                                                            {commitmentInfo?.commitment_end_date
                                                                ? formatEndDate(commitmentInfo.commitment_end_date)
                                                                : 'your commitment end date'}
                                                            . You'll keep full access until then.
                                                        </>
                                                    ) : (
                                                        <>
                                                            Your subscription will end on{' '}
                                                            {formatDate(subscriptionData.subscription.current_period_end)}. 
                                                            You'll keep access until then.
                                                        </>
                                                    )}
                                                </DialogDescription>
                                            </DialogHeader>
                                            <DialogFooter>
                                                <Button
                                                    variant="outline"
                                                    onClick={() => setShowCancelDialog(false)}
                                                    disabled={isCancelling}
                                                    size="sm"
                                                >
                                                    Keep Plan
                                                </Button>
                                                <Button
                                                    variant="destructive"
                                                    onClick={handleCancel}
                                                    disabled={isCancelling}
                                                    size="sm"
                                                >
                                                    {isCancelling ? 'Processing...' : 'Confirm'}
                                                </Button>
                                            </DialogFooter>
                                        </DialogContent>
                                    </Dialog>
                                ) : (
                                    <Button
                                        variant="default"
                                        size="sm"
                                        onClick={handleReactivate}
                                        disabled={isCancelling}
                                        className="text-xs bg-green-600 hover:bg-green-700 text-white"
                                    >
                                        {isCancelling ? (
                                            <div className="flex items-center gap-1">
                                                <div className="animate-spin h-3 w-3 border border-white border-t-transparent rounded-full" />
                                                Processing...
                                            </div>
                                        ) : (
                                            'Reactivate Plan'
                                        )}
                                    </Button>
                                )}

                                {/* Manage Subscription Button */}
                                <Button
                                    onClick={handleManageSubscription}
                                    disabled={isManaging}
                                    variant="outline"
                                    size="sm"
                                    className="text-xs"
                                >
                                    {isManaging ? 'Loading...' : 'Dashboard'}
                                </Button>
                            </div>
                        </div>
                    )}
=======
                    <PricingSection 
                        returnUrl={returnUrl} 
                        showTitleAndTabs={false}
                        onSubscriptionUpdate={() => {
                            setTimeout(() => {
                                fetchSubscriptionData();
                            }, 500);
                        }}
                    />
>>>>>>> afabb62f
                </>
            </DialogContent>
            <CreditPurchaseModal
                open={showCreditPurchaseModal}
                onOpenChange={setShowCreditPurchaseModal}
                currentBalance={subscriptionData?.credit_balance || 0}
                canPurchase={subscriptionData?.can_purchase_credits || false}
                onPurchaseComplete={() => {
                    getSubscription().then(setSubscriptionData);
                    setShowCreditPurchaseModal(false);
                }}
            />
        </Dialog>
    );
} <|MERGE_RESOLUTION|>--- conflicted
+++ resolved
@@ -245,7 +245,6 @@
                 </DialogHeader>
 
                 <>
-<<<<<<< HEAD
                     {/* Usage Limit Alert */}
                     {showUsageLimitAlert && (
                         <div className="mb-6">
@@ -464,7 +463,6 @@
                             </div>
                         </div>
                     )}
-=======
                     <PricingSection 
                         returnUrl={returnUrl} 
                         showTitleAndTabs={false}
@@ -474,7 +472,6 @@
                             }, 500);
                         }}
                     />
->>>>>>> afabb62f
                 </>
             </DialogContent>
             <CreditPurchaseModal
