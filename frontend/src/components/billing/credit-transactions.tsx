'use client';

import { useState, useEffect } from 'react';
import { createClient } from '@/lib/supabase/client';
import {
  Card,
  CardContent,
  CardDescription,
  CardHeader,
  CardTitle,
} from '@/components/ui/card';
import {
  Table,
  TableBody,
  TableCell,
  TableHead,
  TableHeader,
  TableRow,
} from '@/components/ui/table';
import { Badge } from '@/components/ui/badge';
import { Skeleton } from '@/components/ui/skeleton';
import { Button } from '@/components/ui/button';
import { Alert, AlertDescription, AlertTitle } from '@/components/ui/alert';
import {
  Select,
  SelectContent,
  SelectItem,
  SelectTrigger,
  SelectValue,
} from "@/components/ui/select";
import {
  Loader2,
  AlertCircle,
  TrendingUp,
  TrendingDown,
  DollarSign,
  Clock,
  Infinity,
  Plus,
  Minus,
  RefreshCw,
  Info,
} from 'lucide-react';
import { useTransactions, useTransactionsSummary, useUsageLogs, useBillingStatus, useSubscriptionInfo } from '@/hooks/react-query/billing/use-transactions';
import { cn } from '@/lib/utils';
import UsageLogs from '@/components/billing/usage-logs';

interface Props {
  accountId?: string;
}

export default function CreditTransactions({ accountId }: Props) {
  const [offset, setOffset] = useState(0);
  const [typeFilter, setTypeFilter] = useState<string | undefined>(undefined);
  const limit = 50;
  
  const isEnterpriseMode = process.env.NEXT_PUBLIC_ENTERPRISE_MODE === 'true';
  
  // State for current user ID (needed for UsageLogs component)
  const [currentUserId, setCurrentUserId] = useState<string | null>(null);

  // Get current user ID
  useEffect(() => {
    const getCurrentUser = async () => {
      const supabase = createClient();
      const { data: userData } = await supabase.auth.getUser();
      setCurrentUserId(userData?.user?.id || null);
    };
    getCurrentUser();
  }, []);
  
  // Use appropriate hooks based on mode
  const transactionsQuery = useTransactions(limit, offset, typeFilter);
  const usageLogsQuery = useUsageLogs(Math.floor(offset / limit), limit);
  const billingStatusQuery = useBillingStatus();
  
  // Select the right data source based on enterprise mode
  const { data, isLoading, error, refetch } = isEnterpriseMode ? usageLogsQuery : transactionsQuery;

  const formatDate = (dateString: string) => {
    return new Date(dateString).toLocaleString('en-US', {
      month: 'short',
      day: 'numeric',
      year: 'numeric',
      hour: '2-digit',
      minute: '2-digit',
    });
  };

  const formatAmount = (amount: number) => {
    const absAmount = Math.abs(amount);
    const formatted = `$${absAmount.toFixed(2)}`;
    return amount >= 0 ? `+${formatted}` : `-${formatted}`;
  };

  const formatBalance = (balance: number) => {
    return `$${balance.toFixed(2)}`;
  };

  const getTransactionIcon = (type: string, amount: number) => {
    if (amount > 0) {
      return <Plus className="h-4 w-4 text-green-500" />;
    }
    if (type === 'usage') {
      return <Minus className="h-4 w-4 text-orange-500" />;
    }
    if (type === 'expired') {
      return <Clock className="h-4 w-4 text-red-500" />;
    }
    return <Minus className="h-4 w-4 text-red-500" />;
  };

  const getTransactionBadge = (type: string) => {
    const badges: Record<string, { label: string; variant: any }> = {
      'tier_grant': { label: 'Tier Grant', variant: 'default' },
      'purchase': { label: 'Purchase', variant: 'default' },
      'admin_grant': { label: 'Admin Grant', variant: 'secondary' },
      'promotional': { label: 'Promotional', variant: 'secondary' },
      'usage': { label: 'Usage', variant: 'outline' },
      'refund': { label: 'Refund', variant: 'secondary' },
      'adjustment': { label: 'Adjustment', variant: 'outline' },
      'expired': { label: 'Expired', variant: 'destructive' },
    };

    const badge = badges[type] || { label: type, variant: 'outline' };
    return <Badge variant={badge.variant as any}>{badge.label}</Badge>;
  };

  const handlePrevPage = () => {
    setOffset(Math.max(0, offset - limit));
  };

  const handleNextPage = () => {
    const hasMore = (data as any)?.pagination?.has_more;
    if (hasMore) {
      setOffset(offset + limit);
    }
  };

  if (isLoading && offset === 0) {
    return (
      <div className="space-y-6">
        <Card>
          <CardHeader>
            <CardTitle>Credit Transactions</CardTitle>
            <CardDescription>Loading your transaction history...</CardDescription>
          </CardHeader>
          <CardContent>
            <div className="space-y-4">
              {[...Array(5)].map((_, i) => (
                <Skeleton key={i} className="h-12 w-full" />
              ))}
            </div>
          </CardContent>
        </Card>
      </div>
    );
  }

  if (error) {
    return (
      <Card>
        <CardHeader>
          <CardTitle>Credit Transactions</CardTitle>
        </CardHeader>
        <CardContent>
          <Alert variant="destructive">
            <AlertCircle className="h-4 w-4" />
            <AlertTitle>Error</AlertTitle>
            <AlertDescription>
              {error.message || 'Failed to load transactions'}
            </AlertDescription>
          </Alert>
        </CardContent>
      </Card>
    );
  }

  // Enterprise vs non-enterprise data handling
  const currentBalance = isEnterpriseMode ? null : (data as any)?.current_balance;
  const transactions = isEnterpriseMode ? [] : (data as any)?.transactions || [];
  const billingStatus = billingStatusQuery.data;
  

  return (
    <div className="space-y-6">
<<<<<<< HEAD
      {/* Enterprise Balance Summary Card */}
      {isEnterpriseMode && billingStatus?.enterprise_info && (
        <Card>
          <CardHeader>
            <CardTitle>Enterprise Usage Summary</CardTitle>
            <CardDescription>Your monthly usage limits and current spending</CardDescription>
          </CardHeader>
          <CardContent>
            <div className="grid gap-4 md:grid-cols-3">
              <div>
                <div className="text-2xl font-bold">
                  ${billingStatus.enterprise_info.current_usage?.toFixed(2) || '0.00'}
                </div>
                <p className="text-xs text-muted-foreground">Current Month Usage</p>
              </div>
              <div>
                <div className="flex items-center gap-2">
                  <DollarSign className="h-4 w-4 text-green-500" />
                  <span className="text-lg font-semibold">
                    ${billingStatus.enterprise_info.remaining?.toFixed(2) || '0.00'}
                  </span>
                </div>
                <p className="text-xs text-muted-foreground">Remaining This Month</p>
              </div>
              <div>
                <div className="flex items-center gap-2">
                  <TrendingUp className="h-4 w-4 text-blue-500" />
                  <span className="text-lg font-semibold">
                    ${billingStatus.enterprise_info.monthly_limit?.toFixed(2) || '0.00'}
                  </span>
                </div>
                <p className="text-xs text-muted-foreground">Monthly Limit</p>
              </div>
            </div>
          </CardContent>
        </Card>
      )}

      {/* Non-Enterprise Balance Summary Card */}
      {!isEnterpriseMode && currentBalance && (
=======
      {currentBalance && (
>>>>>>> afabb62f
        <Card>
          <CardHeader>
            <CardTitle>Current Balance</CardTitle>
            <CardDescription>Your credit balance breakdown</CardDescription>
          </CardHeader>
          <CardContent>
            <div className="grid gap-4 md:grid-cols-3">
              <div>
                <div className="text-2xl font-bold">
                  {formatBalance(currentBalance.total)}
                </div>
                <p className="text-xs text-muted-foreground">Total Balance</p>
              </div>
              <div>
                <div className="flex items-center gap-2">
                  <Clock className="h-4 w-4 text-orange-500" />
                  <span className="text-lg font-semibold">
                    {formatBalance(currentBalance.expiring)}
                  </span>
                </div>
                <p className="text-xs text-muted-foreground">Expiring Credits</p>
              </div>
              <div>
                <div className="flex items-center gap-2">
                  <Infinity className="h-4 w-4 text-blue-500" />
                  <span className="text-lg font-semibold">
                    {formatBalance(currentBalance.non_expiring)}
                  </span>
                </div>
                <p className="text-xs text-muted-foreground">Non-Expiring Credits</p>
              </div>
            </div>
          </CardContent>
        </Card>
      )}
      {isEnterpriseMode ? (
        // Enterprise mode: Use the existing UsageLogs component
        currentUserId && <UsageLogs accountId={currentUserId} />
      ) : (
        // Non-enterprise mode: Show traditional transaction table
        <Card className='p-0 px-0 bg-transparent shadow-none border-none'>
          <CardHeader className='px-0'>
            <CardTitle>Transaction History</CardTitle>
            <CardDescription>All credit additions and deductions</CardDescription>
          </CardHeader>
          <CardContent className='px-0'>
            {
            // Non-enterprise mode: Show traditional transaction table
            transactions.length === 0 ? (
              <div className="text-center py-8">
                <p className="text-muted-foreground">
                  {typeFilter ? `No ${typeFilter} transactions found.` : 'No transactions found.'}
                </p>
              </div>
            ) : (
            <>
              <div className="rounded-md border">
                <Table>
                  <TableHeader>
                    <TableRow>
                      <TableHead className="w-[180px]">Date</TableHead>
                      <TableHead>Type</TableHead>
                      <TableHead>Description</TableHead>
                      <TableHead className="text-center">Credit Type</TableHead>
                      <TableHead className="text-right">Amount</TableHead>
                      <TableHead className="text-right">Balance After</TableHead>
                    </TableRow>
                  </TableHeader>
                  <TableBody>
                    {transactions.map((tx) => (
                      <TableRow key={tx.id}>
                        <TableCell className="font-mono text-xs">
                          {formatDate(tx.created_at)}
                        </TableCell>
                        <TableCell>
                          {getTransactionBadge(tx.type)}
                        </TableCell>
                        <TableCell className="text-sm">
                          <div className="flex items-center gap-2">
                            {getTransactionIcon(tx.type, tx.amount)}
                            {tx.description || 'No description'}
                          </div>
                        </TableCell>
                        <TableCell className="text-center">
                          {tx.is_expiring !== undefined && (
                            <div className="flex items-center justify-center gap-1">
                              {tx.is_expiring ? (
                                <>
                                  <Clock className="h-3 w-3 text-orange-500" />
                                  <span className="text-xs text-muted-foreground">Expiring</span>
                                </>
                              ) : (
                                <>
                                  <Infinity className="h-3 w-3 text-blue-500" />
                                  <span className="text-xs text-muted-foreground">Permanent</span>
                                </>
                              )}
                            </div>
                          )}
                        </TableCell>
                        <TableCell className={cn(
                          "text-right font-mono font-semibold",
                          tx.amount >= 0 ? "text-green-600" : "text-red-600"
                        )}>
                          {formatAmount(tx.amount)}
                        </TableCell>
                        <TableCell className="text-right font-mono">
                          {formatBalance(tx.balance_after)}
                        </TableCell>
                      </TableRow>
                    ))}
                  </TableBody>
                </Table>
              </div>
              {data?.pagination && (
                <div className="flex items-center justify-between mt-4">
                  <p className="text-sm text-muted-foreground">
                    Showing {offset + 1}-{Math.min(offset + limit, (data as any)?.pagination?.total || 0)} of {(data as any)?.pagination?.total || 0} transactions
                  </p>
                  <div className="flex items-center gap-2">
                    <Button
                      variant="outline"
                      size="sm"
                      onClick={handlePrevPage}
                      disabled={offset === 0}
                    >
                      Previous
                    </Button>
                    <Button
                      variant="outline"
                      size="sm"
                      onClick={handleNextPage}
                      disabled={!(data as any)?.pagination?.has_more}
                    >
                      Next
                    </Button>
                  </div>
                </div>
              )}
            </>
            )}
          </CardContent>
        </Card>
      )}
    </div>
  );
} <|MERGE_RESOLUTION|>--- conflicted
+++ resolved
@@ -184,7 +184,6 @@
 
   return (
     <div className="space-y-6">
-<<<<<<< HEAD
       {/* Enterprise Balance Summary Card */}
       {isEnterpriseMode && billingStatus?.enterprise_info && (
         <Card>
@@ -225,9 +224,7 @@
 
       {/* Non-Enterprise Balance Summary Card */}
       {!isEnterpriseMode && currentBalance && (
-=======
       {currentBalance && (
->>>>>>> afabb62f
         <Card>
           <CardHeader>
             <CardTitle>Current Balance</CardTitle>
