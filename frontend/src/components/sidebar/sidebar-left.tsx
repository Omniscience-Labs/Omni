'use client';

import * as React from 'react';
import Link from 'next/link';
<<<<<<< HEAD
import { Bot, Menu, Plus, Zap, ChevronRight, BookOpen, ChevronLeft } from 'lucide-react';
=======
import { Bot, Menu, Plus, Zap, ChevronRight, BookOpen } from 'lucide-react';
>>>>>>> afabb62f

import { NavAgents } from '@/components/sidebar/nav-agents';
import { NavUserWithTeams } from '@/components/sidebar/nav-user-with-teams';
import { OmniLogo } from '@/components/sidebar/omni-logo';
import { HelpButton } from '@/components/help/help-button';
import {
  Sidebar,
  SidebarContent,
  SidebarFooter,
  SidebarGroup,
  SidebarHeader,
  SidebarMenu,
  SidebarMenuButton,
  SidebarMenuItem,
  SidebarMenuSub,
  SidebarMenuSubButton,
  SidebarMenuSubItem,
  SidebarRail,
  SidebarTrigger,
  useSidebar,
} from '@/components/ui/sidebar';
import {
  Collapsible,
  CollapsibleContent,
  CollapsibleTrigger,
} from '@/components/ui/collapsible';
import { NewAgentDialog } from '@/components/agents/new-agent-dialog';
import { useEffect, useState } from 'react';
import { createClient } from '@/lib/supabase/client';
import {
  Tooltip,
  TooltipContent,
  TooltipTrigger,
} from '@/components/ui/tooltip';
import { Button } from '@/components/ui/button';
import { useIsMobile } from '@/hooks/use-mobile';
import { cn } from '@/lib/utils';
import { usePathname, useSearchParams } from 'next/navigation';
import posthog from 'posthog-js';
import { useDocumentModalStore } from '@/lib/stores/use-document-modal-store';

function FloatingMobileMenuButton() {
  const { setOpenMobile, openMobile } = useSidebar();
  const isMobile = useIsMobile();

  if (!isMobile || openMobile) return null;

  return (
    <div className="fixed top-6 left-4 z-50">
      <Tooltip>
        <TooltipTrigger asChild>
          <Button
            onClick={() => setOpenMobile(true)}
            size="icon"
            className="h-12 w-12 rounded-full bg-primary text-primary-foreground shadow-lg hover:bg-primary/90 transition-all duration-200 hover:scale-105 active:scale-95 touch-manipulation"
            aria-label="Open menu"
          >
            <Menu className="h-5 w-5" />
          </Button>
        </TooltipTrigger>
        <TooltipContent side="bottom">
          Open menu
        </TooltipContent>
      </Tooltip>
    </div>
  );
}

export function SidebarLeft({
  ...props
}: React.ComponentProps<typeof Sidebar>) {
  const { state, setOpen, setOpenMobile } = useSidebar();
  const isMobile = useIsMobile();
  const [user, setUser] = useState<{
    name: string;
    email: string;
    avatar: string;
    isAdmin?: boolean;
  }>({
    name: 'Loading...',
    email: 'loading@example.com',
    avatar: '',
    isAdmin: false,
  });

  const pathname = usePathname();
  const searchParams = useSearchParams();
  const [showNewAgentDialog, setShowNewAgentDialog] = useState(false);
  const { isOpen: isDocumentModalOpen } = useDocumentModalStore();

  useEffect(() => {
    if (isMobile) {
      setOpenMobile(false);
    }
  }, [pathname, searchParams, isMobile, setOpenMobile]);


  useEffect(() => {
    const fetchUserData = async () => {
      const supabase = createClient();
      const { data } = await supabase.auth.getUser();
      if (data.user) {
        const { data: roleData } = await supabase
          .from('user_roles')
          .select('role')
          .eq('user_id', data.user.id)
          .in('role', ['admin', 'super_admin']);
        const isAdmin = roleData && roleData.length > 0;

        setUser({
          name:
            data.user.user_metadata?.name ||
            data.user.email?.split('@')[0] ||
            'User',
          email: data.user.email || '',
          avatar: data.user.user_metadata?.avatar_url || '', // User avatar (different from agent avatar)
          isAdmin: isAdmin,
        });
      }
    };

    fetchUserData();
  }, []);

<<<<<<< HEAD
  // Keyboard shortcut is handled in the main sidebar component
=======
  useEffect(() => {
    const handleKeyDown = (event: KeyboardEvent) => {
      if (isDocumentModalOpen) return;

      if ((event.metaKey || event.ctrlKey) && event.key === 'b') {
        event.preventDefault();
        setOpen(!state.startsWith('expanded'));
        window.dispatchEvent(
          new CustomEvent('sidebar-left-toggled', {
            detail: { expanded: !state.startsWith('expanded') },
          }),
        );
      }
    };

    window.addEventListener('keydown', handleKeyDown);
    return () => window.removeEventListener('keydown', handleKeyDown);
  }, [state, setOpen, isDocumentModalOpen]);
>>>>>>> afabb62f




  return (
    <Sidebar
      collapsible="icon"
      className="border-r-0 bg-background/95 backdrop-blur-sm [&::-webkit-scrollbar]:hidden [-ms-overflow-style:'none'] [scrollbar-width:'none']"
      {...props}
    >
      <SidebarHeader className="px-2 py-2">
        <div className="flex h-[40px] items-center px-1 relative">
          <Link href="/dashboard" className="flex-shrink-0" onClick={() => isMobile && setOpenMobile(false)}>
            <OmniLogo size={24} />
          </Link>
          {state !== 'collapsed' && (
            <div className="ml-2 transition-all duration-200 ease-in-out whitespace-nowrap">
            </div>
          )}
          {/* Collapse button in top right corner when expanded */}
          {state !== 'collapsed' && !isMobile && (
            <div className="ml-auto">
              <Tooltip>
                <TooltipTrigger asChild>
                  <Button
                    onClick={() => setOpen(false)}
                    size="icon"
                    variant="ghost"
                    className="h-7 w-7 hover:bg-accent hover:text-accent-foreground transition-colors duration-200"
                    aria-label="Collapse sidebar"
                  >
                    <ChevronLeft className="h-4 w-4" />
                  </Button>
                </TooltipTrigger>
                <TooltipContent side="right">
                  Collapse sidebar
                </TooltipContent>
              </Tooltip>
            </div>
          )}
        </div>
      </SidebarHeader>
      <SidebarContent className="[&::-webkit-scrollbar]:hidden [-ms-overflow-style:'none'] [scrollbar-width:'none']">
        <SidebarGroup>
          <Link href="/dashboard">
            <SidebarMenuButton
              className={cn('touch-manipulation', {
                'bg-accent text-accent-foreground font-medium': pathname === '/dashboard',
              })}
              onClick={() => {
                posthog.capture('new_task_clicked');
                if (isMobile) setOpenMobile(false);
              }}
            >
              <Plus className="h-4 w-4 mr-1" />
              <span className="flex items-center justify-between w-full">
                New Task
              </span>
            </SidebarMenuButton>
          </Link>
          <Link href="/triggers">
            <SidebarMenuButton
              className={cn('touch-manipulation mt-1', {
                'bg-accent text-accent-foreground font-medium': pathname === '/triggers',
              })}
              onClick={() => {
                if (isMobile) setOpenMobile(false);
              }}
            >
              <Zap className="h-4 w-4 mr-1" />
              <span className="flex items-center justify-between w-full">
                Triggers
              </span>
            </SidebarMenuButton>
          </Link>
          <Link href="/knowledge">
            <SidebarMenuButton
              className={cn('touch-manipulation mt-1', {
                'bg-accent text-accent-foreground font-medium': pathname === '/knowledge',
              })}
              onClick={() => {
                if (isMobile) setOpenMobile(false);
              }}
            >
              <BookOpen className="h-4 w-4 mr-1" />
              <span className="flex items-center justify-between w-full">
                Knowledge Base
              </span>
            </SidebarMenuButton>
          </Link>
          {(
            <SidebarMenu>
              <Collapsible
                defaultOpen={true}
                className="group/collapsible"
              >
                <SidebarMenuItem>
                  <CollapsibleTrigger asChild>
                    <SidebarMenuButton
                      tooltip="Agents"
                      onClick={() => {
                        if (state === 'collapsed') {
                          setOpen(true);
                        }
                      }}
                    >
                      <Bot className="h-4 w-4 mr-1" />
                      <span>Agents</span>
                      <ChevronRight className="ml-auto transition-transform duration-200 group-data-[state=open]/collapsible:rotate-90" />
                    </SidebarMenuButton>
                  </CollapsibleTrigger>
                  <CollapsibleContent>
                    <SidebarMenuSub>
                      {/* <SidebarMenuSubItem>
                        <SidebarMenuSubButton className={cn('pl-3 touch-manipulation', {
                          'bg-accent text-accent-foreground font-medium': pathname === '/agents' && searchParams.get('tab') === 'marketplace',
                        })} asChild>
                          <Link href="/agents?tab=marketplace" onClick={() => isMobile && setOpenMobile(false)}>
                            <span>Explore</span>
                          </Link>
                        </SidebarMenuSubButton>
                      </SidebarMenuSubItem> */}
                      <SidebarMenuSubItem>
                        <SidebarMenuSubButton className={cn('pl-3 touch-manipulation', {
                          'bg-accent text-accent-foreground font-medium': pathname === '/agents' && (searchParams.get('tab') === 'my-agents' || searchParams.get('tab') === null),
                        })} asChild>
                          <Link href="/agents?tab=my-agents" onClick={() => isMobile && setOpenMobile(false)}>
                            <span>My Agents</span>
                          </Link>
                        </SidebarMenuSubButton>
                      </SidebarMenuSubItem>
<<<<<<< HEAD
                      <SidebarMenuSubItem data-tour="new-agent">
=======
                      <SidebarMenuSubItem>
>>>>>>> afabb62f
                        <SidebarMenuSubButton
                          onClick={() => {
                            setShowNewAgentDialog(true);
                            if (isMobile) setOpenMobile(false);
                          }}
                          className="cursor-pointer pl-3 touch-manipulation"
                        >
                          <span>New Agent</span>
                        </SidebarMenuSubButton>
                      </SidebarMenuSubItem>
                    </SidebarMenuSub>
                  </CollapsibleContent>
                </SidebarMenuItem>
              </Collapsible>
            </SidebarMenu>
          )}
        </SidebarGroup>
        <NavAgents />
      </SidebarContent>
      <SidebarFooter>
        {/* Expand button - only shown when collapsed */}
        {state === 'collapsed' && (
          <div className="px-2 pb-2 flex justify-center">
            <Tooltip>
              <TooltipTrigger asChild>
                <Button
                  onClick={() => setOpen(true)}
                  size="icon"
                  variant="ghost"
                  className="h-9 w-9 hover:bg-accent hover:text-accent-foreground transition-colors duration-200"
                  aria-label="Expand sidebar"
                >
                  <ChevronRight className="h-4 w-4" />
                </Button>
              </TooltipTrigger>
              <TooltipContent side="right">
                Expand sidebar
              </TooltipContent>
            </Tooltip>
          </div>
        )}
        {/* Help Button */}
        {state !== 'collapsed' && (
          <div className="px-2 pb-2">
            <HelpButton />
          </div>
        )}
        <NavUserWithTeams user={user} />
      </SidebarFooter>
      <SidebarRail />
      <NewAgentDialog
        open={showNewAgentDialog}
        onOpenChange={setShowNewAgentDialog}
      />
    </Sidebar>
  );
}

// Export the floating button so it can be used in the layout
export { FloatingMobileMenuButton };<|MERGE_RESOLUTION|>--- conflicted
+++ resolved
@@ -2,11 +2,7 @@
 
 import * as React from 'react';
 import Link from 'next/link';
-<<<<<<< HEAD
 import { Bot, Menu, Plus, Zap, ChevronRight, BookOpen, ChevronLeft } from 'lucide-react';
-=======
-import { Bot, Menu, Plus, Zap, ChevronRight, BookOpen } from 'lucide-react';
->>>>>>> afabb62f
 
 import { NavAgents } from '@/components/sidebar/nav-agents';
 import { NavUserWithTeams } from '@/components/sidebar/nav-user-with-teams';
@@ -131,9 +127,6 @@
     fetchUserData();
   }, []);
 
-<<<<<<< HEAD
-  // Keyboard shortcut is handled in the main sidebar component
-=======
   useEffect(() => {
     const handleKeyDown = (event: KeyboardEvent) => {
       if (isDocumentModalOpen) return;
@@ -152,7 +145,6 @@
     window.addEventListener('keydown', handleKeyDown);
     return () => window.removeEventListener('keydown', handleKeyDown);
   }, [state, setOpen, isDocumentModalOpen]);
->>>>>>> afabb62f
 
 
 
@@ -284,11 +276,7 @@
                           </Link>
                         </SidebarMenuSubButton>
                       </SidebarMenuSubItem>
-<<<<<<< HEAD
-                      <SidebarMenuSubItem data-tour="new-agent">
-=======
                       <SidebarMenuSubItem>
->>>>>>> afabb62f
                         <SidebarMenuSubButton
                           onClick={() => {
                             setShowNewAgentDialog(true);
