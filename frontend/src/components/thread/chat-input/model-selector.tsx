'use client';

import React, { useState, useRef, useEffect } from 'react';
import {
  DropdownMenu,
  DropdownMenuContent,
  DropdownMenuItem,
  DropdownMenuTrigger,
} from '@/components/ui/dropdown-menu';
import {
  Tooltip,
  TooltipContent,
  TooltipProvider,
  TooltipTrigger,
} from '@/components/ui/tooltip';
import { Button } from '@/components/ui/button';
import { Check, ChevronDown, Search, AlertTriangle, Crown, ArrowUpRight, Brain, Plus, Edit, Trash } from 'lucide-react';
import {
  ModelOption,
  SubscriptionStatus,
  STORAGE_KEY_MODEL,
  STORAGE_KEY_CUSTOM_MODELS,
  DEFAULT_FREE_MODEL_ID,
  DEFAULT_PREMIUM_MODEL_ID,
  formatModelName,
  getCustomModels,
  MODELS // Import the centralized MODELS constant
} from './_use-model-selection';
import { PaywallDialog } from '@/components/payment/paywall-dialog';
import { BillingModal } from '@/components/billing/billing-modal';
import { cn } from '@/lib/utils';
import { useRouter } from 'next/navigation';
import { isLocalMode } from '@/lib/config';
import { CustomModelDialog, CustomModelFormData } from './custom-model-dialog';

interface CustomModel {
  id: string;
  label: string;
}


interface ModelSelectorProps {
  selectedModel: string;
  onModelChange: (modelId: string) => void;
  modelOptions: ModelOption[];
  canAccessModel: (modelId: string) => boolean;
  subscriptionStatus: SubscriptionStatus;
  refreshCustomModels?: () => void;
<<<<<<< HEAD
  billingModalOpenParent: boolean;
=======
  hasBorder?: boolean;
>>>>>>> af52c263
}

export const ModelSelector: React.FC<ModelSelectorProps> = ({
  selectedModel,
  onModelChange,
  modelOptions,
  canAccessModel,
  subscriptionStatus,
  refreshCustomModels,
<<<<<<< HEAD
  billingModalOpenParent,
=======
  hasBorder = false,
>>>>>>> af52c263
}) => {
  const [paywallOpen, setPaywallOpen] = useState(false);
  const [billingModalOpen, setBillingModalOpen] = useState(billingModalOpenParent);
  const [lockedModel, setLockedModel] = useState<string | null>(null);
  const [isOpen, setIsOpen] = useState(false);
  const [searchQuery, setSearchQuery] = useState('');
  const [highlightedIndex, setHighlightedIndex] = useState<number>(-1);
  const searchInputRef = useRef<HTMLInputElement>(null);
  const router = useRouter();

  // Custom models state
  const [customModels, setCustomModels] = useState<CustomModel[]>([]);
  const [isCustomModelDialogOpen, setIsCustomModelDialogOpen] = useState(false);
  const [dialogInitialData, setDialogInitialData] = useState<CustomModelFormData>({ id: '', label: '' });
  const [dialogMode, setDialogMode] = useState<'add' | 'edit'>('add');
  const [editingModelId, setEditingModelId] = useState<string | null>(null);

  // Load custom models from localStorage on component mount
  useEffect(() => {
    if (isLocalMode()) {
      setCustomModels(getCustomModels());
    }
  }, []);

  useEffect(() => {
    setBillingModalOpen(billingModalOpenParent);
  }, [billingModalOpenParent]);

  // Save custom models to localStorage whenever they change
  useEffect(() => {
    if (isLocalMode() && customModels.length > 0) {
      localStorage.setItem(STORAGE_KEY_CUSTOM_MODELS, JSON.stringify(customModels));
    }
  }, [customModels]);

  // Get current custom models from state
  const currentCustomModels = customModels || [];

  // Enhance model options with capabilities - using a Map to ensure uniqueness
  const modelMap = new Map();

  // First add all standard models to the map
  modelOptions.forEach(model => {
    modelMap.set(model.id, {
      ...model,
      isCustom: false
    });
  });

  // Then add custom models from the current customModels state (not from props)
  // This ensures we're using the most up-to-date list of custom models
  if (isLocalMode()) {
    // Get current custom models from state (not from storage)
    customModels.forEach(model => {
      // Only add if it doesn't exist or mark it as a custom model if it does
      if (!modelMap.has(model.id)) {
        modelMap.set(model.id, {
          id: model.id,
          label: model.label || formatModelName(model.id),
          requiresSubscription: false,
          top: false,
          isCustom: true
        });
      } else {
        // If it already exists (rare case), mark it as a custom model
        const existingModel = modelMap.get(model.id);
        modelMap.set(model.id, {
          ...existingModel,
          isCustom: true
        });
      }
    });
  }

  // Convert map back to array
  const enhancedModelOptions = Array.from(modelMap.values());

  // Filter models based on search query
  const filteredOptions = enhancedModelOptions.filter((opt) =>
    opt.label.toLowerCase().includes(searchQuery.toLowerCase()) ||
    opt.id.toLowerCase().includes(searchQuery.toLowerCase())
  );

  // Get free models from modelOptions (helper function)
  const getFreeModels = () => modelOptions.filter(m => !m.requiresSubscription).map(m => m.id);

  // No sorting needed - models are already sorted in the hook
  const sortedModels = filteredOptions;

  // Simplified premium models function - just filter without sorting
  const getPremiumModels = () => {
    return modelOptions
      .filter(m => m.requiresSubscription)
      .map((m, index) => ({
        ...m,
        uniqueKey: getUniqueModelKey(m, index)
      }));
  }

  // Make sure model IDs are unique for rendering
  const getUniqueModelKey = (model: any, index: number): string => {
    return `model-${model.id}-${index}`;
  };

  // Map models to ensure unique IDs for React keys
  const uniqueModels = sortedModels.map((model, index) => ({
    ...model,
    uniqueKey: getUniqueModelKey(model, index)
  }));

  useEffect(() => {
    if (isOpen && searchInputRef.current) {
      setTimeout(() => {
        searchInputRef.current?.focus();
      }, 50);
    } else {
      setSearchQuery('');
      setHighlightedIndex(-1);
    }
  }, [isOpen]);

  const selectedLabel =
    enhancedModelOptions.find((o) => o.id === selectedModel)?.label || 'Select model';

  const handleSelect = (id: string) => {
    // Check if it's a custom model
    const isCustomModel = customModels.some(model => model.id === id);

    // Custom models are always accessible in local mode
    if (isCustomModel && isLocalMode()) {
      onModelChange(id);
      setIsOpen(false);
      return;
    }

    // Otherwise use the regular canAccessModel check
    if (canAccessModel(id)) {
      onModelChange(id);
      setIsOpen(false);
    } else {
      setLockedModel(id);
      setPaywallOpen(true);
    }
  };

  const handleUpgradeClick = () => {
    setBillingModalOpen(true);
  };

  const closeDialog = () => {
    setPaywallOpen(false);
    setLockedModel(null);
  };

  const handleSearchInputKeyDown = (e: React.KeyboardEvent<HTMLInputElement>) => {
    e.stopPropagation();
    if (e.key === 'ArrowDown') {
      e.preventDefault();
      setHighlightedIndex((prev) =>
        prev < filteredOptions.length - 1 ? prev + 1 : 0
      );
    } else if (e.key === 'ArrowUp') {
      e.preventDefault();
      setHighlightedIndex((prev) =>
        prev > 0 ? prev - 1 : filteredOptions.length - 1
      );
    } else if (e.key === 'Enter' && highlightedIndex >= 0) {
      e.preventDefault();
      const selectedOption = filteredOptions[highlightedIndex];
      if (selectedOption) {
        handleSelect(selectedOption.id);
      }
    }
  };

  const premiumModels = sortedModels.filter(m => !getFreeModels().some(id => m.id.includes(id)));

  const shouldDisplayAll = (!isLocalMode() && subscriptionStatus === 'no_subscription') && premiumModels.length > 0;

  // Handle opening the custom model dialog
  const openAddCustomModelDialog = (e?: React.MouseEvent) => {
    e?.stopPropagation();
    setDialogInitialData({ id: '', label: '' });
    setDialogMode('add');
    setIsCustomModelDialogOpen(true);
    setIsOpen(false); // Close dropdown when opening modal
  };

  // Handle opening the edit model dialog
  const openEditCustomModelDialog = (model: CustomModel, e?: React.MouseEvent) => {
    e?.stopPropagation();

    setDialogInitialData({ id: model.id, label: model.label });
    setEditingModelId(model.id); // Keep the original ID with prefix for reference
    setDialogMode('edit');
    setIsCustomModelDialogOpen(true);
    setIsOpen(false); // Close dropdown when opening modal
  };

  // Handle saving a custom model
  const handleSaveCustomModel = (formData: CustomModelFormData) => {
    // Get model ID without automatically adding prefix
    const modelId = formData.id.trim();

    // Generate display name based on model ID (remove prefix if present for display name)
    const displayId = modelId.startsWith('openrouter/') ? modelId.replace('openrouter/', '') : modelId;
    const modelLabel = formData.label.trim() || formatModelName(displayId);

    if (!modelId) return;

    // Check for duplicates - only for new models or if ID changed during edit
    const checkId = modelId;
    if (customModels.some(model =>
      model.id === checkId && (dialogMode === 'add' || model.id !== editingModelId))) {
      console.error('A model with this ID already exists');
      return;
    }

    // First close the dialog to prevent UI issues
    closeCustomModelDialog();

    // Create the new model object
    const newModel = { id: modelId, label: modelLabel };

    // Update models array (add new or update existing)
    const updatedModels = dialogMode === 'add'
      ? [...customModels, newModel]
      : customModels.map(model => model.id === editingModelId ? newModel : model);

    // Save to localStorage first
    try {
      localStorage.setItem(STORAGE_KEY_CUSTOM_MODELS, JSON.stringify(updatedModels));
    } catch (error) {
      console.error('Failed to save custom models to localStorage:', error);
    }

    // Update state with new models
    setCustomModels(updatedModels);

    // Refresh custom models in the parent hook if the function is available
    if (refreshCustomModels) {
      refreshCustomModels();
    }

    // Handle model selection changes
    if (dialogMode === 'add') {
      // Always select newly added models
      onModelChange(modelId);
      // Also save the selection to localStorage
      try {
        localStorage.setItem(STORAGE_KEY_MODEL, modelId);
      } catch (error) {
        console.warn('Failed to save selected model to localStorage:', error);
      }
    } else if (selectedModel === editingModelId) {
      // For edits, only update if the edited model was selected
      onModelChange(modelId);
      try {
        localStorage.setItem(STORAGE_KEY_MODEL, modelId);
      } catch (error) {
        console.warn('Failed to save selected model to localStorage:', error);
      }
    }

    // Force dropdown to close to ensure fresh data on next open
    setIsOpen(false);

    // Force a UI refresh by delaying the state update
    setTimeout(() => {
      setHighlightedIndex(-1);
    }, 0);
  };

  // Handle closing the custom model dialog
  const closeCustomModelDialog = () => {
    setIsCustomModelDialogOpen(false);
    setDialogInitialData({ id: '', label: '' });
    setEditingModelId(null);

    // Improved fix for pointer-events issue: ensure dialog closes properly
    document.body.classList.remove('overflow-hidden');
    const bodyStyle = document.body.style;
    setTimeout(() => {
      bodyStyle.pointerEvents = '';
      bodyStyle.removeProperty('pointer-events');
    }, 150);
  };

  // Handle deleting a custom model
  const handleDeleteCustomModel = (modelId: string, e?: React.MouseEvent) => {
    e?.stopPropagation();
    e?.preventDefault();

    // Filter out the model to delete
    const updatedCustomModels = customModels.filter(model => model.id !== modelId);

    // Update localStorage first to ensure data consistency
    if (isLocalMode() && typeof window !== 'undefined') {
      try {
        localStorage.setItem(STORAGE_KEY_CUSTOM_MODELS, JSON.stringify(updatedCustomModels));
      } catch (error) {
        console.error('Failed to update custom models in localStorage:', error);
      }
    }

    // Update state with the new list
    setCustomModels(updatedCustomModels);

    // Refresh custom models in the parent hook if the function is available
    if (refreshCustomModels) {
      refreshCustomModels();
    }

    // Check if we need to change the selected model
    if (selectedModel === modelId) {
      const defaultModel = isLocalMode() ? DEFAULT_PREMIUM_MODEL_ID : DEFAULT_FREE_MODEL_ID;
      onModelChange(defaultModel);
      try {
        localStorage.setItem(STORAGE_KEY_MODEL, defaultModel);
      } catch (error) {
        console.warn('Failed to update selected model in localStorage:', error);
      }
    }

    // Force dropdown to close
    setIsOpen(false);

    // Update the modelMap and recreate enhancedModelOptions on next render
    // This will force a complete refresh of the model list
    setTimeout(() => {
      // Force React to fully re-evaluate the component with fresh data
      setHighlightedIndex(-1);

      // Reopen dropdown with fresh data if it was open
      if (isOpen) {
        setIsOpen(false);
        setTimeout(() => setIsOpen(true), 50);
      }
    }, 10);
  };

  const renderModelOption = (opt: any, index: number) => {
    // More accurate check for custom models - use the actual customModels array
    // from both the opt.isCustom flag and by checking if it exists in customModels
    const isCustom = Boolean(opt.isCustom) ||
      (isLocalMode() && customModels.some(model => model.id === opt.id));

    const accessible = isCustom ? true : canAccessModel(opt.id);

    // Fix the highlighting logic to use the index parameter instead of searching in filteredOptions
    const isHighlighted = index === highlightedIndex;
    const isPremium = opt.requiresSubscription;
    const isLowQuality = MODELS[opt.id]?.lowQuality || false;
    const isRecommended = MODELS[opt.id]?.recommended || false;

    return (
      <TooltipProvider key={opt.uniqueKey || `model-${opt.id}-${index}`}>
        <Tooltip>
          <TooltipTrigger asChild>
            <div className='w-full'>
              <DropdownMenuItem
                className={cn(
                  "text-sm px-3 py-2 mx-2 my-0.5 flex items-center justify-between cursor-pointer",
                  isHighlighted && "bg-accent",
                  !accessible && "opacity-70"
                )}
                onClick={() => handleSelect(opt.id)}
                onMouseEnter={() => setHighlightedIndex(index)}
              >
                <div className="flex items-center">
                  <span className="font-medium">{opt.label}</span>
                </div>
                <div className="flex items-center gap-2">
                  {/* Show capabilities */}
                  {isLowQuality && (
                    <AlertTriangle className="h-3.5 w-3.5 text-amber-500" />
                  )}
                  {isRecommended && (
                    <span className="text-xs px-1.5 py-0.5 rounded-sm bg-blue-100 dark:bg-blue-900 text-blue-600 dark:text-blue-300 font-medium">
                      Recommended
                    </span>
                  )}
                  {isPremium && !accessible && (
                    <Crown className="h-3.5 w-3.5 text-blue-500" />
                  )}
                  {/* Custom model actions */}
                  {isLocalMode() && isCustom && (
                    <>
                      <button
                        onClick={(e) => {
                          e.stopPropagation();
                          openEditCustomModelDialog(opt, e);
                        }}
                        className="text-muted-foreground hover:text-foreground"
                      >
                        <Edit className="h-3.5 w-3.5" />
                      </button>
                      <button
                        onClick={(e) => {
                          e.stopPropagation();
                          handleDeleteCustomModel(opt.id, e);
                        }}
                        className="text-muted-foreground hover:text-red-500"
                      >
                        <Trash className="h-3.5 w-3.5" />
                      </button>
                    </>
                  )}
                  {selectedModel === opt.id && (
                    <Check className="h-4 w-4 text-blue-500" />
                  )}
                </div>
              </DropdownMenuItem>
            </div>
          </TooltipTrigger>
          {!accessible ? (
            <TooltipContent side="left" className="text-xs max-w-xs">
              <p>Requires subscription to access premium model</p>
            </TooltipContent>
          ) : isLowQuality ? (
            <TooltipContent side="left" className="text-xs max-w-xs">
              <p>Not recommended for complex tasks</p>
            </TooltipContent>
          ) : isRecommended ? (
            <TooltipContent side="left" className="text-xs max-w-xs">
              <p>Recommended for optimal performance</p>
            </TooltipContent>
          ) : isCustom ? (
            <TooltipContent side="left" className="text-xs max-w-xs">
              <p>Custom model</p>
            </TooltipContent>
          ) : null}
        </Tooltip>
      </TooltipProvider>
    );
  };

  // Update filtered options when customModels or search query changes
  useEffect(() => {
    // Force reset of enhancedModelOptions whenever customModels change
    // The next render will regenerate enhancedModelOptions with the updated modelMap
    setHighlightedIndex(-1);
    setSearchQuery('');

    // Force React to fully re-evaluate the component rendering
    if (isOpen) {
      // If dropdown is open, briefly close and reopen to force refresh
      setIsOpen(false);
      setTimeout(() => setIsOpen(true), 10);
    }
  }, [customModels, modelOptions]); // Also depend on modelOptions to refresh when parent changes

  return (
    <div className="relative">
      <DropdownMenu open={isOpen} onOpenChange={setIsOpen}>
        <DropdownMenuTrigger asChild>
          <Button
            variant={hasBorder ? "outline" : "ghost"}
            size="default"
            className="h-8 rounded-lg text-muted-foreground shadow-none border-none focus:ring-0 px-3"
          >
            <div className="flex items-center gap-1 text-sm font-medium">
              {MODELS[selectedModel]?.lowQuality && (
                <TooltipProvider>
                  <Tooltip>
                    <TooltipTrigger asChild>
                      <AlertTriangle className="h-3.5 w-3.5 text-amber-500 mr-1" />
                    </TooltipTrigger>
                    <TooltipContent side="bottom" className="text-xs">
                      <p>Basic model with limited capabilities</p>
                    </TooltipContent>
                  </Tooltip>
                </TooltipProvider>
              )}
              <span className="truncate max-w-[100px] sm:max-w-[160px] md:max-w-[200px] lg:max-w-none">{selectedLabel}</span>
              <ChevronDown className="h-3 w-3 opacity-50 ml-1 flex-shrink-0" />
            </div>
          </Button>
        </DropdownMenuTrigger>

        <DropdownMenuContent
          align="end"
          className="w-72 p-0 overflow-hidden"
          sideOffset={4}
        >
          <div className="overflow-y-auto w-full scrollbar-hide relative">
            {/* Completely separate views for subscribers and non-subscribers */}
            {shouldDisplayAll ? (
              /* No Subscription View */
              <div>
                {/* Available Models Section - ONLY hardcoded free models */}
                <div className="px-3 py-3 text-xs font-medium text-muted-foreground">
                  Available Models
                </div>
                {/* Only show free models */}
                {uniqueModels
                  .filter(m =>
                    !m.requiresSubscription &&
                    (m.label.toLowerCase().includes(searchQuery.toLowerCase()) ||
                      m.id.toLowerCase().includes(searchQuery.toLowerCase()))
                  )
                  .map((model, index) => (
                    <TooltipProvider key={model.uniqueKey || `model-${model.id}-${index}`}>
                      <Tooltip>
                        <TooltipTrigger asChild>
                          <div className='w-full'>
                            <DropdownMenuItem
                              className={cn(
                                "text-sm mx-2 my-0.5 px-3 py-2 flex items-center justify-between cursor-pointer",
                                selectedModel === model.id && "bg-accent"
                              )}
                              onClick={() => onModelChange(model.id)}
                              onMouseEnter={() => setHighlightedIndex(filteredOptions.indexOf(model))}
                            >
                              <div className="flex items-center">
                                <span className="font-medium">{model.label}</span>
                              </div>
                              <div className="flex items-center gap-2">
                                {/* Show capabilities */}
                                {(MODELS[model.id]?.lowQuality || false) && (
                                  <AlertTriangle className="h-3.5 w-3.5 text-amber-500" />
                                )}
                                {(MODELS[model.id]?.recommended || false) && (
                                  <span className="text-xs px-1.5 py-0.5 rounded-sm bg-blue-100 dark:bg-blue-900 text-blue-600 dark:text-blue-300 font-medium">
                                    Recommended
                                  </span>
                                )}
                                {selectedModel === model.id && (
                                  <Check className="h-4 w-4 text-blue-500" />
                                )}
                              </div>
                            </DropdownMenuItem>
                          </div>
                        </TooltipTrigger>
                        {MODELS[model.id]?.lowQuality && (
                          <TooltipContent side="left" className="text-xs max-w-xs">
                            <p>Basic model with limited capabilities</p>
                          </TooltipContent>
                        )}
                      </Tooltip>
                    </TooltipProvider>
                  ))
                }

                {/* Premium Models Section */}
                <div className="mt-4 border-t border-border pt-2">
                  <div className="px-3 py-1.5 text-xs font-medium text-blue-500 flex items-center">
                    <Crown className="h-3.5 w-3.5 mr-1.5" />
                    Premium Models
                  </div>

                  {/* Premium models container with paywall overlay */}
                  <div className="relative h-40 overflow-hidden px-2">
                    {getPremiumModels()
                      .filter(m =>
                        m.requiresSubscription &&
                        (m.label.toLowerCase().includes(searchQuery.toLowerCase()) ||
                          m.id.toLowerCase().includes(searchQuery.toLowerCase()))
                      )
                      .slice(0, 3)
                      .map((model, index) => (
                        <TooltipProvider key={model.uniqueKey || `model-${model.id}-${index}`}>
                          <Tooltip>
                            <TooltipTrigger asChild>
                              <div className='w-full'>
                                <DropdownMenuItem
                                  className="text-sm px-3 py-2 flex items-center justify-between opacity-70 cursor-pointer pointer-events-none"
                                >
                                  <div className="flex items-center">
                                    <span className="font-medium">{model.label}</span>
                                  </div>
                                  <div className="flex items-center gap-2">
                                    {/* Show capabilities */}
                                    {MODELS[model.id]?.recommended && (
                                      <span className="text-xs px-1.5 py-0.5 rounded-sm bg-blue-100 dark:bg-blue-900 text-blue-600 dark:text-blue-300 font-medium whitespace-nowrap">
                                        Recommended
                                      </span>
                                    )}
                                    <Crown className="h-3.5 w-3.5 text-blue-500" />
                                  </div>
                                </DropdownMenuItem>
                              </div>
                            </TooltipTrigger>
                            <TooltipContent side="left" className="text-xs max-w-xs">
                              <p>Requires subscription to access premium model</p>
                            </TooltipContent>
                          </Tooltip>
                        </TooltipProvider>
                      ))
                    }

                    {/* Absolute positioned paywall overlay with gradient fade */}
                    <div className="absolute inset-0 bg-gradient-to-t from-background via-background/95 to-transparent flex items-end justify-center">
                      <div className="w-full p-3">
                        <div className="rounded-xl bg-gradient-to-br from-blue-50/80 to-blue-200/70 dark:from-blue-950/40 dark:to-blue-900/30 shadow-sm border border-blue-200/50 dark:border-blue-800/50 p-3">
                          <div className="flex flex-col space-y-2">
                            <div className="flex items-center">
                              <Crown className="h-4 w-4 text-blue-500 mr-2 flex-shrink-0" />
                              <div>
                                <p className="text-sm font-medium">Unlock all models + higher limits</p>
                              </div>
                            </div>
                            <Button
                              size="sm"
                              className="w-full h-8 font-medium"
                              onClick={handleUpgradeClick}
                            >
                              Upgrade now
                            </Button>
                          </div>
                        </div>
                      </div>
                    </div>
                  </div>
                </div>
              </div>
            ) : (
              /* Subscription or other status view */
              <div className='max-h-[320px] overflow-y-auto w-full'>
                <div className="px-3 py-3 flex justify-between items-center">
                  <span className="text-xs font-medium text-muted-foreground">All Models</span>
                  {isLocalMode() && (
                    <TooltipProvider>
                      <Tooltip>
                        <TooltipTrigger asChild>
                          <Button
                            size="sm"
                            variant="ghost"
                            className="h-6 w-6 p-0"
                            onClick={(e) => {
                              e.stopPropagation();
                              openAddCustomModelDialog(e);
                            }}
                          >
                            <Plus className="h-3.5 w-3.5" />
                          </Button>
                        </TooltipTrigger>
                        <TooltipContent side="bottom" className="text-xs">
                          Add a custom model
                        </TooltipContent>
                      </Tooltip>
                    </TooltipProvider>
                  )}
                </div>
                {uniqueModels
                  .filter(m =>
                    m.label.toLowerCase().includes(searchQuery.toLowerCase()) ||
                    m.id.toLowerCase().includes(searchQuery.toLowerCase())
                  )
                  // Sort to prioritize recommended paid models first
                  .sort((a, b) => {
                    const aRecommendedPaid = MODELS[a.id]?.recommended && a.requiresSubscription;
                    const bRecommendedPaid = MODELS[b.id]?.recommended && b.requiresSubscription;

                    if (aRecommendedPaid && !bRecommendedPaid) return -1;
                    if (!aRecommendedPaid && bRecommendedPaid) return 1;

                    // Secondary sorting: recommended free models next
                    const aRecommended = MODELS[a.id]?.recommended;
                    const bRecommended = MODELS[b.id]?.recommended;

                    if (aRecommended && !bRecommended) return -1;
                    if (!aRecommended && bRecommended) return 1;

                    // Paid models next
                    if (a.requiresSubscription && !b.requiresSubscription) return -1;
                    if (!a.requiresSubscription && b.requiresSubscription) return 1;

                    // Default to alphabetical order
                    return a.label.localeCompare(b.label);
                  })
                  .map((model, index) => renderModelOption(model, index))}

                {uniqueModels.length === 0 && (
                  <div className="text-sm text-center py-4 text-muted-foreground">
                    No models match your search
                  </div>
                )}
              </div>
            )}
          </div>
          {!shouldDisplayAll && <div className="px-3 py-2 border-t border-border">
            <div className="relative flex items-center">
              <Search className="absolute left-2.5 h-3.5 w-3.5 text-muted-foreground pointer-events-none" />
              <input
                ref={searchInputRef}
                type="text"
                placeholder="Search models..."
                value={searchQuery}
                onChange={(e) => setSearchQuery(e.target.value)}
                onKeyDown={handleSearchInputKeyDown}
                className="w-full h-8 px-8 py-1 rounded-lg text-sm focus:outline-none bg-muted"
              />
            </div>
          </div>}
        </DropdownMenuContent>
      </DropdownMenu>

      {/* Custom Model Dialog - moved to separate component */}
      <CustomModelDialog
        isOpen={isCustomModelDialogOpen}
        onClose={closeCustomModelDialog}
        onSave={handleSaveCustomModel}
        initialData={dialogInitialData}
        mode={dialogMode}
      />

      {/* Billing Modal */}
      <BillingModal
        open={billingModalOpen}
        onOpenChange={setBillingModalOpen}
        returnUrl={typeof window !== 'undefined' ? window.location.href : '/'}
      />

      {paywallOpen && (
        <PaywallDialog
          open={true}
          onDialogClose={closeDialog}
          title="Premium Model"
          description={
            lockedModel
              ? `Subscribe to access ${modelOptions.find(
                (m) => m.id === lockedModel
              )?.label}`
              : 'Subscribe to access premium models with enhanced capabilities'
          }
          ctaText="Subscribe Now"
          cancelText="Maybe Later"
        />
      )}
    </div>
  );
};<|MERGE_RESOLUTION|>--- conflicted
+++ resolved
@@ -46,11 +46,8 @@
   canAccessModel: (modelId: string) => boolean;
   subscriptionStatus: SubscriptionStatus;
   refreshCustomModels?: () => void;
-<<<<<<< HEAD
   billingModalOpenParent: boolean;
-=======
   hasBorder?: boolean;
->>>>>>> af52c263
 }
 
 export const ModelSelector: React.FC<ModelSelectorProps> = ({
@@ -60,11 +57,8 @@
   canAccessModel,
   subscriptionStatus,
   refreshCustomModels,
-<<<<<<< HEAD
   billingModalOpenParent,
-=======
   hasBorder = false,
->>>>>>> af52c263
 }) => {
   const [paywallOpen, setPaywallOpen] = useState(false);
   const [billingModalOpen, setBillingModalOpen] = useState(billingModalOpenParent);
