--- conflicted
+++ resolved
@@ -20,13 +20,7 @@
 import type { ModelOption, SubscriptionStatus } from './_use-model-selection';
 import { MODELS } from './_use-model-selection';
 import { Tooltip, TooltipContent, TooltipProvider, TooltipTrigger } from '@/components/ui/tooltip';
-<<<<<<< HEAD
-import { Dialog, DialogContent, DialogHeader, DialogTitle, DialogDescription } from '@/components/ui/dialog';
-import { isLocalMode } from '@/lib/config';
-import { CustomModelDialog, type CustomModelFormData } from './custom-model-dialog';
-=======
 import { Dialog, DialogContent, DialogHeader, DialogTitle } from '@/components/ui/dialog';
->>>>>>> 81c3eaaa
 import { IntegrationsRegistry } from '@/components/agents/integrations-registry';
 import { useComposioToolkitIcon } from '@/hooks/react-query/composio/use-composio';
 import { Skeleton } from '@/components/ui/skeleton';
@@ -174,7 +168,7 @@
                                     {renderAgentIcon(displayAgent)}
                                 </div>
                                 <span className="truncate text-sm">
-                                    {displayAgent?.name || 'Operator'}
+                                    {displayAgent?.name || 'Omni'}
                                 </span>
                                 <ChevronDown size={12} className="opacity-60" />
                             </div>
@@ -348,7 +342,6 @@
                 <DialogContent className="p-0 max-w-6xl h-[90vh] overflow-hidden">
                     <DialogHeader className="sr-only">
                         <DialogTitle>Integrations</DialogTitle>
-                        <DialogDescription>Browse and configure integrations for your agent</DialogDescription>
                     </DialogHeader>
                     <IntegrationsRegistry
                         showAgentSelector={true}
