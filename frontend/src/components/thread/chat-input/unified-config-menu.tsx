--- conflicted
+++ resolved
@@ -163,19 +163,10 @@
                         aria-label="Config menu"
                     >
                         {onAgentSelect ? (
-<<<<<<< HEAD
-                            <div className="flex items-center gap-2 max-w-[140px]">
-                                <div className="flex-shrink-0">
-                                    {renderAgentIcon(displayAgent)}
-                                </div>
-                                <span className="truncate text-sm">
-                                    {displayAgent?.name || 'Omni'}
-=======
                             <div className="flex items-center gap-2 min-w-0 max-w-[180px]">
                                 {renderAgentIcon(displayAgent)}
                                 <span className="truncate text-sm font-medium">
-                                    {displayAgent?.name || 'Suna'}
->>>>>>> 970cf98a
+                                    {displayAgent?.name || 'Omni'}
                                 </span>
                                 <ChevronDown size={12} className="opacity-60 flex-shrink-0" />
                             </div>
@@ -389,17 +380,10 @@
                         >
                             <div className="flex items-center gap-2 min-w-0 max-w-[180px]">
                                 <div className="flex-shrink-0">
-<<<<<<< HEAD
-                                    <OmniLogo size={16} />
+                                    <OmniLogo size={20} />
                                 </div>
-                                <span className="truncate text-sm">Omni</span>
-                                <ChevronDown size={12} className="opacity-60" />
-=======
-                                    <KortixLogo size={20} />
-                                </div>
-                                <span className="truncate text-sm font-medium">Suna</span>
+                                <span className="truncate text-sm font-medium">Omni</span>
                                 <ChevronDown size={12} className="opacity-60 flex-shrink-0" />
->>>>>>> 970cf98a
                             </div>
                         </Button>
                     </span>
