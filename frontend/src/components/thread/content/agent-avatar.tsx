'use client';

import React, { useState } from 'react';
import { useAgent } from '@/hooks/react-query/agents/use-agents';
import { OmniLogo } from '@/components/sidebar/omni-logo';
import { Skeleton } from '@/components/ui/skeleton';
import { DynamicIcon } from 'lucide-react/dynamic';

interface AgentAvatarProps {
  agentId?: string;
  size?: number;
  className?: string;
  fallbackName?: string;
}

export const AgentAvatar: React.FC<AgentAvatarProps> = ({ 
  agentId, 
  size = 16, 
  className = "", 
  fallbackName = "Omni" 
}) => {
  const { data: agent, isLoading } = useAgent(agentId || '');
  const [imageError, setImageError] = useState(false);

  if (isLoading && agentId) {
    return (
      <div 
        className={`bg-muted animate-pulse rounded ${className}`}
        style={{ width: size, height: size }}
      />
    );
  }

  if (!agent && !agentId) {
    return <OmniLogo size={size} />;
  }

  const isSuna = agent?.metadata?.is_suna_default;
  if (isSuna) {
    return <OmniLogo size={size} />;
  }

<<<<<<< HEAD
  if (agent?.profile_image_url && !imageError) {
=======
  if (agent?.icon_name) {
    return (
      <div 
        className={`flex items-center justify-center rounded ${className}`}
        style={{ 
          width: size, 
          height: size,
          backgroundColor: agent.icon_background || '#F3F4F6'
        }}
      >
        <DynamicIcon 
          name={agent.icon_name as any} 
          size={size * 0.6} 
          color={agent.icon_color || '#000000'}
        />
      </div>
    );
  }

  if (agent?.profile_image_url) {
>>>>>>> 81c3eaaa
    return (
      <img 
        src={agent.profile_image_url} 
        alt={agent.name || fallbackName}
        className={`rounded object-cover ${className}`}
        style={{ width: size, height: size }}
        onError={() => {
          console.warn(`Failed to load agent profile image: ${agent.profile_image_url}`);
          setImageError(true);
        }}
      />
    );
  }

  return <OmniLogo size={size} />;
};

interface AgentNameProps {
  agentId?: string;
  fallback?: string;
}

export const AgentName: React.FC<AgentNameProps> = ({ 
  agentId, 
  fallback = "Omni" 
}) => {
  const { data: agent, isLoading } = useAgent(agentId || '');

  if (isLoading && agentId) {
    return <span className="text-muted-foreground">Loading...</span>;
  }

  return <span>{agent?.name || fallback}</span>;
}; <|MERGE_RESOLUTION|>--- conflicted
+++ resolved
@@ -1,6 +1,6 @@
 'use client';
 
-import React, { useState } from 'react';
+import React from 'react';
 import { useAgent } from '@/hooks/react-query/agents/use-agents';
 import { OmniLogo } from '@/components/sidebar/omni-logo';
 import { Skeleton } from '@/components/ui/skeleton';
@@ -20,7 +20,6 @@
   fallbackName = "Omni" 
 }) => {
   const { data: agent, isLoading } = useAgent(agentId || '');
-  const [imageError, setImageError] = useState(false);
 
   if (isLoading && agentId) {
     return (
@@ -40,9 +39,6 @@
     return <OmniLogo size={size} />;
   }
 
-<<<<<<< HEAD
-  if (agent?.profile_image_url && !imageError) {
-=======
   if (agent?.icon_name) {
     return (
       <div 
@@ -63,20 +59,16 @@
   }
 
   if (agent?.profile_image_url) {
->>>>>>> 81c3eaaa
     return (
       <img 
         src={agent.profile_image_url} 
         alt={agent.name || fallbackName}
         className={`rounded object-cover ${className}`}
         style={{ width: size, height: size }}
-        onError={() => {
-          console.warn(`Failed to load agent profile image: ${agent.profile_image_url}`);
-          setImageError(true);
-        }}
       />
     );
   }
+
 
   return <OmniLogo size={size} />;
 };
