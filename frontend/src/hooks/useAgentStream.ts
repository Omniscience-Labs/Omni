import React, { useState, useEffect, useRef, useCallback, useMemo } from 'react';
import { useQueryClient } from '@tanstack/react-query';
import {
  streamAgent,
  getAgentStatus,
  stopAgent,
  AgentRun,
  getMessages,
} from '@/lib/api';
import { toast } from 'sonner';
import {
  UnifiedMessage,
  ParsedContent,
  ParsedMetadata,
} from '@/components/thread/types';
import { safeJsonParse } from '@/components/thread/utils';
import { agentKeys } from '@/hooks/react-query/agents/keys';
import { composioKeys } from '@/hooks/react-query/composio/keys';
import { knowledgeBaseKeys } from '@/hooks/react-query/knowledge-base/keys';
import { fileQueryKeys } from '@/hooks/react-query/files/use-file-queries';
<<<<<<< HEAD
=======
import { useContextUsageStore } from '@/lib/stores/context-usage-store';
>>>>>>> afabb62f

interface ApiMessageType {
  message_id?: string;
  thread_id?: string;
  type: string;
  is_llm_message?: boolean;
  content: string;
  metadata?: string;
  created_at?: string;
  updated_at?: string;
  agent_id?: string;
  agents?: {
    name: string;
  };
}

// Define the structure returned by the hook
export interface UseAgentStreamResult {
  status: string;
  textContent: string;
  toolCall: ParsedContent | null;
  error: string | null;
  agentRunId: string | null; // Expose the currently managed agentRunId
  startStreaming: (runId: string) => void;
  stopStreaming: () => Promise<void>;
}

// Define the callbacks the hook consumer can provide
export interface AgentStreamCallbacks {
  onMessage: (message: UnifiedMessage) => void; // Callback for complete messages
  onStatusChange?: (status: string) => void; // Optional: Notify on internal status changes
  onError?: (error: string) => void; // Optional: Notify on errors
  onClose?: (finalStatus: string) => void; // Optional: Notify when streaming definitively ends
  onAssistantStart?: () => void; // Optional: Notify when assistant starts streaming
  onAssistantChunk?: (chunk: { content: string }) => void; // Optional: Notify on each assistant message chunk
}

// Helper function to map API messages to UnifiedMessages
const mapApiMessagesToUnified = (
  messagesData: ApiMessageType[] | null | undefined,
  currentThreadId: string,
): UnifiedMessage[] => {
  return (messagesData || [])
    .filter((msg) => msg.type !== 'status')
    .map((msg: ApiMessageType) => ({
      message_id: msg.message_id || null,
      thread_id: msg.thread_id || currentThreadId,
      type: (msg.type || 'system') as UnifiedMessage['type'],
      is_llm_message: Boolean(msg.is_llm_message),
      content: msg.content || '',
      metadata: msg.metadata || '{}',
      created_at: msg.created_at || new Date().toISOString(),
      updated_at: msg.updated_at || new Date().toISOString(),
      agent_id: (msg as any).agent_id,
      agents: (msg as any).agents,
    }));
};

export function useAgentStream(
  callbacks: AgentStreamCallbacks,
  threadId: string,
  setMessages: (messages: UnifiedMessage[]) => void,
  agentId?: string, // Optional agent ID for invalidation
): UseAgentStreamResult {
  const queryClient = useQueryClient();
  const setContextUsage = useContextUsageStore((state) => state.setUsage);

  const [status, setStatus] = useState<string>('idle');
  const [textContent, setTextContent] = useState<
    { content: string; sequence?: number }[]
  >([]);
  
  // Add throttled state updates for smoother streaming
  const throttleRef = useRef<NodeJS.Timeout | null>(null);
  const pendingContentRef = useRef<{ content: string; sequence?: number }[]>([]);
  
  // Throttled content update function for smoother streaming
  const flushPendingContent = useCallback(() => {
    if (pendingContentRef.current.length > 0) {
      const newContent = [...pendingContentRef.current];
      pendingContentRef.current = [];
      
      React.startTransition(() => {
        setTextContent((prev) => [...prev, ...newContent]);
      });
    }
  }, []);
  
  const addContentThrottled = useCallback((content: { content: string; sequence?: number }) => {
    pendingContentRef.current.push(content);
    
    // Clear existing throttle
    if (throttleRef.current) {
      clearTimeout(throttleRef.current);
    }
    
          // Set new throttle for smooth updates (16ms ≈ 60fps)
    throttleRef.current = setTimeout(flushPendingContent, 16);
  }, [flushPendingContent]);
  const [toolCall, setToolCall] = useState<ParsedContent | null>(null);
  const [error, setError] = useState<string | null>(null);
  const [agentRunId, setAgentRunId] = useState<string | null>(null);

  const streamCleanupRef = useRef<(() => void) | null>(null);
  const isMountedRef = useRef<boolean>(true);
  const currentRunIdRef = useRef<string | null>(null); // Ref to track the run ID being processed
  const threadIdRef = useRef(threadId); // Ref to hold the current threadId
  const setMessagesRef = useRef(setMessages); // Ref to hold the setMessages function

  const orderedTextContent = useMemo(() => {
    // Use a more efficient approach for streaming performance
    if (textContent.length === 0) return '';
    
    // Sort once and concatenate efficiently
    const sorted = textContent.slice().sort((a, b) => (a.sequence ?? 0) - (b.sequence ?? 0));
    let result = '';
    for (let i = 0; i < sorted.length; i++) {
      result += sorted[i].content;
    }
    return result;
  }, [textContent]);

  // Refs to capture current state for persistence
  const statusRef = useRef(status);
  const agentRunIdRef = useRef(agentRunId);
  const textContentRef = useRef(textContent);

  // Update refs whenever state changes
  useEffect(() => {
    statusRef.current = status;
  }, [status]);

  useEffect(() => {
    agentRunIdRef.current = agentRunId;
  }, [agentRunId]);

  useEffect(() => {
    textContentRef.current = textContent;
  }, [textContent]);

  // On thread change, ensure any existing stream is cleaned up to avoid stale subscriptions
  useEffect(() => {
    const previousThreadId = threadIdRef.current;
    if (
      previousThreadId &&
      previousThreadId !== threadId &&
      streamCleanupRef.current
    ) {
      // Close the existing stream for the previous thread
      streamCleanupRef.current();
      streamCleanupRef.current = null;
      setStatus('idle');
      setTextContent([]);
      setToolCall(null);
      setAgentRunId(null);
      currentRunIdRef.current = null;
    }
    threadIdRef.current = threadId;
  }, [threadId]);

  useEffect(() => {
    setMessagesRef.current = setMessages;
  }, [setMessages]);

  // Helper function to map backend status to frontend status string
  const mapAgentStatus = (backendStatus: string): string => {
    switch (backendStatus) {
      case 'completed':
        return 'completed';
      case 'stopped':
        return 'stopped';
      case 'failed':
        return 'failed';
      default:
        return 'error';
    }
  };

  // Internal function to update status and notify consumer
  const updateStatus = useCallback(
    (newStatus: string) => {
      if (isMountedRef.current) {
        setStatus(newStatus);
        callbacks.onStatusChange?.(newStatus);
        if (newStatus === 'error' && error) {
          callbacks.onError?.(error);
        }
        if (
          [
            'completed',
            'stopped',
            'failed',
            'error',
            'agent_not_running',
          ].includes(newStatus)
        ) {
          callbacks.onClose?.(newStatus);
        }
      }
    },
    [callbacks, error],
  ); // Include error dependency

  // Function to handle finalization of a stream (completion, stop, error)
  const finalizeStream = useCallback(
    (finalStatus: string, runId: string | null = agentRunId) => {
      if (!isMountedRef.current) return;

      console.log(
        `[useAgentStream] Finalizing stream with status: ${finalStatus}, runId: ${runId}`,
      );

      const currentThreadId = threadIdRef.current; // Get current threadId from ref
      const currentSetMessages = setMessagesRef.current; // Get current setMessages from ref

      // Only finalize if this is for the current run ID or if no specific run ID is provided
      if (
        runId &&
        currentRunIdRef.current &&
        currentRunIdRef.current !== runId
      ) {
        console.log(
          `[useAgentStream] Ignoring finalization for old run ID ${runId}, current is ${currentRunIdRef.current}`,
        );
        return;
      }

      if (streamCleanupRef.current) {
        streamCleanupRef.current();
        streamCleanupRef.current = null;
      }

      // Reset streaming-specific state
      setTextContent([]);
      setToolCall(null);

      // Update status and clear run ID
      updateStatus(finalStatus);
      setAgentRunId(null);
      currentRunIdRef.current = null;

      queryClient.invalidateQueries({ 
        queryKey: fileQueryKeys.all,
      });

<<<<<<< HEAD
=======
      // Invalidate active agent runs to update sidebar status indicators
      queryClient.invalidateQueries({ 
        queryKey: ['active-agent-runs'],
      });

>>>>>>> afabb62f
      if (agentId) {
        // Core agent data
        queryClient.invalidateQueries({ queryKey: agentKeys.all });
        queryClient.invalidateQueries({ queryKey: agentKeys.detail(agentId) });
        queryClient.invalidateQueries({ queryKey: agentKeys.lists() });
        queryClient.invalidateQueries({ queryKey: agentKeys.details() });
        
        // Agent tools and integrations
        queryClient.invalidateQueries({ queryKey: ['agent-tools', agentId] });
        queryClient.invalidateQueries({ queryKey: ['agent-tools'] });
        
        // MCP configurations
        queryClient.invalidateQueries({ queryKey: ['custom-mcp-tools', agentId] });
        queryClient.invalidateQueries({ queryKey: ['custom-mcp-tools'] });
        queryClient.invalidateQueries({ queryKey: composioKeys.mcpServers() });
        queryClient.invalidateQueries({ queryKey: composioKeys.profiles.all() });
        queryClient.invalidateQueries({ queryKey: composioKeys.profiles.credentials() });
        
        // Triggers
        queryClient.invalidateQueries({ queryKey: ['triggers', agentId] });
        queryClient.invalidateQueries({ queryKey: ['triggers'] });
        
        // Knowledge base
        queryClient.invalidateQueries({ queryKey: knowledgeBaseKeys.agent(agentId) });
        queryClient.invalidateQueries({ queryKey: knowledgeBaseKeys.all });
        
        queryClient.invalidateQueries({ queryKey: ['versions'] });
        queryClient.invalidateQueries({ queryKey: ['versions', 'list'] });
        queryClient.invalidateQueries({ queryKey: ['versions', 'list', agentId] });
        queryClient.invalidateQueries({ queryKey: ['versions', 'detail'] });
        queryClient.invalidateQueries({ 
          queryKey: ['versions', 'detail'], 
          predicate: (query) => {
            return query.queryKey.includes(agentId);
          }
        });
        
        // Invalidate any version store cache
        queryClient.invalidateQueries({ queryKey: ['version-store'] });
        
        // Force refetch of agent configuration data
        queryClient.refetchQueries({ queryKey: agentKeys.detail(agentId) });
        queryClient.refetchQueries({ queryKey: ['versions', 'list', agentId] });
        
        console.log(`[useAgentStream] Comprehensively invalidated and refetched all agent queries for Agent ID: ${agentId}`);
      }

      if (
        runId &&
        (finalStatus === 'completed' ||
          finalStatus === 'stopped' ||
          finalStatus === 'agent_not_running')
      ) {
        getAgentStatus(runId).catch((err) => {});
      }
    },
    [agentRunId, updateStatus, agentId, queryClient],
  );

  // --- Stream Callback Handlers ---

  const handleStreamMessage = useCallback(
    (rawData: string) => {
      if (!isMountedRef.current) return;
      (window as any).lastStreamMessage = Date.now(); // Keep track of last message time

      let processedData = rawData;
      if (processedData.startsWith('data: ')) {
        processedData = processedData.substring(6).trim();
      }
      if (!processedData) return;

      // --- Early exit for non-JSON completion messages ---
      if (
        processedData ===
        '{"type": "status", "status": "completed", "message": "Agent run completed successfully"}'
      ) {
        finalizeStream('completed', currentRunIdRef.current);
        return;
      }
      if (
        processedData.includes('Run data not available for streaming') ||
        processedData.includes('Stream ended with status: completed')
      ) {
        finalizeStream('completed', currentRunIdRef.current);
        return;
      }

      // --- Check for error messages first ---
      try {
        const jsonData = JSON.parse(processedData);
        if (jsonData.status === 'error') {
          console.error(
            '[useAgentStream] Received error status message:',
            jsonData,
          );
          const errorMessage = jsonData.message || 'Unknown error occurred';
          setError(errorMessage);
          toast.error(errorMessage, { duration: 15000 });
          callbacks.onError?.(errorMessage);
          return;
        }
      } catch (jsonError) {
        // Not JSON or could not parse as JSON, continue processing
      }

      // --- Process JSON messages ---
      const message = safeJsonParse(
        processedData,
        null,
      ) as UnifiedMessage | null;
      if (!message) {
        console.warn(
          '[useAgentStream] Failed to parse streamed message:',
          processedData,
        );
        return;
      }

      const parsedContent = safeJsonParse<ParsedContent>(message.content, {});
      const parsedMetadata = safeJsonParse<ParsedMetadata>(
        message.metadata,
        {},
      );

      // Update status to streaming if we receive a valid message
      if (status !== 'streaming') updateStatus('streaming');

      switch (message.type) {
        case 'assistant':
          if (
            parsedMetadata.stream_status === 'chunk' &&
            parsedContent.content
          ) {
            // Use throttled approach for smoother streaming
            addContentThrottled({
              sequence: message.sequence,
              content: parsedContent.content,
            });
            callbacks.onAssistantChunk?.({ content: parsedContent.content });
          } else if (parsedMetadata.stream_status === 'complete') {
            // Flush any pending content before completing
            flushPendingContent();
            
            setTextContent([]);
            setToolCall(null);
            if (message.message_id) callbacks.onMessage(message);
          } else if (!parsedMetadata.stream_status) {
            // Handle non-chunked assistant messages if needed
            callbacks.onAssistantStart?.();
            if (message.message_id) callbacks.onMessage(message);
          }
          break;
        case 'tool':
          setToolCall(null); // Clear any streaming tool call
          if (message.message_id) callbacks.onMessage(message);
          break;
        case 'status':
          switch (parsedContent.status_type) {
            case 'tool_started':
              setToolCall({
                role: 'assistant',
                status_type: 'tool_started',
                name: parsedContent.function_name,
                arguments: parsedContent.arguments,
                xml_tag_name: parsedContent.xml_tag_name,
                tool_index: parsedContent.tool_index,
              });
              break;
            case 'tool_completed':
            case 'tool_failed':
            case 'tool_error':
              if (toolCall?.tool_index === parsedContent.tool_index) {
                setToolCall(null);
              }
              break;
            case 'finish':
              // Optional: Handle finish reasons like 'xml_tool_limit_reached'
              // Don't finalize here, wait for thread_run_end or completion message
              break;
            case 'error':
              setError(parsedContent.message || 'Agent run failed');
              finalizeStream('error', currentRunIdRef.current);
              break;
            // Ignore thread_run_start, thread_run_end, assistant_response_start etc. for now
            default:
              // console.debug('[useAgentStream] Received unhandled status type:', parsedContent.status_type);
              break;
          }
          break;
        case 'llm_response_end':
          // Extract context usage from llm_response_end
          if (parsedContent.usage?.total_tokens && threadIdRef.current) {
            setContextUsage(threadIdRef.current, {
              current_tokens: parsedContent.usage.total_tokens
            });
          }
          break;
        case 'user':
        case 'system':
          // Handle other message types if necessary, e.g., if backend sends historical context
          if (message.message_id) callbacks.onMessage(message);
          break;
        default:
          console.warn(
            '[useAgentStream] Unhandled message type:',
            message.type,
          );
      }
    },
    // eslint-disable-next-line react-hooks/exhaustive-deps
    [
      status,
      toolCall,
      callbacks,
      finalizeStream,
      updateStatus,
      addContentThrottled,
      flushPendingContent,
      setContextUsage,
    ],
  );

  const handleStreamError = useCallback(
    (err: Error | string | Event) => {
      if (!isMountedRef.current) return;

      // Extract error message
      let errorMessage = 'Unknown streaming error';
      if (typeof err === 'string') {
        errorMessage = err;
      } else if (err instanceof Error) {
        errorMessage = err.message;
      } else if (err instanceof Event && err.type === 'error') {
        // Standard EventSource errors don't have much detail, might need status check
        errorMessage = 'Stream connection error';
      }

      const lower = errorMessage.toLowerCase();
      const isExpected =
        lower.includes('not found') || lower.includes('not running');

      if (isExpected) {
        console.info('[useAgentStream] Streaming skipped/ended:', errorMessage);
      } else {
        console.error('[useAgentStream] Streaming error:', errorMessage, err);
        setError(errorMessage);
        // Show error toast with longer duration
        toast.error(errorMessage, { duration: 15000 });
      }

      const runId = currentRunIdRef.current;
      if (!runId) {
        console.warn(
          '[useAgentStream] Stream error occurred but no agentRunId is active.',
        );
        finalizeStream('error'); // Finalize with generic error if no runId
        return;
      }
    },
    [finalizeStream],
  );

  const handleStreamClose = useCallback(() => {
    if (!isMountedRef.current) return;

    const runId = currentRunIdRef.current;
    console.log(
      `[useAgentStream] Stream closed for run ID: ${runId}, status: ${status}`,
    );

    if (!runId) {
      console.warn('[useAgentStream] Stream closed but no active agentRunId.');
      // If status was streaming, something went wrong, finalize as error
      if (status === 'streaming' || status === 'connecting') {
        finalizeStream('error');
      } else if (
        status !== 'idle' &&
        status !== 'completed' &&
        status !== 'stopped' &&
        status !== 'agent_not_running'
      ) {
        // If in some other state, just go back to idle if no runId
        finalizeStream('idle');
      }
      return;
    }

    // Immediately check the agent status when the stream closes unexpectedly
    // This covers cases where the agent finished but the final message wasn't received,
    // or if the agent errored out on the backend.
    console.log(`[useAgentStream] Checking final status for run ID: ${runId}`);
    getAgentStatus(runId)
      .then((agentStatus) => {
        if (!isMountedRef.current) return; // Check mount status again

        // Check if this is still the current run ID
        if (currentRunIdRef.current !== runId) {
          console.log(
            `[useAgentStream] Run ID changed during status check in handleStreamClose, ignoring`,
          );
          return;
        }

        console.log(
          `[useAgentStream] Final status for run ID ${runId}: ${agentStatus.status}`,
        );

        if (agentStatus.status === 'running') {
          setError('Stream closed unexpectedly while agent was running.');
          finalizeStream('error', runId); // Finalize as error for now
          toast.warning('Stream disconnected. Agent might still be running.');
        } else {
          // Map backend terminal status to hook terminal status
          const finalStatus = mapAgentStatus(agentStatus.status);
          finalizeStream(finalStatus, runId);
        }
      })
      .catch((err) => {
        if (!isMountedRef.current) return;

        // Check if this is still the current run ID
        if (currentRunIdRef.current !== runId) {
          console.log(
            `[useAgentStream] Run ID changed during error handling in handleStreamClose, ignoring`,
          );
          return;
        }

        const errorMessage = err instanceof Error ? err.message : String(err);
        console.error(
          `[useAgentStream] Error checking agent status for ${runId} after stream close: ${errorMessage}`,
        );

        const isNotFoundError =
          errorMessage.includes('not found') ||
          errorMessage.includes('404') ||
          errorMessage.includes('does not exist');

        if (isNotFoundError) {
          // Revert to agent_not_running for this specific case
          finalizeStream('agent_not_running', runId);
        } else {
          // For other errors checking status, finalize with generic error
          finalizeStream('error', runId);
        }
      });
  }, [status, finalizeStream]); // Include status

  // --- Effect to manage the stream lifecycle ---
  useEffect(() => {
    isMountedRef.current = true;

    // Cleanup function - be more conservative about stream cleanup
    return () => {
      isMountedRef.current = false;

      // Clean up throttle timeout
      if (throttleRef.current) {
        clearTimeout(throttleRef.current);
        throttleRef.current = null;
      }
      
      // Flush any remaining pending content
      flushPendingContent();

      // Don't automatically cleanup streams on navigation
      // Only set mounted flag to false to prevent new operations
      // Streams will be cleaned up when they naturally complete or on explicit stop
    };
<<<<<<< HEAD
    // eslint-disable-next-line react-hooks/exhaustive-deps
  }, []); // Empty dependency array for mount/unmount effect
=======
  }, [flushPendingContent]); // Include flushPendingContent for cleanup
>>>>>>> afabb62f

  // --- Public Functions ---

  const startStreaming = useCallback(
    async (runId: string) => {
      if (!isMountedRef.current) return;

      console.log(`[useAgentStream] Starting stream for run ID: ${runId}`);

      // Store previous stream cleanup for potential restoration
      const previousCleanup = streamCleanupRef.current;
      const previousRunId = currentRunIdRef.current;

      try {
        // *** Crucial check: Verify agent is running BEFORE cleaning up previous stream ***
        console.log(`[useAgentStream] Checking status for run ID: ${runId}`);
        const agentStatus = await getAgentStatus(runId);
        if (!isMountedRef.current) return; // Check mount status after async call

        if (agentStatus.status !== 'running') {
          // Expected when opening an old conversation; don't surface as error/toast
          console.info(
            `[useAgentStream] Stream not started for ${runId}: Agent run ${runId} is not running (status: ${agentStatus.status})`,
          );
          
          // DON'T clean up the previous stream if this new one can't start
          // Just finalize with the appropriate status but keep previous stream if it was working
          const final =
            agentStatus.status === 'completed' ||
            agentStatus.status === 'stopped'
              ? mapAgentStatus(agentStatus.status)
              : 'agent_not_running';
          
          // Only finalize if we don't have a working previous stream
          if (!previousRunId || previousRunId === runId) {
            finalizeStream(final, runId);
          } else {
            console.log(`[useAgentStream] Keeping previous stream ${previousRunId} active since new stream ${runId} can't start`);
          }
          return;
        }

        // New agent is running, now it's safe to clean up previous stream
        if (previousCleanup && previousRunId !== runId) {
          console.log(`[useAgentStream] Cleaning up previous stream ${previousRunId} to start new stream ${runId}`);
          previousCleanup();
          streamCleanupRef.current = null;
        }

        // Reset state for the new stream
        setTextContent([]);
        setToolCall(null);
        setError(null);
        updateStatus('connecting');
        setAgentRunId(runId);
        currentRunIdRef.current = runId; // Set the ref immediately

        console.log(
          `[useAgentStream] Agent run ${runId} is running, creating stream`,
        );

        // Agent is running, proceed to create the stream
        const cleanup = streamAgent(runId, {
          onMessage: (data) => {
            // Ignore messages if threadId changed while the EventSource stayed open
            if (threadIdRef.current !== threadId) return;
            // Ignore messages if this is not the current run ID
            if (currentRunIdRef.current !== runId) return;
            handleStreamMessage(data);
          },
          onError: (err) => {
            if (threadIdRef.current !== threadId) return;
            if (currentRunIdRef.current !== runId) return;
            handleStreamError(err);
          },
          onClose: () => {
            if (threadIdRef.current !== threadId) return;
            if (currentRunIdRef.current !== runId) return;
            handleStreamClose();
          },
        });
        streamCleanupRef.current = cleanup;
        console.log(
          `[useAgentStream] Stream created successfully for run ID: ${runId}`,
        );

        // Status will be updated to 'streaming' by the first message received in handleStreamMessage
        // If for some reason no message arrives shortly, verify liveness again to avoid zombie state
        setTimeout(async () => {
          if (!isMountedRef.current) return;
          if (currentRunIdRef.current !== runId) return; // Another run started
          if (statusRef.current === 'streaming') return; // Already streaming
          try {
            const latest = await getAgentStatus(runId);
            if (!isMountedRef.current) return;
            if (currentRunIdRef.current !== runId) return;
            if (latest.status !== 'running') {
              finalizeStream(
                mapAgentStatus(latest.status) || 'agent_not_running',
                runId,
              );
            }
          } catch {
            // ignore
          }
        }, 1500);
      } catch (err) {
        if (!isMountedRef.current) return; // Check mount status after async call

        // Only handle error if this is still the current run ID
        if (currentRunIdRef.current !== runId) {
          console.log(
            `[useAgentStream] Error occurred for old run ID ${runId}, ignoring`,
          );
          return;
        }

        const errorMessage = err instanceof Error ? err.message : String(err);
        const lower = errorMessage.toLowerCase();
        const isExpected =
          lower.includes('not found') ||
          lower.includes('404') ||
          lower.includes('does not exist') ||
          lower.includes('not running');

        if (isExpected) {
          console.info(
            `[useAgentStream] Stream not started for ${runId}: ${errorMessage}`,
          );
          
          // Similar logic - don't finalize if we have a working previous stream
          if (!previousRunId || previousRunId === runId) {
            finalizeStream('agent_not_running', runId);
          } else {
            console.log(`[useAgentStream] Keeping previous stream ${previousRunId} active since new stream ${runId} failed to start`);
          }
        } else {
          console.error(
            `[useAgentStream] Error initiating stream for ${runId}: ${errorMessage}`,
          );
          setError(errorMessage);
          
          // For unexpected errors, still preserve previous stream if possible
          if (!previousRunId || previousRunId === runId) {
            finalizeStream('error', runId);
          } else {
            console.log(`[useAgentStream] Keeping previous stream ${previousRunId} active despite error starting new stream ${runId}`);
            // Reset current run ID back to previous to maintain stream continuity
            currentRunIdRef.current = previousRunId;
            setAgentRunId(previousRunId);
          }
        }
      }
    },
    [
      threadId,
      updateStatus,
      finalizeStream,
      handleStreamMessage,
      handleStreamError,
      handleStreamClose,
    ],
  ); // Add dependencies

  const stopStreaming = useCallback(async () => {
    if (!isMountedRef.current || !agentRunId) return;

    const runIdToStop = agentRunId;

    // Immediately update status and clean up stream
    finalizeStream('stopped', runIdToStop);

    try {
      await stopAgent(runIdToStop);
      toast.success('Agent stopped.');
      // finalizeStream already called getAgentStatus implicitly if needed
    } catch (err) {
      // Don't revert status here, as the user intended to stop. Just log error.
      const errorMessage = err instanceof Error ? err.message : String(err);
      console.error(
        `[useAgentStream] Error sending stop request for ${runIdToStop}: ${errorMessage}`,
      );
      toast.error(`Failed to stop agent: ${errorMessage}`);
    }
  }, [agentRunId, finalizeStream]); // Add dependencies

  return {
    status,
    textContent: orderedTextContent,
    toolCall,
    error,
    agentRunId,
    startStreaming,
    stopStreaming,
  };
}<|MERGE_RESOLUTION|>--- conflicted
+++ resolved
@@ -18,10 +18,7 @@
 import { composioKeys } from '@/hooks/react-query/composio/keys';
 import { knowledgeBaseKeys } from '@/hooks/react-query/knowledge-base/keys';
 import { fileQueryKeys } from '@/hooks/react-query/files/use-file-queries';
-<<<<<<< HEAD
-=======
 import { useContextUsageStore } from '@/lib/stores/context-usage-store';
->>>>>>> afabb62f
 
 interface ApiMessageType {
   message_id?: string;
@@ -267,14 +264,11 @@
         queryKey: fileQueryKeys.all,
       });
 
-<<<<<<< HEAD
-=======
       // Invalidate active agent runs to update sidebar status indicators
       queryClient.invalidateQueries({ 
         queryKey: ['active-agent-runs'],
       });
 
->>>>>>> afabb62f
       if (agentId) {
         // Core agent data
         queryClient.invalidateQueries({ queryKey: agentKeys.all });
@@ -645,12 +639,7 @@
       // Only set mounted flag to false to prevent new operations
       // Streams will be cleaned up when they naturally complete or on explicit stop
     };
-<<<<<<< HEAD
-    // eslint-disable-next-line react-hooks/exhaustive-deps
-  }, []); // Empty dependency array for mount/unmount effect
-=======
   }, [flushPendingContent]); // Include flushPendingContent for cleanup
->>>>>>> afabb62f
 
   // --- Public Functions ---
 
