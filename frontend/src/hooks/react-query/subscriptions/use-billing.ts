--- conflicted
+++ resolved
@@ -6,10 +6,6 @@
   checkBillingStatus,
   CreateCheckoutSessionRequest
 } from '@/lib/api';
-<<<<<<< HEAD
-import { backendApi } from '@/lib/api-client';
-=======
->>>>>>> afabb62f
 
 // useAvailableModels has been moved to use-model-selection.ts for better consolidation
 
@@ -39,7 +35,6 @@
     }
   }
 );
-<<<<<<< HEAD
 
 export const useAdminUserUsageLogs = (accountId: string, page: number = 0, itemsPerPage: number = 1000, days: number = 30) => 
   createQueryHook(
@@ -59,6 +54,4 @@
       refetchOnWindowFocus: false,
       enabled: !!accountId, // Only run if accountId is provided
     }
-  )(); 
-=======
->>>>>>> afabb62f
+  )(); 