import { backendApi } from '@/lib/api-client';
import { useMutation, useQuery } from '@tanstack/react-query';

interface CreditAdjustmentRequest {
  account_id: string;
  amount: number;
  reason: string;
  is_expiring: boolean;
  notify_user: boolean;
}

interface RefundRequest {
  account_id: string;
  amount: number;
  reason: string;
  is_expiring: boolean;
  stripe_refund: boolean;
  payment_intent_id?: string;
}

export function useUserBillingSummary(userId: string | null) {
  return useQuery({
    queryKey: ['admin', 'billing', 'user', userId],
    queryFn: async () => {
      if (!userId) return null;
      const response = await backendApi.get(`/admin/billing/user/${userId}/summary`);
      if (response.error) {
        throw new Error(response.error.message);
      }
      return response.data;
    },
    enabled: !!userId,
    staleTime: 0, // Always consider data stale to refetch on mount
    refetchOnMount: 'always', // Always refetch when component mounts
  });
}

interface TransactionParams {
  userId: string;
  page?: number;
  page_size?: number;
  type_filter?: string;
}

export function useAdminUserTransactions(params: TransactionParams) {
  return useQuery({
    queryKey: ['admin', 'billing', 'transactions', params.userId, params.page, params.page_size, params.type_filter],
    queryFn: async () => {
      const searchParams = new URLSearchParams();
      
      if (params.page) searchParams.append('page', params.page.toString());
      if (params.page_size) searchParams.append('page_size', params.page_size.toString());
      if (params.type_filter) searchParams.append('type_filter', params.type_filter);
      
      const response = await backendApi.get(`/admin/billing/user/${params.userId}/transactions?${searchParams.toString()}`);
      if (response.error) {
        throw new Error(response.error.message);
      }
      return response.data;
    },
<<<<<<< HEAD
    enabled: !!userId,
    staleTime: 0, // Always consider data stale to refetch on mount
    refetchOnMount: 'always', // Always refetch when component mounts
=======
    enabled: !!params.userId,
    staleTime: 30000,
>>>>>>> 552994a0
  });
}

export function useAdjustCredits() {
  return useMutation({
    mutationFn: async (request: CreditAdjustmentRequest) => {
      const response = await backendApi.post('/admin/billing/credits/adjust', request);
      if (response.error) {
        throw new Error(response.error.message);
      }
      return response.data;
    },
  });
}

export function useProcessRefund() {
  return useMutation({
    mutationFn: async (request: RefundRequest) => {
      const response = await backendApi.post('/admin/billing/refund', request);
      if (response.error) {
        throw new Error(response.error.message);
      }
      return response.data;
    },
  });
}<|MERGE_RESOLUTION|>--- conflicted
+++ resolved
@@ -58,14 +58,8 @@
       }
       return response.data;
     },
-<<<<<<< HEAD
-    enabled: !!userId,
-    staleTime: 0, // Always consider data stale to refetch on mount
-    refetchOnMount: 'always', // Always refetch when component mounts
-=======
     enabled: !!params.userId,
     staleTime: 30000,
->>>>>>> 552994a0
   });
 }
 
