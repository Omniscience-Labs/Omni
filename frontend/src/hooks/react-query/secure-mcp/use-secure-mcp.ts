import { useQuery, useMutation, useQueryClient } from '@tanstack/react-query';
import { createClient } from '@/lib/supabase/client';

const API_URL = process.env.NEXT_PUBLIC_BACKEND_URL || '';

export interface MCPCredential {
  credential_id: string;
  mcp_qualified_name: string;
  display_name: string;
  config_keys: string[];
  is_active: boolean;
  last_used_at?: string;
  created_at: string;
  updated_at: string;
}

export interface StoreCredentialRequest {
  mcp_qualified_name: string;
  display_name: string;
  config: Record<string, any>;
}

export interface TestCredentialResponse {
  success: boolean;
  message: string;
  error_details?: string;
}

export interface UsageExampleMessage {
  role: 'user' | 'assistant';
  content: string;
  tool_calls?: Array<{
    name: string;
    arguments?: Record<string, any>;
  }>;
}

export interface AgentTemplate {
  template_id: string;
  creator_id: string;
  name: string;
  description?: string;
  system_prompt?: string;
  mcp_requirements: MCPRequirement[];
  agentpress_tools: Record<string, any>;
  tags: string[];
  is_public: boolean;
  download_count: number;
  marketplace_published_at?: string;
  created_at: string;
  creator_name?: string;
<<<<<<< HEAD
  profile_image_url?: string;
=======
>>>>>>> 552994a0
  icon_name?: string;
  icon_color?: string;
  icon_background?: string;
  is_kortix_team?: boolean;
  usage_examples?: UsageExampleMessage[];
  metadata?: {
    source_agent_id?: string;
    source_version_id?: string;
    source_version_name?: string;
    model?: string;
  };
  config?: {
    triggers?: Array<{
      name: string;
      description?: string;
      trigger_type: string;
      is_active: boolean;
      config: Record<string, any>;
    }>;
  };
}

export interface MCPRequirement {
  qualified_name: string;
  display_name: string;
  enabled_tools: string[];
  required_config: string[];
  custom_type?: 'sse' | 'http';
}

export interface InstallTemplateRequest {
  template_id: string;
  instance_name?: string;
  custom_system_prompt?: string;
  profile_mappings?: Record<string, string>;
  custom_mcp_configs?: Record<string, Record<string, any>>;
  trigger_configs?: Record<string, Record<string, any>>;
  trigger_variables?: Record<string, Record<string, string>>;
}

export interface InstallationResponse {
  status: 'installed' | 'configs_required';
  instance_id?: string;
  name?: string;
  missing_regular_credentials?: {
    qualified_name: string;
    display_name: string;
    required_config: string[];
  }[];
  missing_custom_configs?: {
    qualified_name: string;
    display_name: string;
    custom_type: string;
    required_config: string[];
  }[];
  missing_trigger_variables?: Record<string, {
    trigger_name: string;
    trigger_index: number;
    variables: string[];
    agent_prompt: string;
    missing_variables?: string[];
  }>;
  template?: {
    template_id: string;
    name: string;
    description?: string;
  };
}

export interface SharingPreferences {
  include_system_prompt: boolean;
  include_model_settings: boolean;
  include_default_tools: boolean;
  include_integrations: boolean;
  include_knowledge_bases: boolean;
  include_playbooks: boolean;
  include_triggers: boolean;
}

export interface CreateTemplateRequest {
  agent_id: string;
  make_public?: boolean;
  tags?: string[];
<<<<<<< HEAD
  sharing_preferences?: SharingPreferences;
=======
  usage_examples?: UsageExampleMessage[];
>>>>>>> 552994a0
}

export function useUserCredentials() {
  return useQuery({
    queryKey: ['secure-mcp', 'credentials'],
    queryFn: async (): Promise<MCPCredential[]> => {
      const supabase = createClient();
      const { data: { session } } = await supabase.auth.getSession();

      if (!session) {
        throw new Error('You must be logged in to view credentials');
      }

      const response = await fetch(`${API_URL}/secure-mcp/credentials`, {
        headers: {
          'Authorization': `Bearer ${session.access_token}`,
        },
      });

      if (!response.ok) {
        const errorData = await response.json().catch(() => ({ message: 'Unknown error' }));
        throw new Error(errorData.message || `HTTP ${response.status}: ${response.statusText}`);
      }

      return response.json();
    },
  });
}

export function useStoreCredential() {
  const queryClient = useQueryClient();

  return useMutation({
    mutationFn: async (request: StoreCredentialRequest): Promise<MCPCredential> => {
      const supabase = createClient();
      const { data: { session } } = await supabase.auth.getSession();

      if (!session) {
        throw new Error('You must be logged in to store credentials');
      }

      const response = await fetch(`${API_URL}/secure-mcp/credentials`, {
        method: 'POST',
        headers: {
          'Content-Type': 'application/json',
          'Authorization': `Bearer ${session.access_token}`,
        },
        body: JSON.stringify(request),
      });

      if (!response.ok) {
        const errorData = await response.json().catch(() => ({ message: 'Unknown error' }));
        throw new Error(errorData.message || `HTTP ${response.status}: ${response.statusText}`);
      }

      return response.json();
    },
    onSuccess: () => {
      queryClient.invalidateQueries({ queryKey: ['secure-mcp', 'credentials'] });
    },
  });
}

export function useDeleteCredential() {
  const queryClient = useQueryClient();

  return useMutation({
    mutationFn: async (mcp_qualified_name: string): Promise<void> => {
      const supabase = createClient();
      const { data: { session } } = await supabase.auth.getSession();

      if (!session) {
        throw new Error('You must be logged in to delete credentials');
      }

      const response = await fetch(`${API_URL}/secure-mcp/credentials/${encodeURIComponent(mcp_qualified_name)}`, {
        method: 'DELETE',
        headers: {
          'Authorization': `Bearer ${session.access_token}`,
        },
      });

      if (!response.ok) {
        const errorData = await response.json().catch(() => ({ message: 'Unknown error' }));
        throw new Error(errorData.message || `HTTP ${response.status}: ${response.statusText}`);
      }
    },
    onSuccess: () => {
      queryClient.invalidateQueries({ queryKey: ['secure-mcp', 'credentials'] });
    },
  });
}

export interface MarketplacePaginationInfo {
  current_page: number;
  page_size: number;
  total_items: number;
  total_pages: number;
  has_next: boolean;
  has_previous: boolean;
}

export interface MarketplaceTemplatesResponse {
  templates: AgentTemplate[];
  pagination: MarketplacePaginationInfo;
}

export function useMarketplaceTemplates(params?: {
  page?: number;
  limit?: number;
  search?: string;
  tags?: string;
  is_kortix_team?: boolean;
  mine?: boolean;
  sort_by?: string;
  sort_order?: string;
}) {
  return useQuery({
    queryKey: ['secure-mcp', 'marketplace-templates', params],
    queryFn: async (): Promise<MarketplaceTemplatesResponse> => {
      const supabase = createClient();
      const { data: { session } } = await supabase.auth.getSession();

      if (!session) {
        throw new Error('You must be logged in to view marketplace templates');
      }

      const searchParams = new URLSearchParams();
      if (params?.page) searchParams.set('page', params.page.toString());
      if (params?.limit) searchParams.set('limit', params.limit.toString());
      if (params?.search) searchParams.set('search', params.search);
      if (params?.tags) searchParams.set('tags', params.tags);
      if (params?.is_kortix_team !== undefined) searchParams.set('is_kortix_team', params.is_kortix_team.toString());
      if (params?.mine !== undefined) searchParams.set('mine', params.mine.toString());
      if (params?.sort_by) searchParams.set('sort_by', params.sort_by);
      if (params?.sort_order) searchParams.set('sort_order', params.sort_order);

      const response = await fetch(`${API_URL}/templates/marketplace?${searchParams}`, {
        headers: {
          'Authorization': `Bearer ${session.access_token}`,
        },
      });

      if (!response.ok) {
        const errorData = await response.json().catch(() => ({ message: 'Unknown error' }));
        throw new Error(errorData.message || `HTTP ${response.status}: ${response.statusText}`);
      }
      return response.json();
    },
  });
}

export function useTemplateDetails(template_id: string) {
  return useQuery({
    queryKey: ['secure-mcp', 'template', template_id],
    queryFn: async (): Promise<AgentTemplate> => {
      const supabase = createClient();
      const { data: { session } } = await supabase.auth.getSession();

      if (!session) {
        throw new Error('You must be logged in to view template details');
      }

      const response = await fetch(`${API_URL}/templates/${template_id}`, {
        headers: {
          'Authorization': `Bearer ${session.access_token}`,
        },
      });

      if (!response.ok) {
        const errorData = await response.json().catch(() => ({ message: 'Unknown error' }));
        throw new Error(errorData.message || `HTTP ${response.status}: ${response.statusText}`);
      }

      return response.json();
    },
    enabled: !!template_id,
  });
}

export function useCreateTemplate() {
  const queryClient = useQueryClient();

  return useMutation({
    mutationFn: async (request: CreateTemplateRequest): Promise<{ template_id: string; message: string }> => {
      const supabase = createClient();
      const { data: { session } } = await supabase.auth.getSession();

      if (!session) {
        throw new Error('You must be logged in to create templates');
      }

      const response = await fetch(`${API_URL}/templates`, {
        method: 'POST',
        headers: {
          'Content-Type': 'application/json',
          'Authorization': `Bearer ${session.access_token}`,
        },
        body: JSON.stringify(request),
      });

      if (!response.ok) {
        const errorData = await response.json().catch(() => ({ message: 'Unknown error' }));
        throw new Error(errorData.message || `HTTP ${response.status}: ${response.statusText}`);
      }

      return response.json();
    },
    onSuccess: () => {
      queryClient.invalidateQueries({ queryKey: ['secure-mcp', 'marketplace-templates'] });
      queryClient.invalidateQueries({ queryKey: ['secure-mcp', 'my-templates'] });
    },
  });
}

export function useMyTemplates(params?: {
  page?: number;
  limit?: number;
  search?: string;
  sort_by?: string;
  sort_order?: string;
}) {
  return useQuery({
    queryKey: ['secure-mcp', 'my-templates', params],
    queryFn: async (): Promise<MarketplaceTemplatesResponse> => {
      const supabase = createClient();
      const { data: { session } } = await supabase.auth.getSession();

      if (!session) {
        throw new Error('You must be logged in to view your templates');
      }

      const searchParams = new URLSearchParams();
      if (params?.page) searchParams.set('page', params.page.toString());
      if (params?.limit) searchParams.set('limit', params.limit.toString());
      if (params?.search) searchParams.set('search', params.search);
      if (params?.sort_by) searchParams.set('sort_by', params.sort_by);
      if (params?.sort_order) searchParams.set('sort_order', params.sort_order);

      const response = await fetch(`${API_URL}/templates/my?${searchParams}`, {
        headers: {
          'Authorization': `Bearer ${session.access_token}`,
        },
      });

      if (!response.ok) {
        const errorData = await response.json().catch(() => ({ message: 'Unknown error' }));
        throw new Error(errorData.message || `HTTP ${response.status}: ${response.statusText}`);
      }

      return response.json();
    },
  });
}

export function usePublishTemplate() {
  const queryClient = useQueryClient();

  return useMutation({
    mutationFn: async ({ 
      template_id, 
      tags,
<<<<<<< HEAD
      sharing_preferences
    }: { 
      template_id: string; 
      tags?: string[];
      sharing_preferences?: SharingPreferences;
=======
      usage_examples 
    }: { 
      template_id: string; 
      tags?: string[];
      usage_examples?: UsageExampleMessage[];
>>>>>>> 552994a0
    }): Promise<{ message: string }> => {
      const supabase = createClient();
      const { data: { session } } = await supabase.auth.getSession();

      if (!session) {
        throw new Error('You must be logged in to publish templates');
      }

      const response = await fetch(`${API_URL}/templates/${template_id}/publish`, {
        method: 'POST',
        headers: {
          'Content-Type': 'application/json',
          'Authorization': `Bearer ${session.access_token}`,
        },
<<<<<<< HEAD
        body: JSON.stringify({ 
          tags,
          sharing_preferences: sharing_preferences || {
            include_system_prompt: true,
            include_model_settings: true,
            include_default_tools: true,
            include_integrations: true,
            include_knowledge_bases: true,
            include_playbooks: true,
            include_triggers: true
          }
        }),
=======
        body: JSON.stringify({ tags, usage_examples }),
>>>>>>> 552994a0
      });

      if (!response.ok) {
        const errorData = await response.json().catch(() => ({ message: 'Unknown error' }));
        throw new Error(errorData.message || `HTTP ${response.status}: ${response.statusText}`);
      }

      return response.json();
    },
    onSuccess: () => {
      queryClient.invalidateQueries({ queryKey: ['secure-mcp', 'marketplace-templates'] });
      queryClient.invalidateQueries({ queryKey: ['secure-mcp', 'my-templates'] });
    },
  });
}

export function useUnpublishTemplate() {
  const queryClient = useQueryClient();

  return useMutation({
    mutationFn: async (template_id: string): Promise<{ message: string }> => {
      const supabase = createClient();
      const { data: { session } } = await supabase.auth.getSession();

      if (!session) {
        throw new Error('You must be logged in to unpublish templates');
      }

      const response = await fetch(`${API_URL}/templates/${template_id}/unpublish`, {
        method: 'POST',
        headers: {
          'Content-Type': 'application/json',
          'Authorization': `Bearer ${session.access_token}`,
        },
      });

      if (!response.ok) {
        const errorData = await response.json().catch(() => ({ message: 'Unknown error' }));
        throw new Error(errorData.message || `HTTP ${response.status}: ${response.statusText}`);
      }

      return response.json();
    },
    onSuccess: () => {
      queryClient.invalidateQueries({ queryKey: ['secure-mcp', 'marketplace-templates'] });
      queryClient.invalidateQueries({ queryKey: ['secure-mcp', 'my-templates'] });
    },
  });
}

export function useDeleteTemplate() {
  const queryClient = useQueryClient();

  return useMutation({
    mutationFn: async (template_id: string): Promise<{ message: string }> => {
      const supabase = createClient();
      const { data: { session } } = await supabase.auth.getSession();

      if (!session) {
        throw new Error('You must be logged in to delete templates');
      }

      const response = await fetch(`${API_URL}/templates/${template_id}`, {
        method: 'DELETE',
        headers: {
          'Content-Type': 'application/json',
          'Authorization': `Bearer ${session.access_token}`,
        },
      });

      if (!response.ok) {
        const errorData = await response.json().catch(() => ({ message: 'Unknown error' }));
        throw new Error(errorData.message || `HTTP ${response.status}: ${response.statusText}`);
      }

      return response.json();
    },
    onSuccess: () => {
      queryClient.invalidateQueries({ queryKey: ['secure-mcp', 'marketplace-templates'] });
      queryClient.invalidateQueries({ queryKey: ['secure-mcp', 'my-templates'] });
      queryClient.invalidateQueries({ queryKey: ['agents'] }); // Refresh agents list to update published status
    },
  });
}

export function useKortixTeamTemplates() {
  return useQuery({
    queryKey: ['secure-mcp', 'kortix-templates-all'],
    queryFn: async (): Promise<MarketplaceTemplatesResponse> => {
      const supabase = createClient();
      const { data: { session } } = await supabase.auth.getSession();

      if (!session) {
        throw new Error('You must be logged in to view Kortix templates');
      }

      const response = await fetch(`${API_URL}/templates/kortix-all`, {
        headers: {
          'Authorization': `Bearer ${session.access_token}`,
        },
      });

      if (!response.ok) {
        const errorData = await response.json().catch(() => ({ message: 'Unknown error' }));
        throw new Error(errorData.message || `HTTP ${response.status}: ${response.statusText}`);
      }
      
      return response.json();
    },
  });
}

export function useInstallTemplate() {
  const queryClient = useQueryClient();

  return useMutation({
    mutationFn: async (request: InstallTemplateRequest): Promise<InstallationResponse> => {
      const supabase = createClient();
      const { data: { session } } = await supabase.auth.getSession();
      if (!session) {
        throw new Error('You must be logged in to install templates');
      }
      const response = await fetch(`${API_URL}/templates/install`, {
        method: 'POST',
        headers: {
          'Content-Type': 'application/json',
          'Authorization': `Bearer ${session.access_token}`,
        },
        body: JSON.stringify(request),
      });

      if (!response.ok) {
        const errorData = await response.json().catch(() => ({ message: 'Unknown error' }));
        const isAgentLimitError = (response.status === 402) && (
          errorData.error_code === 'AGENT_LIMIT_EXCEEDED' || 
          errorData.detail?.error_code === 'AGENT_LIMIT_EXCEEDED'
        );
        
        if (isAgentLimitError) {
          const { AgentCountLimitError } = await import('@/lib/api');
          const errorDetail = errorData.detail || errorData;
          throw new AgentCountLimitError(response.status, errorDetail);
        }
        
        throw new Error(errorData.message || `HTTP ${response.status}: ${response.statusText}`);
      }

      return response.json();
    },
    onSuccess: () => {
      queryClient.invalidateQueries({ queryKey: ['agents'] });
      queryClient.invalidateQueries({ queryKey: ['marketplace-templates'] });
      queryClient.invalidateQueries({ queryKey: ['templates'] });
    },
  });
} <|MERGE_RESOLUTION|>--- conflicted
+++ resolved
@@ -49,10 +49,6 @@
   marketplace_published_at?: string;
   created_at: string;
   creator_name?: string;
-<<<<<<< HEAD
-  profile_image_url?: string;
-=======
->>>>>>> 552994a0
   icon_name?: string;
   icon_color?: string;
   icon_background?: string;
@@ -136,11 +132,7 @@
   agent_id: string;
   make_public?: boolean;
   tags?: string[];
-<<<<<<< HEAD
-  sharing_preferences?: SharingPreferences;
-=======
   usage_examples?: UsageExampleMessage[];
->>>>>>> 552994a0
 }
 
 export function useUserCredentials() {
@@ -403,19 +395,11 @@
     mutationFn: async ({ 
       template_id, 
       tags,
-<<<<<<< HEAD
-      sharing_preferences
-    }: { 
-      template_id: string; 
-      tags?: string[];
-      sharing_preferences?: SharingPreferences;
-=======
       usage_examples 
     }: { 
       template_id: string; 
       tags?: string[];
       usage_examples?: UsageExampleMessage[];
->>>>>>> 552994a0
     }): Promise<{ message: string }> => {
       const supabase = createClient();
       const { data: { session } } = await supabase.auth.getSession();
@@ -430,22 +414,7 @@
           'Content-Type': 'application/json',
           'Authorization': `Bearer ${session.access_token}`,
         },
-<<<<<<< HEAD
-        body: JSON.stringify({ 
-          tags,
-          sharing_preferences: sharing_preferences || {
-            include_system_prompt: true,
-            include_model_settings: true,
-            include_default_tools: true,
-            include_integrations: true,
-            include_knowledge_bases: true,
-            include_playbooks: true,
-            include_triggers: true
-          }
-        }),
-=======
         body: JSON.stringify({ tags, usage_examples }),
->>>>>>> 552994a0
       });
 
       if (!response.ok) {
