--- conflicted
+++ resolved
@@ -32,12 +32,7 @@
     card: 'summary_large_image',
     title: siteConfig.name,
     description: siteConfig.description,
-<<<<<<< HEAD
     creator: '@omnisciencelabs',
-=======
-    creator: '@kortixai',
-    images: ['/banner.png'],
->>>>>>> 7f824de1
   },
   robots: {
     index: true,
