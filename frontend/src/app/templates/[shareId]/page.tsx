--- conflicted
+++ resolved
@@ -37,32 +37,6 @@
 import Image from 'next/image';
 import { useTheme } from 'next-themes';
 import ColorThief from 'colorthief';
-<<<<<<< HEAD
-import { OmniLogo } from '@/components/sidebar/omni-logo';
-import { DynamicIcon } from 'lucide-react/dynamic';
-=======
-import { AgentAvatar } from '@/components/thread/content/agent-avatar';
->>>>>>> 552994a0
-
-interface MarketplaceTemplate {
-  template_id: string;
-  creator_id: string;
-  name: string;
-  description: string | null;
-  system_prompt: string;
-  mcp_requirements: any[];
-  agentpress_tools: Record<string, any>;
-  tags: string[];
-  is_public: boolean;
-  is_kortix_team: boolean;
-  marketplace_published_at: string | null;
-  download_count: number;
-  created_at: string;
-  updated_at: string;
-<<<<<<< HEAD
-  profile_image_url: string | null;
-=======
->>>>>>> 552994a0
   icon_name: string | null;
   icon_color: string | null;
   icon_background: string | null;
@@ -372,19 +346,12 @@
 
   const getDefaultAvatar = () => {
     return (
-<<<<<<< HEAD
-      <DynamicIcon
-        name={template.icon_name || 'bot' as any}
-        size={28}
-        color={color}
-=======
       <AgentAvatar
         iconName={template.icon_name}
         iconColor={template.icon_color}
         backgroundColor={template.icon_background}
         agentName={template.name}
         size={28}
->>>>>>> 552994a0
       />
     );
   };
