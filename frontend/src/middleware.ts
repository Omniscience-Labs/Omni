--- conflicted
+++ resolved
@@ -54,35 +54,7 @@
         },
       },
     }
-<<<<<<< HEAD
   );
-=======
-  )
-
-  // IMPORTANT: DO NOT REMOVE auth.getUser()
-  // This refreshes the Auth token and is required for server-side auth
-  const {
-    data: { user },
-  } = await supabase.auth.getUser()
-
-  // Define protected routes
-  const protectedRoutes = ['/dashboard', '/agents', '/projects', '/settings', '/invitation', '/admin']
-  const authRoutes = ['/auth', '/login', '/signup']
-  
-  const isProtectedRoute = protectedRoutes.some(route => 
-    request.nextUrl.pathname.startsWith(route)
-  )
-  const isAuthRoute = authRoutes.some(route => 
-    request.nextUrl.pathname.startsWith(route)
-  )
-
-  // Redirect unauthenticated users from protected routes
-  if (isProtectedRoute && !user) {
-    const redirectUrl = new URL('/auth', request.url)
-    redirectUrl.searchParams.set('returnUrl', request.nextUrl.pathname)
-    return NextResponse.redirect(redirectUrl)
-  }
->>>>>>> 1149dd7c
 
   try {
     const { data: { user }, error: authError } = await supabase.auth.getUser();
@@ -98,6 +70,16 @@
     if (isLocalMode) {
       return supabaseResponse;
     }
+  // // Define protected routes
+  // const protectedRoutes = ['/dashboard', '/agents', '/projects', '/settings', '/invitation', '/admin']
+  // const authRoutes = ['/auth', '/login', '/signup']
+  
+  // const isProtectedRoute = protectedRoutes.some(route => 
+  //   request.nextUrl.pathname.startsWith(route)
+  // )
+  // const isAuthRoute = authRoutes.some(route => 
+  //   request.nextUrl.pathname.startsWith(route)
+  // )
 
     if (!BILLING_ROUTES.includes(pathname) && pathname !== '/') {
       const { data: accounts } = await supabase
