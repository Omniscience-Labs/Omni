import { createServerClient } from '@supabase/ssr';
import { NextResponse } from 'next/server';
import type { NextRequest } from 'next/server';

// Routes that don't require authentication
const PUBLIC_ROUTES = [
  '/', // Homepage should be public!
  '/auth',
  '/auth/callback',
  '/auth/signup',
  '/auth/forgot-password',
  '/auth/reset-password',
  '/legal',
  '/api/auth',
  '/share', // Shared content should be public
<<<<<<< HEAD
=======
  '/templates', // Template pages should be public
  '/enterprise', // Enterprise page should be public
>>>>>>> 552994a0
];

// Routes that require authentication but are related to billing/trials
const BILLING_ROUTES = [
  '/activate-trial',
  '/subscription',
];

// Routes that require authentication and active subscription
const PROTECTED_ROUTES = [
  '/dashboard',
  '/agents',
  '/projects',
  '/settings',
];

export async function middleware(request: NextRequest) {
  const { pathname } = request.nextUrl;
  
  // Skip middleware for static files and API routes
  if (
    pathname.startsWith('/_next') ||
    pathname.startsWith('/favicon') ||
    pathname.includes('.') ||
    pathname.startsWith('/api/')
  ) {
    return NextResponse.next();
  }

  // Allow all public routes without any checks
  if (PUBLIC_ROUTES.some(route => pathname === route || pathname.startsWith(route + '/'))) {
    return NextResponse.next();
  }

  // Everything else requires authentication
  let supabaseResponse = NextResponse.next({
    request,
  });

  const supabase = createServerClient(
    process.env.NEXT_PUBLIC_SUPABASE_URL!,
    process.env.NEXT_PUBLIC_SUPABASE_ANON_KEY!,
    {
      cookies: {
        getAll() {
          return request.cookies.getAll();
        },
        setAll(cookiesToSet) {
          cookiesToSet.forEach(({ name, value }) => request.cookies.set(name, value));
          supabaseResponse = NextResponse.next({
            request,
          });
          cookiesToSet.forEach(({ name, value, options }) =>
            supabaseResponse.cookies.set(name, value, options)
          );
        },
      },
    }
  );

  try {
    const { data: { user }, error: authError } = await supabase.auth.getUser();
    
    // Redirect to auth if not authenticated
    if (authError || !user) {
      const url = request.nextUrl.clone();
      url.pathname = '/auth';
      url.searchParams.set('redirect', pathname);
      return NextResponse.redirect(url);
    }

    // Skip billing checks in local mode
    const isLocalMode = process.env.NEXT_PUBLIC_ENV_MODE?.toLowerCase() === 'local'
    if (isLocalMode) {
      return supabaseResponse;
    }

<<<<<<< HEAD
    // Check if enterprise mode is enabled - if so, skip billing checks entirely (PRESERVE ENTERPRISE)
    const isEnterpriseMode = process.env.NEXT_PUBLIC_ENTERPRISE_MODE === 'true';
    if (isEnterpriseMode) {
      return supabaseResponse;
    }

    // Skip billing checks for billing-related routes (ADOPT SUNA IMPROVEMENT)
=======
    // Skip billing checks for billing-related routes
>>>>>>> 552994a0
    if (BILLING_ROUTES.some(route => pathname.startsWith(route))) {
      return supabaseResponse;
    }

<<<<<<< HEAD
    // Only check billing for protected routes that require active subscription (ADOPT SUNA IMPROVEMENT)
=======
    // Only check billing for protected routes that require active subscription
>>>>>>> 552994a0
    if (PROTECTED_ROUTES.some(route => pathname.startsWith(route))) {
      const { data: accounts } = await supabase
        .schema('basejump')
        .from('accounts')
        .select('id')
        .eq('personal_account', true)
        .eq('primary_owner_user_id', user.id)
        .single();

      if (!accounts) {
        const url = request.nextUrl.clone();
        url.pathname = '/activate-trial';
        return NextResponse.redirect(url);
      }

      const accountId = accounts.id;
      const { data: creditAccount } = await supabase
        .from('credit_accounts')
        .select('tier, trial_status, trial_ends_at')
        .eq('account_id', accountId)
        .single();

      const { data: trialHistory } = await supabase
        .from('trial_history')
        .select('id')
        .eq('account_id', accountId)
        .single();

      const hasUsedTrial = !!trialHistory;

      if (!creditAccount) {
        if (hasUsedTrial) {
          const url = request.nextUrl.clone();
          url.pathname = '/subscription';
          return NextResponse.redirect(url);
        } else {
          const url = request.nextUrl.clone();
          url.pathname = '/activate-trial';
          return NextResponse.redirect(url);
        }
      }

      const hasTier = creditAccount.tier && creditAccount.tier !== 'none' && creditAccount.tier !== 'free';
      const hasActiveTrial = creditAccount.trial_status === 'active';
      const trialExpired = creditAccount.trial_status === 'expired' || creditAccount.trial_status === 'cancelled';
      const trialConverted = creditAccount.trial_status === 'converted';
      
      if (hasTier && (trialConverted || !trialExpired)) {
        return supabaseResponse;
      }

      if (!hasTier && !hasActiveTrial && !trialConverted) {
        if (hasUsedTrial || trialExpired || creditAccount.trial_status === 'cancelled') {
          const url = request.nextUrl.clone();
          url.pathname = '/subscription';
          return NextResponse.redirect(url);
        } else {
          const url = request.nextUrl.clone();
          url.pathname = '/activate-trial';
          return NextResponse.redirect(url);
        }
      } else if ((trialExpired || trialConverted) && !hasTier) {
        const url = request.nextUrl.clone();
        url.pathname = '/subscription';
        return NextResponse.redirect(url);
      }
    }

    return supabaseResponse;
  } catch (error) {
    console.error('Middleware error:', error);
    return supabaseResponse;
  }
}

export const config = {
  matcher: [
    /*
     * Match all request paths except:
     * - _next/static (static files)
     * - _next/image (image optimization files)
     * - favicon.ico (favicon file)
     * - public folder
     * - root path (/)
     */
    '/((?!_next/static|_next/image|favicon.ico|.*\\.(?:svg|png|jpg|jpeg|gif|webp)$).*)',
  ],
}; <|MERGE_RESOLUTION|>--- conflicted
+++ resolved
@@ -13,108 +13,12 @@
   '/legal',
   '/api/auth',
   '/share', // Shared content should be public
-<<<<<<< HEAD
-=======
-  '/templates', // Template pages should be public
-  '/enterprise', // Enterprise page should be public
->>>>>>> 552994a0
-];
-
-// Routes that require authentication but are related to billing/trials
-const BILLING_ROUTES = [
-  '/activate-trial',
-  '/subscription',
-];
-
-// Routes that require authentication and active subscription
-const PROTECTED_ROUTES = [
-  '/dashboard',
-  '/agents',
-  '/projects',
-  '/settings',
-];
-
-export async function middleware(request: NextRequest) {
-  const { pathname } = request.nextUrl;
-  
-  // Skip middleware for static files and API routes
-  if (
-    pathname.startsWith('/_next') ||
-    pathname.startsWith('/favicon') ||
-    pathname.includes('.') ||
-    pathname.startsWith('/api/')
-  ) {
-    return NextResponse.next();
-  }
-
-  // Allow all public routes without any checks
-  if (PUBLIC_ROUTES.some(route => pathname === route || pathname.startsWith(route + '/'))) {
-    return NextResponse.next();
-  }
-
-  // Everything else requires authentication
-  let supabaseResponse = NextResponse.next({
-    request,
-  });
-
-  const supabase = createServerClient(
-    process.env.NEXT_PUBLIC_SUPABASE_URL!,
-    process.env.NEXT_PUBLIC_SUPABASE_ANON_KEY!,
-    {
-      cookies: {
-        getAll() {
-          return request.cookies.getAll();
-        },
-        setAll(cookiesToSet) {
-          cookiesToSet.forEach(({ name, value }) => request.cookies.set(name, value));
-          supabaseResponse = NextResponse.next({
-            request,
-          });
-          cookiesToSet.forEach(({ name, value, options }) =>
-            supabaseResponse.cookies.set(name, value, options)
-          );
-        },
-      },
-    }
-  );
-
-  try {
-    const { data: { user }, error: authError } = await supabase.auth.getUser();
-    
-    // Redirect to auth if not authenticated
-    if (authError || !user) {
-      const url = request.nextUrl.clone();
-      url.pathname = '/auth';
-      url.searchParams.set('redirect', pathname);
-      return NextResponse.redirect(url);
-    }
-
-    // Skip billing checks in local mode
-    const isLocalMode = process.env.NEXT_PUBLIC_ENV_MODE?.toLowerCase() === 'local'
-    if (isLocalMode) {
-      return supabaseResponse;
-    }
-
-<<<<<<< HEAD
-    // Check if enterprise mode is enabled - if so, skip billing checks entirely (PRESERVE ENTERPRISE)
-    const isEnterpriseMode = process.env.NEXT_PUBLIC_ENTERPRISE_MODE === 'true';
-    if (isEnterpriseMode) {
-      return supabaseResponse;
-    }
-
-    // Skip billing checks for billing-related routes (ADOPT SUNA IMPROVEMENT)
-=======
     // Skip billing checks for billing-related routes
->>>>>>> 552994a0
     if (BILLING_ROUTES.some(route => pathname.startsWith(route))) {
       return supabaseResponse;
     }
 
-<<<<<<< HEAD
-    // Only check billing for protected routes that require active subscription (ADOPT SUNA IMPROVEMENT)
-=======
     // Only check billing for protected routes that require active subscription
->>>>>>> 552994a0
     if (PROTECTED_ROUTES.some(route => pathname.startsWith(route))) {
       const { data: accounts } = await supabase
         .schema('basejump')
