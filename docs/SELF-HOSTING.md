--- conflicted
+++ resolved
@@ -79,14 +79,9 @@
 | Triggers      | WEBHOOK_BASE_URL              |                                       No | http://localhost:8000      | Public base URL for inbound webhooks                                |
 |               | TRIGGER_WEBHOOK_SECRET        |                              Recommended | -                          | Verifies inbound triggers                                           |
 | Billing       | STRIPE\_\*                    |                                       No | -                          | Only if you enable billing                                          |
-<<<<<<< HEAD
 | Admin         | OMNI_ADMIN_API_KEY          |                                       No | -                          | Protects admin APIs                                                 |
-| Integrations  | COMPOSIO\_\*                  |                                       No | -                          | Optional Composio integration                                       |
-=======
-| Admin         | KORTIX_ADMIN_API_KEY          |                                       No | -                          | Protects admin APIs                                                 |
 | Integrations  | COMPOSIO_API_KEY              |                                       No | -                          | Optional Composio integration for tool connections                  |
 |               | COMPOSIO_WEBHOOK_SECRET       |                                       No | -                          | Optional Composio webhook secret                                    |
->>>>>>> 7f824de1
 
 Frontend keys:
 
